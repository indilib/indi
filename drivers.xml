<?xml version="1.0" encoding="UTF-8"?>
<driversList>
 	<devGroup group="Spectrographs">
        <device label="Shelyak Usis" manufacturer="Shelyak">
            <driver name="Shelyak Usis">shelyak_usis</driver>
            <version>1.2</version>
        </device>
	</devGroup>
    <devGroup group="Telescopes">
		<device label="Shelyak Usis" manufacturer="Shelyak">
            <driver name="Shelyak Usis">shelyak_usis</driver>
            <version>1.2</version>
        </device>
        <device label="LX200 Basic" manufacturer="Meade">
            <driver name="LX200 Basic">indi_lx200basic</driver>
            <version>2.1</version>
        </device>
        <device label="LX200 GPS" manufacturer="Meade">
            <driver name="LX200 GPS">indi_lx200gps</driver>
            <version>2.1</version>
        </device>
        <device label="LX200 Autostar" manufacturer="Meade">
            <driver name="LX200 Autostar">indi_lx200autostar</driver>
            <version>2.1</version>
        </device>
        <device label="LX200 Classic" manufacturer="Meade">
            <driver name="LX200 Classic">indi_lx200classic</driver>
            <version>2.1</version>
        </device>
        <device label="LX200 OnStep" manufacturer="OnStep">
            <driver name="LX200 OnStep">indi_lx200_OnStep</driver>
            <version>1.17</version>
        </device>
        <device label="LX200 OpenAstroTech" manufacturer="OpenAstroTech">
            <driver name="LX200 OpenAstroTech">indi_lx200_OpenAstroTech</driver>
            <version>0.9</version>
        </device>
        <device label="LX200 TeenAstro" manufacturer="TeenAstro">
            <driver name="LX200 TeenAstro">indi_lx200_TeenAstro</driver>
            <version>1.3</version>
        </device>
        <device label="LX200 16" manufacturer="Meade">
            <driver name="LX200 16">indi_lx200_16</driver>
            <version>2.1</version>
        </device>
        <device label="LX90" manufacturer="Meade">
            <driver name="LX200 GPS">indi_lx200gps</driver>
            <version>2.1</version>
        </device>
        <device label="ETX125" manufacturer="Meade">
            <driver name="LX200 GPS">indi_lx200gps</driver>
            <version>2.1</version>
        </device>
        <device label="ETX105" manufacturer="Meade">
            <driver name="LX200 GPS">indi_lx200gps</driver>
            <version>2.1</version>
        </device>
        <device label="ETX90" manufacturer="Meade">
            <driver name="LX200 GPS">indi_lx200gps</driver>
            <version>2.1</version>
        </device>
        <device label="EQ500X" manufacturer="Omegon">
            <driver name="EQ500X">indi_eq500x_telescope</driver>
            <version>1.0</version>
        </device>
        <device label="AstroPhysics" manufacturer="Astrophysics">
            <driver name="AstroPhysics">indi_lx200ap</driver>
            <version>1.0</version>
        </device>
        <device label="AstroPhysics V2" manufacturer="Astrophysics">
            <driver name="AstroPhysics V2">indi_lx200ap_v2</driver>
            <version>1.1</version>
        </device>
        <device label="NYX-101" manufacturer="Pegasus Astro">
            <driver name="LX200 Autostar">indi_lx200autostar</driver>
            <version>2.1</version>
        </device>
        <device label="ZWO AM5" manufacturer="ZWO">
            <driver name="ZWO AM5">indi_lx200am5</driver>
            <version>1.0</version>
        </device>
        <device label="AstroPhysics GTOCP2" manufacturer="Astrophysics">
            <driver name="AstroPhysics GTOCP2">indi_lx200ap_gtocp2</driver>
            <version>1.0</version>
        </device>        
        <device label="Celestron GPS" manufacturer="Celestron">
            <driver name="Celestron GPS">indi_celestron_gps</driver>
            <version>3.6</version>
        </device>
        <device label="Celestron CPC" manufacturer="Celestron">
            <driver name="Celestron GPS">indi_celestron_gps</driver>
            <version>3.6</version>
        </device>
        <device label="Celestron NexStar" manufacturer="Celestron">
            <driver name="Celestron GPS">indi_celestron_gps</driver>
            <version>3.6</version>
        </device>
        <device label="Celestron AVX" manufacturer="Celestron">
            <driver name="Celestron GPS">indi_celestron_gps</driver>
            <version>3.6</version>
        </device>
        <device label="Celestron CGEM" manufacturer="Celestron">
            <driver name="Celestron GPS">indi_celestron_gps</driver>
            <version>3.6</version>
        </device>
        <device label="Celestron CGX" manufacturer="Celestron">
            <driver name="Celestron GPS">indi_celestron_gps</driver>
            <version>3.6</version>
        </device>
        <device label="Astro-Electronic FS-2" manufacturer="Astro-Electronic">
            <driver name="Astro-Electronic FS-2">indi_lx200fs2</driver>
            <version>2.2</version>
        </device>
        <device label="Avalon Legacy" manufacturer="Avalon">
            <driver name="LX200 Basic">indi_lx200basic</driver>
            <version>2.1</version>
        </device>
        <device label="Paramount" manufacturer="Software Bisque">
            <driver name="Paramount">indi_paramount_telescope</driver>
            <version>1.1</version>
        </device>
        <device label="AstroTrac" manufacturer="AstroTrac">
            <driver name="AstroTrac">indi_astrotrac_telescope</driver>
            <version>1.0</version>
        </device>
        <device label="Rainbow RST-135" manufacturer="Rainbow Astro">
            <driver name="Rainbow">indi_rainbow_telescope</driver>
            <version>1.1</version>
        </device>
        <device label="Rainbow RST-300" manufacturer="Rainbow Astro">
            <driver name="Rainbow">indi_rainbow_telescope</driver>
            <version>1.1</version>
        </device>
        <device label="CRUX TitanTCS" manufacturer="HOBYM">
            <driver name="CRUX TitanTCS">indi_crux_mount</driver>
            <version>1.0</version>
        </device>
        <device label="Sky Scan" manufacturer="SkyWatcher">
            <driver name="SynScan">indi_synscan_telescope</driver>
            <version>0.1</version>
        </device>
        <device label="Losmandy Gemini" manufacturer="Losmandy">
            <driver name="Losmandy Gemini">indi_lx200gemini</driver>
            <version>1.6</version>
        </device>
        <device label="Mel Bartels" manufacturer="DIY">
            <driver name="LX200 Basic">indi_lx200basic</driver>
            <version>2.1</version>
        </device>
        <device label="Temma Takahashi" manufacturer="Takahashi">
            <driver name="Temma">indi_temma_telescope</driver>
            <version>0.5</version>
        </device>
        <device label="Argo Navis" manufacturer="Argo Navis">
            <driver name="LX200 Basic">indi_lx200basic</driver>
            <version>2.1</version>
        </device>
        <device label="SynScan" manufacturer="SkyWatcher">
            <driver name="SynScan">indi_synscan_telescope</driver>
            <version>2.0</version>
        </device>
        <device label="SynScan Legacy" manufacturer="SkyWatcher">
            <driver name="SynScan Legacy">indi_synscanlegacy_telescope</driver>
            <version>1.0</version>
        </device>
        <device label="SkySensor2000PC" manufacturer="Vixen">
            <driver name="SkySensor2000PC">indi_lx200ss2000pc</driver>
            <version>1.1</version>
        </device>
        <device label="iOptron iEQ Legacy" manufacturer="iOptron">
            <driver name="iEQ">indi_ieqlegacy_telescope</driver>
            <version>1.7</version>
        </device>
        <device label="iOptron SkyGuider Pro" manufacturer="iOptron">
            <driver name="Telescope Simulator">indi_simulator_telescope</driver>
            <version>1.0</version>
        </device>
        <device label="iOptron iEQ30 Pro" manufacturer="iOptron">
            <driver name="iEQ">indi_ieq_telescope</driver>
            <version>1.9</version>
        </device>
        <device label="iOptron CEM26" manufacturer="iOptron">
            <driver name="iOptronV3">indi_ioptronv3_telescope</driver>
            <version>1.6</version>
        </device>
        <device label="iOptron GEM28" manufacturer="iOptron">
            <driver name="iOptronV3">indi_ioptronv3_telescope</driver>
            <version>1.6</version>
        </device>
        <device label="iOptron HEM27" manufacturer="iOptron">
            <driver name="iOptronV3">indi_ioptronv3_telescope</driver>
            <version>1.6</version>
        </device>
        <device label="iOptron HAE29" manufacturer="iOptron">
            <driver name="iOptronV3">indi_ioptronv3_telescope</driver>
            <version>1.6</version>
        </device>
        <device label="iOptron SkyHunter" manufacturer="iOptron">
            <driver name="iOptronV3">indi_ioptronv3_telescope</driver>
            <version>1.6</version>
        </device>
        <device label="iOptron CEM40" manufacturer="iOptron">
            <driver name="iOptronV3">indi_ioptronv3_telescope</driver>
            <version>1.6</version>
        </device>
        <device label="iOptron GEM45" manufacturer="iOptron">
            <driver name="iOptronV3">indi_ioptronv3_telescope</driver>
            <version>1.6</version>
        </device>
        <device label="iOptron iEQ45 Pro" manufacturer="iOptron">
            <driver name="iEQ">indi_ieq_telescope</driver>
            <version>1.9</version>
        </device>
        <device label="iOptron CEM60" manufacturer="iOptron">
            <driver name="iEQ">indi_ieq_telescope</driver>
            <version>1.9</version>
        </device>
        <device label="iOptron CEM25" manufacturer="iOptron">
            <driver name="iEQ">indi_ieq_telescope</driver>
            <version>1.9</version>
        </device>
        <device label="iOptron SmartEQ" manufacturer="iOptron">
            <driver name="iEQ">indi_ieq_telescope</driver>
            <version>1.9</version>
        </device>
        <device label="iOptron ZEQ25" manufacturer="iOptron">
            <driver name="ZEQ25">indi_lx200zeq25</driver>
            <version>1.6</version>
        </device>
        <device label="iOptron iEQ30" manufacturer="iOptron">
            <driver name="ZEQ25">indi_lx200zeq25</driver>
            <version>1.6</version>
        </device>
        <device label="iOptron iEQ45" manufacturer="iOptron">
            <driver name="ZEQ25">indi_lx200zeq25</driver>
            <version>1.6</version>
        </device>
        <device label="GotoNova 8400 Kit" manufacturer="iOptron">
            <driver name="GotoNova">indi_lx200gotonova</driver>
            <version>1.0</version>
        </device>
        <device label="iOptron HC8406" manufacturer="iOptron">
            <driver name="iOptron HC8406">indi_ioptronHC8406</driver>
            <version>1.3</version>
        </device>
        <device label="iOptron v3" manufacturer="iOptron">
            <driver name="iOptronV3">indi_ioptronv3_telescope</driver>
            <version>1.6</version>
        </device>
        <device label="iOptron CEM120" manufacturer="iOptron">
            <driver name="iOptronV3">indi_ioptronv3_telescope</driver>
            <version>1.6</version>
        </device>
        <device label="iOptron CEM70" manufacturer="iOptron">
            <driver name="iOptronV3">indi_ioptronv3_telescope</driver>
            <version>1.6</version>
        </device>
        <device label="iOptron AZ Pro" manufacturer="iOptron">
            <driver name="iOptronV3">indi_ioptronv3_telescope</driver>
            <version>1.6</version>
        </device>
        <device label="Pulsar2" manufacturer="GTD">
            <driver name="Pulsar2">indi_lx200pulsar2</driver>
            <version>1.3</version>
        </device>
        <device label="SkyCommander" manufacturer="DIY">
            <driver name="SkyCommander">indi_skycommander_telescope</driver>
            <version>1.0</version>
        </device>
        <device label="LX200 10micron" manufacturer="10 Micron">
            <driver name="LX200 10micron">indi_lx200_10micron</driver>
            <version>1.0</version>
        </device>
        <device label="Telescope Simulator" manufacturer="Simulator">
            <driver name="Telescope Simulator">indi_simulator_telescope</driver>
            <version>1.0</version>
        </device>
        <device label="Skywatcher Alt-Az" manufacturer="SkyWatcher">
            <driver name="Skywatcher Alt-Az">indi_skywatcherAltAzMount</driver>
            <version>1.7</version>
        </device>
        <device label="AZ-GTi Alt-Az WiFi" manufacturer="SkyWatcher">
            <driver name="Skywatcher Alt-Az">indi_skywatcherAltAzMount</driver>
            <version>1.7</version>
        </device>
        <device label="AZ-GTi Alt-Az Wired" manufacturer="SkyWatcher">
            <driver name="Skywatcher Alt-Az">indi_skywatcherAltAzMount</driver>
            <version>1.7</version>
        </device>
        <device label="Telescope Scripting Gateway" manufacturer="Gateways">
            <driver name="Telescope  Scripting Gateway">indi_script_telescope</driver>
            <version>1.0</version>
        </device>
        <device label="Digital Setting Circle" manufacturer="DIY">
            <driver name="Digital Setting Circle">indi_dsc_telescope</driver>
            <version>1.0</version>
        </device>
        <device label="ES G-11 PMC-Eight" manufacturer="Explore Scientific">
            <driver name="PMC8">indi_pmc8_telescope</driver>
            <version>0.5</version>
        </device>
        <device label="ES EXOS2-GT PMC-Eight" manufacturer="Explore Scientific">
            <driver name="PMC8">indi_pmc8_telescope</driver>
            <version>0.5</version>
        </device>
        <device label="ES iEXOS100 PMC-Eight" manufacturer="Explore Scientific">
            <driver name="PMC8">indi_pmc8_telescope</driver>
            <version>0.5</version>
        </device>
    </devGroup>
    <devGroup group="Focusers">
        <device label="Focuser Simulator" manufacturer="Simulator">
            <driver name="Focuser Simulator">indi_simulator_focus</driver>
            <version>1.0</version>
        </device>
        <device label="RoboFocus" manufacturer="Robofocus">
            <driver name="RoboFocus">indi_robo_focus</driver>
            <version>1.0</version>
        </device>
        <device label="Shoestring Astronomy FCUSB" manufacturer="Shoestring">
            <driver name="FCUSB">indi_fcusb_focus</driver>
            <version>0.3</version>
        </device>
        <device label="Celestron SCT" manufacturer="Celestron">
            <driver name="Celestron SCT">indi_celestron_sct_focus</driver>
            <version>1.0</version>
        </device>
        <device label="AAF2" manufacturer="DIY">
            <driver name="AAF2">indi_aaf2_focus</driver>
            <version>1.0</version>
        </device>
        <device label="PlaneWave EFA" manufacturer="Planewave Instruments">
            <driver name="PlaneWave EFA">indi_efa_focus</driver>
            <version>1.1</version>
        </device>
        <device label="Rainbow Astro RSF" manufacturer="Rainbow Astro">
            <driver name="Rainbow Astro RSF">indi_rainbowrsf_focus</driver>
            <version>1.0</version>
        </device>
        <device label="Rigelsys NFocus" manufacturer="Rigel Systems">
            <driver name="NFocus">indi_nfocus</driver>
            <version>1.1</version>
        </device>
        <device label="Rigelsys NStep" manufacturer="Rigel Systems">
            <driver name="Rigelsys NStep">indi_nstep_focus</driver>
            <version>1.2</version>
        </device>
        <device label="Rigelsys nFrame" manufacturer="Rigel Systems">
            <driver name="Rigelsys nFrame">indi_nstep_rotator</driver>
            <version>1.0</version>
        </device>
        <device label="RBFocus" manufacturer="RBFocus">
            <driver name="RBFocus">indi_rbfocus_focus</driver>
            <version>1.2</version>
        </device>
        <device label="MoonLite" manufacturer="MoonLite">
            <driver name="MoonLite">indi_moonlite_focus</driver>
            <version>1.1</version>
        </device>
        <device label="MoonLite DRO" mdpd="true" manufacturer="MoonLite">
            <driver name="MoonLite DRO">indi_moonlitedro_focus</driver>
            <version>1.1</version>
        </device>
        <device label="MyFocuserPro2" manufacturer="DIY">
            <driver name="MyFocuserPro2">indi_myfocuserpro2_focus</driver>
            <version>1.0</version>
        </device>
        <device label="DeepSkyDad AF1" manufacturer="DeepSkyDad">
            <driver name="DeepSkyDad AF1">indi_deepskydad_af1_focus</driver>
            <version>1.0</version>
        </device>
        <device label="DeepSkyDad AF2" manufacturer="DeepSkyDad">
            <driver name="DeepSkyDad AF2">indi_deepskydad_af2_focus</driver>
            <version>1.0</version>
        </device>
        <device label="DeepSkyDad AF3" manufacturer="DeepSkyDad">
            <driver name="DeepSkyDad AF3">indi_deepskydad_af3_focus</driver>
            <version>1.0</version>
        </device>
        <device label="OnFocus" manufacturer="Others">
            <driver name="OnFocus">indi_onfocus_focus</driver>
            <version>1.0</version>
        </device>
        <device label="TeenAstroFocuser" manufacturer="TeenAstro">
            <driver name="TeenAstroFocuser">indi_teenastro_focus</driver>
            <version>1.0</version>
        </device>
        <device label="NightCrawler" manufacturer="MoonLite">
            <driver name="NightCrawler">indi_nightcrawler_focus</driver>
            <version>1.4</version>
        </device>
        <device label="Gemini Focusing Rotator" manufacturer="Optec">
            <driver name="Gemini Focusing Rotator">indi_gemini_focus</driver>
            <version>1.0</version>
        </device>
        <device label="USBFocusV3" manufacturer="USB_Focus">
            <driver name="USBFocusV3">indi_usbfocusv3_focus</driver>
            <version>1.1</version>
        </device>
        <device label="Pegasus DMFC" manufacturer="Pegasus Astro">
            <driver name="Pegasus DMFC">indi_dmfc_focus</driver>
            <version>1.1</version>
        </device>
	    <device label="Pegasus Prodigy MF" manufacturer="Pegasus Astro">
            <driver name="Pegasus DMFC">indi_dmfc_focus</driver>
            <version>1.1</version>
        </device>
        <device label="Pegasus FocusCube" manufacturer="Pegasus Astro">
            <driver name="Pegasus FocusCube">indi_pegasus_focuscube</driver>
            <version>1.0</version>
        </device>
         <device label="Pegasus ProdigyMF" manufacturer="Pegasus Astro">
            <driver name="Pegasus MMC-7000AH">indi_pegasus_prodigyMF</driver>
            <version>1.0</version>
        </device>
        <device label="Pegasus ScopsOAG" manufacturer="Pegasus Astro">
            <driver name="Pegasus DMFC">indi_pegasus_scopsoag</driver>
            <version>1.0</version>
        </device>
        <device label="Pyxis" manufacturer="Optec">
            <driver name="Pyxis">indi_pyxis_rotator</driver>
            <version>1.0</version>
        </device>
        <device label="Pegasus Falcon" manufacturer="Pegasus Astro">
            <driver name="Pegasus Falcon">indi_falcon_rotator</driver>
            <version>1.0</version>
        </device>
        <device label="Rotator Simulator" manufacturer="Simulator">
            <driver name="Rotator Simulator">indi_simulator_rotator</driver>
            <version>1.0</version>
        </device>
        <device label="Microtouch" manufacturer="Starizona">
            <driver name="Microtouch">indi_microtouch_focus</driver>
            <version>0.1</version>
        </device>
        <device label="Baader SteelDrive" manufacturer="Baader">
            <driver name="Baader SteelDrive">indi_steeldrive_focus</driver>
            <version>1.0</version>
        </device>
        <device label="Baader SteelDriveII" manufacturer="Baader">
            <driver name="Baader SteelDriveII">indi_steeldrive2_focus</driver>
            <version>1.0</version>
        </device>
        <device label="HitecAstro DC" manufacturer="HitecAstro">
            <driver name="HitecAstro DC">indi_hitecastrodc_focus</driver>
            <version>0.2</version>
        </device>
        <device label="SmartFocus" manufacturer="JMI">
            <driver name="SmartFocus">indi_smartfocus_focus</driver>
            <version>1.0</version>
        </device>
        <device label="Optec TCF-S" manufacturer="Optec">
            <driver name="Optec TCF-S">indi_tcfs_focus</driver>
            <version>0.4</version>
        </device>
        <device label="Optec TCF-S3" manufacturer="Optec">
            <driver name="Optec TCF-S">indi_tcfs3_focus</driver>
            <version>0.4</version>
        </device>
        <device label="Sesto Senso" manufacturer="Primaluce Lab">
            <driver name="Sesto Senso">indi_sestosenso_focus</driver>
            <version>1.4</version>
        </device>
        <device label="Sesto Senso 2" manufacturer="Primaluce Lab">
            <driver name="Sesto Senso 2">indi_sestosenso2_focus</driver>
            <version>0.7</version>
        </device>
        <device label="Esatto" manufacturer="Primaluce Lab">
            <driver name="Esatto">indi_esatto_focus</driver>
            <version>1.0</version>
        </device>
        <device label="Esatto Arco" manufacturer="Primaluce Lab">
            <driver name="Esatto Arco">indi_esattoarco_focus</driver>
            <version>1.0</version>
        </device>
        <device label="Lakeside" manufacturer="LakesideAstro">
            <driver name="Lakeside">indi_lakeside_focus</driver>
            <version>1.1</version>
        </device>
        <device label="FocusLynx" manufacturer="Optec">
            <driver name="FocusLynx">indi_lynx_focus</driver>
            <version>1.44</version>
        </device>
        <device label="PerfectStar" manufacturer="DIY">
            <driver name="PerfectStar">indi_perfectstar_focus</driver>
            <version>0.1</version>
        </device>
        <device label="Starlight EFS" manufacturer="Starlight Instruments">
            <driver name="SI EFS">indi_siefs_focus</driver>
            <version>0.1</version>
        </device>
        <device label="Lacerta MFOC" manufacturer="Lacerta Optics">
            <driver name="Lacerta MFOC">indi_lacerta_mfoc_focus</driver>
            <version>0.4</version>
        </device>
        <device label="Lacerta MFOC FMC" manufacturer="Lacerta Optics">
            <driver name="Lacerta MFOC FMC">indi_lacerta_mfoc_fmc_focus</driver>
            <version>0.1</version>
        </device>
	<device label="ActiveFocuser" manufacturer="Optique Unterlinden">
            <driver name="ActiveFocuser">indi_activefocuser_focus</driver>
            <version>1.0</version>
        </device>
    </devGroup>
    <devGroup group="CCDs">
        <device label="CCD Simulator" mdpd="true" manufacturer="Simulator">
            <driver name="CCD Simulator">indi_simulator_ccd</driver>
            <version>1.0</version>
        </device>
        <device label="Guide Simulator" mdpd="true" manufacturer="Simulator">
            <driver name="Guide Simulator">indi_simulator_guide</driver>
            <version>1.0</version>
        </device>
        <device label="DMK CCD" manufacturer="DMK">
            <driver name="V4L2 CCD">indi_v4l2_ccd</driver>
            <version>1.0</version>
        </device>
        <device label="iOptron iPolar" manufacturer="iOptron">
            <driver name="V4L2 CCD">indi_v4l2_ccd</driver>
            <version>1.0</version>
        </device>
        <device label="iOptron iGuider" manufacturer="iOptron">
            <driver name="V4L2 CCD">indi_v4l2_ccd</driver>
            <version>1.0</version>
        </device>
        <device label="V4L2 CCD" manufacturer="Web Cameras">
            <driver name="V4L2 CCD">indi_v4l2_ccd</driver>
            <version>1.0</version>
        </device>
        <device label="SVBONY SV105" manufacturer="SVBONY">
            <driver name="V4L2 CCD">indi_v4l2_ccd</driver>
            <version>1.0</version>
        </device>
        <device label="SVBONY SV205" manufacturer="SVBONY">
            <driver name="V4L2 CCD">indi_v4l2_ccd</driver>
            <version>1.0</version>
        </device>
        <device label="Skyris 132C" manufacturer="Celestron">
            <driver name="V4L2 CCD">indi_v4l2_ccd</driver>
            <version>1.0</version>
        </device>
        <device label="Skyris 132M" manufacturer="Celestron">
            <driver name="V4L2 CCD">indi_v4l2_ccd</driver>
            <version>1.0</version>
        </device>
        <device label="Skyris 236C" manufacturer="Celestron">
            <driver name="V4L2 CCD">indi_v4l2_ccd</driver>
            <version>1.0</version>
        </device>
        <device label="Skyris 236M" manufacturer="Celestron">
            <driver name="V4L2 CCD">indi_v4l2_ccd</driver>
            <version>1.0</version>
        </device>
        <device label="NexImage 5" manufacturer="Celestron">
            <driver name="V4L2 CCD">indi_v4l2_ccd</driver>
            <version>1.0</version>
        </device>
        <device label="NexImage 10" manufacturer="Celestron">
            <driver name="V4L2 CCD">indi_v4l2_ccd</driver>
            <version>1.0</version>
        </device>
    </devGroup>
    <devGroup group="Spectrographs">
        <device label="Spectrograph Simulator" mdpd="true" manufacturer="Others">
            <driver name="Spectrograph Simulator">indi_simulator_spectrograph</driver>
            <version>1.0</version>
        </device>
    </devGroup>
    <devGroup group="Filter Wheels">
        <device label="XAGYL Wheel" manufacturer="XAGYL">
            <driver name="XAGYL Wheel">indi_xagyl_wheel</driver>
            <version>0.3</version>
        </device>
        <device label="Filter Simulator" manufacturer="Simulator">
            <driver name="Filter Simulator">indi_simulator_wheel</driver>
            <version>1.0</version>
        </device>
        <device label="Optec IFW" manufacturer="Optec">
            <driver name="Optec IFW">indi_optec_wheel</driver>
            <version>0.2</version>
        </device>
        <device label="Quantum Wheel" manufacturer="Brightstar">
            <driver name="Quantum Wheel">indi_quantum_wheel</driver>
            <version>0.3</version>
        </device>
        <device label="TruTech Wheel" manufacturer="Others">
            <driver name="TruTech Wheel">indi_trutech_wheel</driver>
            <version>1.0</version>
        </device>
        <device label="QHYCFW1" manufacturer="QHY">
            <driver name="QHYCFW1">indi_qhycfw1_wheel</driver>
            <version>1.2</version>
        </device>
        <device label="QHYCFW2" manufacturer="QHY">
            <driver name="QHYCFW2">indi_qhycfw2_wheel</driver>
            <version>1.2</version>
        </device>
        <device label="QHYCFW3" manufacturer="QHY">
            <driver name="QHYCFW3">indi_qhycfw3_wheel</driver>
            <version>1.1</version>
        </device>
        <device label="Manual Filter" manufacturer="Others">
            <driver name="Manual Filter">indi_manual_wheel</driver>
            <version>1.0</version>
        </device>
        <device label="Pegasus INDIGO" manufacturer="Pegasus Astro">
            <driver name="Pegasus INDIGO">indi_pegasusindigo_wheel</driver>
            <version>1.0</version>
        </device>
    </devGroup>
    <devGroup group="Auxiliary">
        <device label="Astrometry" manufacturer="Others">
            <driver name="Astrometry">indi_astrometry</driver>
            <version>0.1</version>
        </device>
        <device label="SkySafari" manufacturer="Others">
            <driver name="SkySafari">indi_skysafari</driver>
            <version>0.2</version>
        </device>
        <device label="Pegasus PPB" manufacturer="Pegasus Astro">
            <driver name="Pegasus PPB">indi_pegasus_ppb</driver>
            <version>1.1</version>
        </device>
        <device label="Pegasus PPBA" manufacturer="Pegasus Astro">
            <driver name="Pegasus PPBA">indi_pegasus_ppba</driver>
            <version>1.2</version>
        </device>
        <device label="Pegasus PPBM" manufacturer="Pegasus Astro">
            <driver name="Pegasus PPBM">indi_pegasus_ppba</driver>
            <version>1.2</version>
        </device>
        <device label="Pegasus UPB" manufacturer="Pegasus Astro">
            <driver name="Pegasus UPB">indi_pegasus_upb</driver>
            <version>1.6</version>
        </device>
        <device label="Pegasus UCH" manufacturer="Pegasus Astro">
            <driver name="Pegasus UCH">indi_pegasus_uch</driver>
            <version>1.6</version>
        </device>
         <device label="Pegasus FlatMaster" manufacturer="Pegasus Astro">
            <driver name="Pegasus FlatMaster">indi_pegasus_flatmaster</driver>
            <version>1.2</version>
        </device>
        <device label="PlaneWave Delta-T" manufacturer="Planewave Instruments">
            <driver name="PlaneWave Delta-T">indi_planewave_deltat</driver>
            <version>1.1</version>
        </device>
        <device label="WatchDog" manufacturer="Others">
            <driver name="WatchDog">indi_watchdog</driver>
            <version>0.3</version>
        </device>
        <device label="Joystick" manufacturer="Others">
            <driver name="Joystick">indi_joystick</driver>
            <version>0.2</version>
        </device>
        <device label="Alnitak Remote Dust Cover" manufacturer="Optec">
            <driver name="Flip Flat">indi_flipflat</driver>
            <version>1.1</version>
        </device>
        <device label="Flip Flat" manufacturer="Optec">
            <driver name="Flip Flat">indi_flipflat</driver>
            <version>1.1</version>
        </device>
        <device label="Flip Man" manufacturer="Optec">
            <driver name="Flip Flat">indi_flipflat</driver>
            <version>1.1</version>
        </device>
        <device label="SnapCap" manufacturer="GTD">
            <driver name="SnapCap">indi_snapcap</driver>
            <version>1.2</version>
        </device>
        <device label="RBF Excalibur" manufacturer="RB Focus">
            <driver name="RBF Excalibur">indi_Excalibur</driver>
            <version>1.0</version>
        </device>
        <device label="GIOTTO" manufacturer="Primaluce Lab">
            <driver name="GIOTTO">indi_giotto</driver>
            <version>1.0</version>
        </device>
        <device label="Light Panel Simulator" manufacturer="Simulator">
            <driver name="Light Panel Simulator">indi_simulator_lightpanel</driver>
            <version>1.0</version>
        </device>
        <device label="Arduino ST4" manufacturer="DIY">
            <driver name="Arduino ST4">indi_arduinost4</driver>
            <version>1.0</version>
        </device>
        <device label="GPUSB" manufacturer="Shoestring">
            <driver name="GPUSB">indi_gpusb</driver>
            <version>0.1</version>
        </device>
        <device label="STAR2000" manufacturer="Others">
            <driver name="STAR2000">indi_star2000</driver>
            <version>1.0</version>
        </device>
        <device label="GPS Simulator" manufacturer="Simulator">
            <driver name="GPS Simulator">indi_simulator_gps</driver>
            <version>0.1</version>
        </device>
        <device label="USB_Dewpoint" manufacturer="USB_Focus">
            <driver name="USB_Dewpoint">indi_usbdewpoint</driver>
            <version>1.2</version>
        </device>
<<<<<<< HEAD
        <device label="MyDCP4ESP32" manufacturer="DIY">
            <driver name="MyDCP4ESP32">indi_mydcp4esp32</driver>
=======
        <device label="myDewControllerPro" manufacturer="Robert Brown">
            <driver name="myDewControllerPro">indi_myDewControllerPro</driver>
>>>>>>> 2171ec7c
            <version>1.0</version>
        </device>
		<device label="DeepSkyDad FP1" manufacturer="DeepSkyDad">
            <driver name="DeepSkyDad FP1">indi_deepskydad_fp1</driver>
            <version>1.0</version>
        </device>
		<device label="DeepSkyDad FR1" manufacturer="DeepSkyDad">
            <driver name="DeepSkyDad FR1">indi_deepskydad_fr1</driver>
            <version>1.0</version>
        </device>
        <device label="Wanderer Rotator Lite" manufacturer="Wanderer Astro">
               <driver name="Wanderer Rotator Lite">indi_wanderer_lite_rotator</driver>
               <version>1.0</version>
        </device>
        <device label="Wanderer Cover V3" manufacturer="Wanderer Astro">
            <driver name="Wanderer Cover V3">indi_wanderer_cover</driver>
            <version>1.0</version>
        </device>        
    </devGroup>
    <devGroup group="Domes">
        <device label="ScopeDome Dome" manufacturer="ScopeDome">
            <driver name="ScopeDome Dome">indi_scopedome_dome</driver>
            <version>2.0</version>
        </device>
        <device label="DDW Dome" manufacturer="Technical Innovations">
            <driver name="DDW Dome">indi_ddw_dome</driver>
            <version>1.0</version>
        </device>
        <device label="Baader Dome" manufacturer="Baader">
            <driver name="Baader Dome">indi_baader_dome</driver>
            <version>1.0</version>
        </device>
        <device label="Pulsar Dome" manufacturer="Rigel Systems">
            <driver name="Rigel Dome">indi_rigel_dome</driver>
            <version>1.0</version>
        </device>
        <device label="Dome Simulator" manufacturer="Simulator">
            <driver name="Dome Simulator">indi_simulator_dome</driver>
            <version>1.0</version>
        </device>
        <device label="RollOff Simulator" manufacturer="Simulator">
            <driver name="RollOff Simulator">indi_rolloff_dome</driver>
            <version>1.0</version>
        </device>
        <device label="Dome Scripting Gateway" manufacturer="Gateways">
            <driver name="Dome  Scripting Gateway">indi_script_dome</driver>
            <version>1.0</version>
        </device>
        <device label="DomePro2" manufacturer="Astrometric">
            <driver name="DomePro2">indi_domepro2_dome</driver>
            <version>1.0</version>
        </device>
        <device label="NexDome Beaver" manufacturer="Lunatico">
            <driver name="NexDome Beaver">indi_nexdome_beaver</driver>
            <version>1.0</version>
        </device>
    </devGroup>
    <devGroup group="Weather">
        <device label="Weather Simulator" manufacturer="Simulator">
            <driver name="Weather Simulator">indi_simulator_weather</driver>
            <version>1.0</version>
        </device>
        <device label="Astromechanics LPM" manufacturer="Astromechanics">
            <driver name="Astromechanics LPM">indi_astromech_lpm</driver>
            <version>0.1</version>
        </device>
        <device label="SQM" manufacturer="Unihedron">
            <driver name="SQM">indi_sqm_weather</driver>
            <version>1.3</version>
        </device>
        <device label="Weather Meta" manufacturer="Others">
            <driver name="Weather Meta">indi_meta_weather</driver>
            <version>1.0</version>
        </device>
        <device label="OpenWeatherMap" manufacturer="Others">
            <driver name="OpenWeatherMap">indi_openweathermap_weather</driver>
            <version>1.1</version>
        </device>
        <device label="MBox" manufacturer="Astromi">
            <driver name="MBox">indi_mbox_weather</driver>
            <version>1.1</version>
        </device>
        <device label="Vantage" manufacturer="Davis Instruments">
            <driver name="Vantage">indi_vantage_weather</driver>
            <version>1.0</version>
        </device>
        <device label="Weather Watcher" manufacturer="Others">
            <driver name="Weather Watcher">indi_watcher_weather</driver>
            <version>1.1</version>
        </device>
        <device label="Weather Safety Proxy" manufacturer="Others">
            <driver name="Weather Safety Proxy">indi_weather_safety_proxy</driver>
            <version>1.0</version>
        </device>
        <device label="Uranus Meteo Sensor" manufacturer="Pegasus Astro">
            <driver name="Uranus Meteo Sensor">indi_uranus_weather</driver>
            <version>1.0</version>
        </device>
    </devGroup>
    <devGroup group="Agent">
        <device label="Imager Agent" manufacturer="Others">
            <driver name="Imager Agent">indi_imager_agent</driver>
            <version>1.2</version>
        </device>
    </devGroup>
</driversList><|MERGE_RESOLUTION|>--- conflicted
+++ resolved
@@ -701,13 +701,12 @@
             <driver name="USB_Dewpoint">indi_usbdewpoint</driver>
             <version>1.2</version>
         </device>
-<<<<<<< HEAD
+        <device label="myDewControllerPro" manufacturer="Robert Brown">
+            <driver name="myDewControllerPro">indi_myDewControllerPro</driver>
+            <version>1.0</version>
+        </device>
         <device label="MyDCP4ESP32" manufacturer="DIY">
             <driver name="MyDCP4ESP32">indi_mydcp4esp32</driver>
-=======
-        <device label="myDewControllerPro" manufacturer="Robert Brown">
-            <driver name="myDewControllerPro">indi_myDewControllerPro</driver>
->>>>>>> 2171ec7c
             <version>1.0</version>
         </device>
 		<device label="DeepSkyDad FP1" manufacturer="DeepSkyDad">
