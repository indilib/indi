<?xml version="1.0" encoding="UTF-8"?>
<driversList>
    <devGroup group="Spectrographs">
        <device label="Shelyak Usis" manufacturer="Shelyak">
            <driver name="Shelyak Usis">shelyak_usis</driver>
            <version>1.2</version>
        </device>
    </devGroup>
    <devGroup group="Telescopes">
        <device label="Shelyak Usis" manufacturer="Shelyak">
            <driver name="Shelyak Usis">shelyak_usis</driver>
            <version>1.2</version>
        </device>
        <device label="LX200 10micron" manufacturer="10 Micron">
            <driver name="LX200 10micron">indi_lx200_10micron</driver>
            <version>1.3</version>
        </device>
        <device label="LX200 Basic" manufacturer="Meade">
            <driver name="LX200 Basic">indi_lx200basic</driver>
            <version>2.1</version>
        </device>
        <device label="LX200 GPS" manufacturer="Meade">
            <driver name="LX200 GPS">indi_lx200gps</driver>
            <version>2.1</version>
        </device>
        <device label="LX200 Autostar" manufacturer="Meade">
            <driver name="LX200 Autostar">indi_lx200autostar</driver>
            <version>2.1</version>
        </device>
        <device label="LX200 Classic" manufacturer="Meade">
            <driver name="LX200 Classic">indi_lx200classic</driver>
            <version>2.1</version>
        </device>
        <device label="LX200 OnStep" manufacturer="OnStep">
            <driver name="LX200 OnStep">indi_lx200_OnStep</driver>
            <version>1.24</version>
        </device>
        <device label="WARPDRIVE" manufacturer="WarpAstron">
            <driver name="LX200 OnStep">indi_lx200_OnStep</driver>
            <version>1.24</version>
        </device>
        <device label="UMi" manufacturer="ProxiSky">
            <driver name="LX200 OnStep">indi_lx200_OnStep</driver>
            <version>1.24</version>
        </device>
        <device label="EM31Pro" manufacturer="Emcan Astro">
            <driver name="LX200 OnStep">indi_lx200_OnStep</driver>
            <version>1.24</version>
        </device>
        <device label="Juwei 14" manufacturer="Juwei">
            <driver name="LX200 OnStep">indi_lx200_OnStep</driver>
            <version>1.24</version>
        </device>
        <device label="Juwei 17" manufacturer="Juwei">
            <driver name="LX200 OnStep">indi_lx200_OnStep</driver>
            <version>1.24</version>
        </device>
        <device label="LX200 OpenAstroTech" manufacturer="OpenAstroTech">
            <driver name="LX200 OpenAstroTech">indi_lx200_OpenAstroTech</driver>
            <version>0.9</version>
        </device>
        <device label="LX200 TeenAstro" manufacturer="TeenAstro">
            <driver name="LX200 TeenAstro">indi_lx200_TeenAstro</driver>
            <version>1.4</version>
        </device>
        <device label="LX200 16" manufacturer="Meade">
            <driver name="LX200 16">indi_lx200_16</driver>
            <version>2.1</version>
        </device>
        <device label="LX90" manufacturer="Meade">
            <driver name="LX200 GPS">indi_lx200gps</driver>
            <version>2.1</version>
        </device>
        <device label="ETX125" manufacturer="Meade">
            <driver name="LX200 GPS">indi_lx200gps</driver>
            <version>2.1</version>
        </device>
        <device label="ETX105" manufacturer="Meade">
            <driver name="LX200 GPS">indi_lx200gps</driver>
            <version>2.1</version>
        </device>
        <device label="ETX90" manufacturer="Meade">
            <driver name="LX200 GPS">indi_lx200gps</driver>
            <version>2.1</version>
        </device>
        <device label="EQ500X" manufacturer="Omegon">
            <driver name="EQ500X">indi_eq500x_telescope</driver>
            <version>1.0</version>
        </device>
        <device label="AstroPhysics V2" manufacturer="Astrophysics">
            <driver name="AstroPhysics V2">indi_lx200ap_v2</driver>
            <version>1.1</version>
        </device>
        <device label="Pegasus NYX-101" manufacturer="Pegasus Astro">
            <driver name="Pegasus NYX-101">indi_lx200_pegasus_nyx101</driver>
            <version>2.2</version>
        </device>
        <device label="ZWO AM5 WiFi" manufacturer="ZWO">
            <driver name="ZWO AM5">indi_lx200am5</driver>
            <version>1.3</version>
        </device>
        <device label="ZWO AM5 USB" manufacturer="ZWO">
            <driver name="ZWO AM5">indi_lx200am5</driver>
            <version>1.3</version>
        </device>
        <device label="ZWO AM3 WiFi" manufacturer="ZWO">
            <driver name="ZWO AM5">indi_lx200am5</driver>
            <version>1.3</version>
        </device>
        <device label="ZWO AM3 USB" manufacturer="ZWO">
            <driver name="ZWO AM5">indi_lx200am5</driver>
            <version>1.3</version>
        </device>
        <device label="Celestron GPS" manufacturer="Celestron">
            <driver name="Celestron GPS">indi_celestron_gps</driver>
            <version>3.6</version>
        </device>
        <device label="Celestron CPC HC" manufacturer="Celestron">
            <driver name="Celestron GPS">indi_celestron_gps</driver>
            <version>3.6</version>
        </device>
        <device label="Celestron NexStar HC" manufacturer="Celestron">
            <driver name="Celestron GPS">indi_celestron_gps</driver>
            <version>3.6</version>
        </device>
        <device label="Celestron Advanced VX HC" manufacturer="Celestron">
            <driver name="Celestron GPS">indi_celestron_gps</driver>
            <version>3.6</version>
        </device>
        <device label="Celestron CGEM HC" manufacturer="Celestron">
            <driver name="Celestron GPS">indi_celestron_gps</driver>
            <version>3.6</version>
        </device>
        <device label="Celestron CGX HC" manufacturer="Celestron">
            <driver name="Celestron GPS">indi_celestron_gps</driver>
            <version>3.6</version>
        </device>
        <device label="Astro-Electronic FS-2" manufacturer="Astro-Electronic">
            <driver name="Astro-Electronic FS-2">indi_lx200fs2</driver>
            <version>2.3</version>
        </device>
        <device label="Paramount" manufacturer="Software Bisque">
            <driver name="Paramount">indi_paramount_telescope</driver>
            <version>1.1</version>
        </device>
        <device label="AstroTrac" manufacturer="AstroTrac">
            <driver name="AstroTrac">indi_astrotrac_telescope</driver>
            <version>1.1</version>
        </device>
        <device label="Rainbow RST-135" manufacturer="Rainbow Astro">
            <driver name="Rainbow">indi_rainbow_telescope</driver>
            <version>1.3</version>
        </device>
        <device label="Rainbow RST-300" manufacturer="Rainbow Astro">
            <driver name="Rainbow">indi_rainbow_telescope</driver>
            <version>1.3</version>
        </device>
        <device label="CRUX TitanTCS" manufacturer="HOBYM">
            <driver name="CRUX TitanTCS">indi_crux_mount</driver>
            <version>1.0</version>
        </device>
        <device label="Sky Scan" manufacturer="SkyWatcher">
            <driver name="SynScan">indi_synscan_telescope</driver>
            <version>0.1</version>
        </device>
        <device label="Losmandy Gemini" manufacturer="Losmandy">
            <driver name="Losmandy Gemini">indi_lx200gemini</driver>
            <version>1.6</version>
        </device>
        <device label="Mel Bartels" manufacturer="DIY">
            <driver name="LX200 Basic">indi_lx200basic</driver>
            <version>2.1</version>
        </device>
        <device label="Temma Takahashi" manufacturer="Takahashi">
            <driver name="Temma">indi_temma_telescope</driver>
            <version>0.5</version>
        </device>
        <device label="Argo Navis" manufacturer="Argo Navis">
            <driver name="LX200 Basic">indi_lx200basic</driver>
            <version>2.1</version>
        </device>
        <device label="SynScan" manufacturer="SkyWatcher">
            <driver name="SynScan">indi_synscan_telescope</driver>
            <version>2.0</version>
        </device>
        <device label="SynScan Legacy" manufacturer="SkyWatcher">
            <driver name="SynScan Legacy">indi_synscanlegacy_telescope</driver>
            <version>1.0</version>
        </device>
        <device label="SkySensor2000PC" manufacturer="Vixen">
            <driver name="SkySensor2000PC">indi_lx200ss2000pc</driver>
            <version>1.1</version>
        </device>
        <device label="iOptron iEQ Legacy" manufacturer="iOptron">
            <driver name="iEQ">indi_ieqlegacy_telescope</driver>
            <version>1.7</version>
        </device>
        <device label="iOptron SkyGuider Pro" manufacturer="iOptron">
            <driver name="Telescope Simulator">indi_simulator_telescope</driver>
            <version>1.0</version>
        </device>
        <device label="iOptron iEQ30 Pro" manufacturer="iOptron">
            <driver name="iEQ">indi_ieq_telescope</driver>
            <version>1.9</version>
        </device>
        <device label="iOptron iMate" manufacturer="iOptron">
            <driver name="iOptronV3">indi_ioptronv3_telescope</driver>
            <version>1.7</version>
        </device>
        <device label="iOptron CEM26" manufacturer="iOptron">
            <driver name="iOptronV3">indi_ioptronv3_telescope</driver>
            <version>1.7</version>
        </device>
        <device label="iOptron GEM28" manufacturer="iOptron">
            <driver name="iOptronV3">indi_ioptronv3_telescope</driver>
            <version>1.7</version>
        </device>
        <device label="iOptron HEM15" manufacturer="iOptron">
            <driver name="iOptronV3">indi_ioptronv3_telescope</driver>
            <version>1.7</version>
        </device>
        <device label="iOptron HEM44" manufacturer="iOptron">
            <driver name="iOptronV3">indi_ioptronv3_telescope</driver>
            <version>1.7</version>
        </device>
        <device label="iOptron HAE43" manufacturer="iOptron">
            <driver name="iOptronV3">indi_ioptronv3_telescope</driver>
            <version>1.7</version>
        </device>
        <device label="iOptron HAE69" manufacturer="iOptron">
            <driver name="iOptronV3">indi_ioptronv3_telescope</driver>
            <version>1.7</version>
        </device>
        <device label="iOptron HAZ31" manufacturer="iOptron">
            <driver name="iOptronV3">indi_ioptronv3_telescope</driver>
            <version>1.7</version>
        </device>
        <device label="iOptron HAZ46" manufacturer="iOptron">
            <driver name="iOptronV3">indi_ioptronv3_telescope</driver>
            <version>1.7</version>
        </device>
        <device label="iOptron HAZ71" manufacturer="iOptron">
            <driver name="iOptronV3">indi_ioptronv3_telescope</driver>
            <version>1.7</version>
        </device>
        <device label="iOptron HAE16" manufacturer="iOptron">
            <driver name="iOptronV3">indi_ioptronv3_telescope</driver>
            <version>1.7</version>
        </device>
        <device label="iOptron HAE18" manufacturer="iOptron">
            <driver name="iOptronV3">indi_ioptronv3_telescope</driver>
            <version>1.7</version>
        </device>
        <device label="iOptron HEM27" manufacturer="iOptron">
            <driver name="iOptronV3">indi_ioptronv3_telescope</driver>
            <version>1.7</version>
        </device>
        <device label="iOptron HAE29" manufacturer="iOptron">
            <driver name="iOptronV3">indi_ioptronv3_telescope</driver>
            <version>1.7</version>
        </device>
        <device label="iOptron SkyHunter" manufacturer="iOptron">
            <driver name="iOptronV3">indi_ioptronv3_telescope</driver>
            <version>1.7</version>
        </device>
        <device label="iOptron CEM40" manufacturer="iOptron">
            <driver name="iOptronV3">indi_ioptronv3_telescope</driver>
            <version>1.7</version>
        </device>
        <device label="iOptron GEM45" manufacturer="iOptron">
            <driver name="iOptronV3">indi_ioptronv3_telescope</driver>
            <version>1.7</version>
        </device>
        <device label="iOptron iEQ45 Pro" manufacturer="iOptron">
            <driver name="iEQ">indi_ieq_telescope</driver>
            <version>1.9</version>
        </device>
        <device label="iOptron CEM60" manufacturer="iOptron">
            <driver name="iEQ">indi_ieq_telescope</driver>
            <version>1.9</version>
        </device>
        <device label="iOptron CEM25" manufacturer="iOptron">
            <driver name="iEQ">indi_ieq_telescope</driver>
            <version>1.9</version>
        </device>
        <device label="iOptron SmartEQ" manufacturer="iOptron">
            <driver name="iEQ">indi_ieq_telescope</driver>
            <version>1.9</version>
        </device>
        <device label="iOptron ZEQ25" manufacturer="iOptron">
            <driver name="ZEQ25">indi_lx200zeq25</driver>
            <version>1.6</version>
        </device>
        <device label="iOptron iEQ30" manufacturer="iOptron">
            <driver name="ZEQ25">indi_lx200zeq25</driver>
            <version>1.6</version>
        </device>
        <device label="iOptron iEQ45" manufacturer="iOptron">
            <driver name="ZEQ25">indi_lx200zeq25</driver>
            <version>1.6</version>
        </device>
        <device label="GotoNova 8400 Kit" manufacturer="iOptron">
            <driver name="GotoNova">indi_lx200gotonova</driver>
            <version>1.0</version>
        </device>
        <device label="iOptron HC8406" manufacturer="iOptron">
            <driver name="iOptron HC8406">indi_ioptronHC8406</driver>
            <version>1.3</version>
        </device>
        <device label="iOptron v3" manufacturer="iOptron">
            <driver name="iOptronV3">indi_ioptronv3_telescope</driver>
            <version>1.7</version>
        </device>
        <device label="iOptron CEM120" manufacturer="iOptron">
            <driver name="iOptronV3">indi_ioptronv3_telescope</driver>
            <version>1.7</version>
        </device>
        <device label="iOptron CEM70" manufacturer="iOptron">
            <driver name="iOptronV3">indi_ioptronv3_telescope</driver>
            <version>1.7</version>
        </device>
        <device label="iOptron AZ Pro" manufacturer="iOptron">
            <driver name="iEQ">indi_ieq_telescope</driver>
            <version>1.9</version>
        </device>
        <device label="Pulsar2" manufacturer="GTD">
            <driver name="Pulsar2">indi_lx200pulsar2</driver>
            <version>1.3</version>
        </device>
        <device label="SkyCommander" manufacturer="DIY">
            <driver name="SkyCommander">indi_skycommander_telescope</driver>
            <version>1.0</version>
        </device>
        <device label="Telescope Simulator" manufacturer="Simulator">
            <driver name="Telescope Simulator">indi_simulator_telescope</driver>
            <version>1.0</version>
        </device>
        <device label="Skywatcher Alt-Az" manufacturer="SkyWatcher">
            <driver name="Skywatcher Alt-Az">indi_skywatcherAltAzMount</driver>
            <version>1.7</version>
        </device>
        <device label="AZ-GTi Alt-Az WiFi" manufacturer="SkyWatcher">
            <driver name="Skywatcher Alt-Az">indi_skywatcherAltAzMount</driver>
            <version>1.7</version>
        </device>
        <device label="AZ-GTi Alt-Az Wired" manufacturer="SkyWatcher">
            <driver name="Skywatcher Alt-Az">indi_skywatcherAltAzMount</driver>
            <version>1.7</version>
        </device>
        <device label="Telescope Scripting Gateway" manufacturer="Gateways">
            <driver name="Telescope  Scripting Gateway">indi_script_telescope</driver>
            <version>1.0</version>
        </device>
        <device label="Digital Setting Circle" manufacturer="DIY">
            <driver name="Digital Setting Circle">indi_dsc_telescope</driver>
            <version>1.0</version>
        </device>
        <device label="ES G-11 PMC-Eight" manufacturer="Explore Scientific">
            <driver name="PMC8">indi_pmc8_telescope</driver>
            <version>0.5</version>
        </device>
        <device label="ES EXOS2-GT PMC-Eight" manufacturer="Explore Scientific">
            <driver name="PMC8">indi_pmc8_telescope</driver>
            <version>0.5</version>
        </device>
        <device label="ES iEXOS100 PMC-Eight" manufacturer="Explore Scientific">
            <driver name="PMC8">indi_pmc8_telescope</driver>
            <version>0.5</version>
        </device>
        <device label="Planewave" manufacturer="Planewave Instruments">
            <driver name="Planewave">indi_planewave_telescope</driver>
            <version>0.1</version>
        </device>
    </devGroup>
    <devGroup group="Focusers">
        <device label="Focuser Simulator" manufacturer="Simulator">
            <driver name="Focuser Simulator">indi_simulator_focus</driver>
            <version>1.0</version>
        </device>
        <device label="RoboFocus" manufacturer="Robofocus">
            <driver name="RoboFocus">indi_robo_focus</driver>
            <version>1.0</version>
        </device>
        <device label="iEAFFocus" manufacturer="iOptron">
            <driver name="iEAFFocus">indi_ieaf_focus</driver>
            <version>1.0</version>
        </device>
        <device label="Shoestring Astronomy FCUSB" manufacturer="Shoestring">
            <driver name="FCUSB">indi_fcusb_focus</driver>
            <version>0.3</version>
        </device>
        <device label="Celestron SCT" manufacturer="Celestron">
            <driver name="Celestron SCT">indi_celestron_sct_focus</driver>
            <version>1.0</version>
        </device>
        <device label="AAF2" manufacturer="DIY">
            <driver name="AAF2">indi_aaf2_focus</driver>
            <version>1.0</version>
        </device>
        <device label="PlaneWave EFA" manufacturer="Planewave Instruments">
            <driver name="PlaneWave EFA">indi_efa_focus</driver>
            <version>1.1</version>
        </device>
        <device label="Rainbow Astro RSF" manufacturer="Rainbow Astro">
            <driver name="Rainbow Astro RSF">indi_rainbowrsf_focus</driver>
            <version>1.0</version>
        </device>
        <device label="Rigelsys NFocus" manufacturer="Rigel Systems">
            <driver name="NFocus">indi_nfocus</driver>
            <version>1.1</version>
        </device>
        <device label="Rigelsys NStep" manufacturer="Rigel Systems">
            <driver name="Rigelsys NStep">indi_nstep_focus</driver>
            <version>1.2</version>
        </device>
        <device label="Rigelsys nFrame" manufacturer="Rigel Systems">
            <driver name="Rigelsys nFrame">indi_nstep_rotator</driver>
            <version>1.0</version>
        </device>
        <device label="RBFocus" manufacturer="RBFocus">
            <driver name="RBFocus">indi_rbfocus_focus</driver>
            <version>1.2</version>
        </device>
        <device label="MoonLite" manufacturer="MoonLite">
            <driver name="MoonLite">indi_moonlite_focus</driver>
            <version>1.1</version>
        </device>
        <device label="MoonLite DRO" mdpd="true" manufacturer="MoonLite">
            <driver name="MoonLite DRO">indi_moonlitedro_focus</driver>
            <version>1.1</version>
        </device>
        <device label="MyFocuserPro2" manufacturer="DIY">
            <driver name="MyFocuserPro2">indi_myfocuserpro2_focus</driver>
            <version>1.0</version>
        </device>
        <device label="DeepSkyDad AF1" manufacturer="DeepSkyDad">
            <driver name="DeepSkyDad AF1">indi_deepskydad_af1_focus</driver>
            <version>1.0</version>
        </device>
        <device label="DeepSkyDad AF2" manufacturer="DeepSkyDad">
            <driver name="DeepSkyDad AF2">indi_deepskydad_af2_focus</driver>
            <version>1.0</version>
        </device>
        <device label="DeepSkyDad AF3" manufacturer="DeepSkyDad">
            <driver name="DeepSkyDad AF3">indi_deepskydad_af3_focus</driver>
            <version>1.0</version>
        </device>
        <device label="OnFocus" manufacturer="Others">
            <driver name="OnFocus">indi_onfocus_focus</driver>
            <version>1.0</version>
        </device>
        <device label="TeenAstroFocuser" manufacturer="TeenAstro">
            <driver name="TeenAstroFocuser">indi_teenastro_focus</driver>
            <version>1.0</version>
        </device>
        <device label="NightCrawler" manufacturer="MoonLite">
            <driver name="NightCrawler">indi_nightcrawler_focus</driver>
            <version>1.4</version>
        </device>
        <device label="Gemini Focusing Rotator" manufacturer="Optec">
            <driver name="Gemini Focusing Rotator">indi_gemini_focus</driver>
            <version>1.0</version>
        </device>
        <device label="USBFocusV3" manufacturer="USB_Focus">
            <driver name="USBFocusV3">indi_usbfocusv3_focus</driver>
            <version>1.1</version>
        </device>
        <device label="Pegasus DMFC" manufacturer="Pegasus Astro">
            <driver name="Pegasus DMFC">indi_dmfc_focus</driver>
            <version>1.1</version>
        </device>
        <device label="Pegasus Prodigy MF" manufacturer="Pegasus Astro">
            <driver name="Pegasus DMFC">indi_dmfc_focus</driver>
            <version>1.1</version>
        </device>
        <device label="Pegasus FocusCube" manufacturer="Pegasus Astro">
            <driver name="Pegasus FocusCube">indi_pegasus_focuscube</driver>
            <version>1.0</version>
        </device>
        <device label="Pegasus FocusCube3" manufacturer="Pegasus Astro">
            <driver name="Pegasus FocusCube3">indi_pegasus_focuscube3</driver>
            <version>1.0</version>
        </device>
        <device label="Pegasus ProdigyMF" manufacturer="Pegasus Astro">
            <driver name="Pegasus MMC-7000AH">indi_pegasus_prodigyMF</driver>
            <version>1.0</version>
        </device>
        <device label="Pegasus ScopsOAG" manufacturer="Pegasus Astro">
            <driver name="Pegasus DMFC">indi_pegasus_scopsoag</driver>
            <version>1.0</version>
        </device>
        <device label="Pyxis" manufacturer="Optec">
            <driver name="Pyxis">indi_pyxis_rotator</driver>
            <version>1.1</version>
        </device>
        <device label="Pegasus Falcon" manufacturer="Pegasus Astro">
            <driver name="Pegasus Falcon">indi_falcon_rotator</driver>
            <version>1.0</version>
        </device>
        <device label="Pegasus FalconV2" manufacturer="Pegasus Astro">
            <driver name="Pegasus FalconV2">indi_falconv2_rotator</driver>
            <version>1.0</version>
        </device>
        <device label="Integra 85" manufacturer="Gemini Telescope">
            <driver name="Integra85">indi_integra_focus</driver>
            <version>1.1</version>
        </device>
        <device label="Rotator Simulator" manufacturer="Simulator">
            <driver name="Rotator Simulator">indi_simulator_rotator</driver>
            <version>1.0</version>
        </device>
        <device label="Rotator Lite" manufacturer="Wanderer Astro">
            <driver name="Wanderer Rotator Lite">indi_wanderer_lite_rotator</driver>
            <version>1.0</version>
        </device>
        <device label="Rotator Mini V1-2" manufacturer="Wanderer Astro">
            <driver name="Wanderer Rotator Mini">indi_wanderer_rotator_mini</driver>
            <version>1.1</version>
        </device>
        <device label="Rotator Lite V2" manufacturer="Wanderer Astro">
            <driver name="Wanderer Rotator Lite V2">indi_wanderer_rotator_lite_v2</driver>
            <version>1.0</version>
        </device>
        <device label="Microtouch" manufacturer="Starizona">
            <driver name="Microtouch">indi_microtouch_focus</driver>
            <version>0.1</version>
        </device>
        <device label="Baader SteelDrive" manufacturer="Baader">
            <driver name="Baader SteelDrive">indi_steeldrive_focus</driver>
            <version>1.0</version>
        </device>
        <device label="Baader SteelDriveII" manufacturer="Baader">
            <driver name="Baader SteelDriveII">indi_steeldrive2_focus</driver>
            <version>1.0</version>
        </device>
        <device label="HitecAstro DC" manufacturer="HitecAstro">
            <driver name="HitecAstro DC">indi_hitecastrodc_focus</driver>
            <version>0.2</version>
        </device>
        <device label="SmartFocus" manufacturer="JMI">
            <driver name="SmartFocus">indi_smartfocus_focus</driver>
            <version>1.0</version>
        </device>
        <device label="Optec TCF-S" manufacturer="Optec">
            <driver name="Optec TCF-S">indi_tcfs_focus</driver>
            <version>0.4</version>
        </device>
        <device label="Optec TCF-S3" manufacturer="Optec">
            <driver name="Optec TCF-S">indi_tcfs3_focus</driver>
            <version>0.4</version>
        </device>
        <device label="Sesto Senso" manufacturer="Primaluce Lab">
            <driver name="Sesto Senso">indi_sestosenso_focus</driver>
            <version>1.4</version>
        </device>
        <device label="Sesto Senso 2" manufacturer="Primaluce Lab">
            <driver name="Sesto Senso 2">indi_sestosenso2_focus</driver>
            <version>0.7</version>
        </device>
        <device label="Esatto" manufacturer="Primaluce Lab">
            <driver name="Esatto">indi_esatto_focus</driver>
            <version>1.0</version>
        </device>
        <device label="Esatto Arco" manufacturer="Primaluce Lab">
            <driver name="Esatto Arco">indi_esattoarco_focus</driver>
            <version>1.0</version>
        </device>
        <device label="Lakeside" manufacturer="LakesideAstro">
            <driver name="Lakeside">indi_lakeside_focus</driver>
            <version>1.1</version>
        </device>
        <device label="FocusLynx" manufacturer="Optec">
            <driver name="FocusLynx">indi_lynx_focus</driver>
            <version>1.44</version>
        </device>
        <device label="PerfectStar" manufacturer="DIY">
            <driver name="PerfectStar">indi_perfectstar_focus</driver>
            <version>0.1</version>
        </device>
        <device label="Starlight EFS" manufacturer="Starlight Instruments">
            <driver name="SI EFS">indi_siefs_focus</driver>
            <version>0.2</version>
        </device>
        <device label="Lacerta MFOC" manufacturer="Lacerta Optics">
            <driver name="Lacerta MFOC">indi_lacerta_mfoc_focus</driver>
            <version>0.4</version>
        </device>
        <device label="Lacerta MFOC FMC" manufacturer="Lacerta Optics">
            <driver name="Lacerta MFOC FMC">indi_lacerta_mfoc_fmc_focus</driver>
            <version>0.1</version>
        </device>
        <device label="ActiveFocuser" manufacturer="Optique Unterlinden">
            <driver name="ActiveFocuser">indi_activefocuser_focus</driver>
            <version>1.0</version>
        </device>
        <device label="Alluna TCS2" manufacturer="Alluna Optics">
            <driver name="Alluna TCS2">indi_alluna_tcs2</driver>
            <version>1.0</version>
        </device>
    </devGroup>
    <devGroup group="CCDs">
        <device label="CCD Simulator" mdpd="true" manufacturer="Simulator">
            <driver name="CCD Simulator">indi_simulator_ccd</driver>
            <version>1.0</version>
        </device>
        <device label="Guide Simulator" mdpd="true" manufacturer="Simulator">
            <driver name="Guide Simulator">indi_simulator_guide</driver>
            <version>1.0</version>
        </device>
        <device label="DMK CCD" manufacturer="DMK">
            <driver name="V4L2 CCD">indi_v4l2_ccd</driver>
            <version>1.0</version>
        </device>
        <device label="iOptron iPolar" manufacturer="iOptron">
            <driver name="V4L2 CCD">indi_v4l2_ccd</driver>
            <version>1.0</version>
        </device>
        <device label="iOptron iGuider" manufacturer="iOptron">
            <driver name="V4L2 CCD">indi_v4l2_ccd</driver>
            <version>1.0</version>
        </device>
        <device label="V4L2 CCD" manufacturer="Web Cameras">
            <driver name="V4L2 CCD">indi_v4l2_ccd</driver>
            <version>1.0</version>
        </device>
        <device label="SVBONY SV105" manufacturer="SVBONY">
            <driver name="V4L2 CCD">indi_v4l2_ccd</driver>
            <version>1.0</version>
        </device>
        <device label="SVBONY SV205" manufacturer="SVBONY">
            <driver name="V4L2 CCD">indi_v4l2_ccd</driver>
            <version>1.0</version>
        </device>
        <device label="Skyris 132C" manufacturer="Celestron">
            <driver name="V4L2 CCD">indi_v4l2_ccd</driver>
            <version>1.0</version>
        </device>
        <device label="Skyris 132M" manufacturer="Celestron">
            <driver name="V4L2 CCD">indi_v4l2_ccd</driver>
            <version>1.0</version>
        </device>
        <device label="Skyris 236C" manufacturer="Celestron">
            <driver name="V4L2 CCD">indi_v4l2_ccd</driver>
            <version>1.0</version>
        </device>
        <device label="Skyris 236M" manufacturer="Celestron">
            <driver name="V4L2 CCD">indi_v4l2_ccd</driver>
            <version>1.0</version>
        </device>
        <device label="NexImage 5" manufacturer="Celestron">
            <driver name="V4L2 CCD">indi_v4l2_ccd</driver>
            <version>1.0</version>
        </device>
        <device label="NexImage 10" manufacturer="Celestron">
            <driver name="V4L2 CCD">indi_v4l2_ccd</driver>
            <version>1.0</version>
        </device>
    </devGroup>
    <devGroup group="Spectrographs">
        <device label="Spectrograph Simulator" mdpd="true" manufacturer="Others">
            <driver name="Spectrograph Simulator">indi_simulator_spectrograph</driver>
            <version>1.0</version>
        </device>
    </devGroup>
    <devGroup group="Filter Wheels">
        <device label="XAGYL Wheel" manufacturer="XAGYL">
            <driver name="XAGYL Wheel">indi_xagyl_wheel</driver>
            <version>0.3</version>
        </device>
        <device label="Filter Simulator" manufacturer="Simulator">
            <driver name="Filter Simulator">indi_simulator_wheel</driver>
            <version>1.0</version>
        </device>
        <device label="Optec IFW" manufacturer="Optec">
            <driver name="Optec IFW">indi_optec_wheel</driver>
            <version>0.2</version>
        </device>
        <device label="Quantum Wheel" manufacturer="Brightstar">
            <driver name="Quantum Wheel">indi_quantum_wheel</driver>
            <version>0.3</version>
        </device>
        <device label="TruTech Wheel" manufacturer="Others">
            <driver name="TruTech Wheel">indi_trutech_wheel</driver>
            <version>1.0</version>
        </device>
        <device label="QHYCFW1" manufacturer="QHY">
            <driver name="QHYCFW1">indi_qhycfw1_wheel</driver>
            <version>1.2</version>
        </device>
        <device label="QHYCFW2" manufacturer="QHY">
            <driver name="QHYCFW2">indi_qhycfw2_wheel</driver>
            <version>1.2</version>
        </device>
        <device label="QHYCFW3" manufacturer="QHY">
            <driver name="QHYCFW3">indi_qhycfw3_wheel</driver>
            <version>1.1</version>
        </device>
        <device label="Manual Filter" manufacturer="Others">
            <driver name="Manual Filter">indi_manual_wheel</driver>
            <version>1.0</version>
        </device>
        <device label="Pegasus INDIGO" manufacturer="Pegasus Astro">
            <driver name="Pegasus INDIGO">indi_pegasusindigo_wheel</driver>
            <version>1.0</version>
        </device>
       <device label="iOptron Wheel" manufacturer="iOptron">
            <driver name="ioptron Wheel">indi_ioptron_wheel</driver>
            <version>1.0</version>
        </device>        
    </devGroup>
    <devGroup group="Auxiliary">
        <device label="Astrometry" manufacturer="Others">
            <driver name="Astrometry">indi_astrometry</driver>
            <version>0.1</version>
        </device>
        <device label="AstroLink 4 mini II" manufacturer="Astrojolo">
            <driver name="AstroLink 4 mini II">indi_astrolink4mini2</driver>
            <version>0.2</version>
        </device>
        <device label="SkySafari" manufacturer="Others">
            <driver name="SkySafari">indi_skysafari</driver>
            <version>0.2</version>
        </device>
        <device label="Pegasus PPB" manufacturer="Pegasus Astro">
            <driver name="Pegasus PPB">indi_pegasus_ppb</driver>
            <version>1.1</version>
        </device>
        <device label="Pegasus PPBA" manufacturer="Pegasus Astro">
            <driver name="Pegasus PPBA">indi_pegasus_ppba</driver>
            <version>1.2</version>
        </device>
        <device label="Pegasus PPBM" manufacturer="Pegasus Astro">
            <driver name="Pegasus PPBM">indi_pegasus_ppba</driver>
            <version>1.2</version>
        </device>
        <device label="Pegasus UPB" manufacturer="Pegasus Astro">
            <driver name="Pegasus UPB">indi_pegasus_upb</driver>
            <version>1.6</version>
        </device>
        <device label="Pegasus UCH" manufacturer="Pegasus Astro">
            <driver name="Pegasus UCH">indi_pegasus_uch</driver>
            <version>1.6</version>
        </device>
        <device label="Pegasus FlatMaster" manufacturer="Pegasus Astro">
            <driver name="Pegasus FlatMaster">indi_pegasus_flatmaster</driver>
            <version>1.2</version>
        </device>
        <device label="Pegasus Saddle Powerbox" manufacturer="Pegasus Astro">
            <driver name="Pegasus SPB">indi_pegasus_spb</driver>
            <version>1.2</version>
        </device>
        <device label="PlaneWave Delta-T" manufacturer="Planewave Instruments">
            <driver name="PlaneWave Delta-T">indi_planewave_deltat</driver>
            <version>1.1</version>
        </device>
        <device label="WatchDog" manufacturer="Others">
            <driver name="WatchDog">indi_watchdog</driver>
            <version>0.4</version>
        </device>
        <device label="Joystick" manufacturer="Others">
            <driver name="Joystick">indi_joystick</driver>
            <version>0.2</version>
        </device>
        <device label="Alnitak Remote Dust Cover" manufacturer="Optec">
            <driver name="Flip Flat">indi_flipflat</driver>
            <version>1.1</version>
        </device>
        <device label="Flip Flat" manufacturer="Optec">
            <driver name="Flip Flat">indi_flipflat</driver>
            <version>1.1</version>
        </device>
        <device label="Flip Man" manufacturer="Optec">
            <driver name="Flip Flat">indi_flipflat</driver>
            <version>1.1</version>
        </device>
        <device label="SnapCap" manufacturer="GTD">
            <driver name="SnapCap">indi_snapcap</driver>
            <version>1.3</version>
        </device>
        <device label="RBF Excalibur" manufacturer="RB Focus">
            <driver name="RBF Excalibur">indi_Excalibur</driver>
            <version>1.0</version>
        </device>
        <device label="GIOTTO" manufacturer="Primaluce Lab">
            <driver name="GIOTTO">indi_giotto</driver>
            <version>1.0</version>
        </device>
        <device label="ALTO" manufacturer="Primaluce Lab">
            <driver name="ALTO">indi_alto</driver>
            <version>1.0</version>
        </device>
        <device label="Light Panel Simulator" manufacturer="Simulator">
            <driver name="Light Panel Simulator">indi_simulator_lightpanel</driver>
            <version>1.0</version>
        </device>
        <device label="Dust Cover Simulator" manufacturer="Simulator">
            <driver name="Dust Cover Simulator">indi_simulator_dustcover</driver>
            <version>1.0</version>
        </device>
        <device label="Arduino ST4" manufacturer="DIY">
            <driver name="Arduino ST4">indi_arduinost4</driver>
            <version>1.0</version>
        </device>
        <device label="GPUSB" manufacturer="Shoestring">
            <driver name="GPUSB">indi_gpusb</driver>
            <version>0.1</version>
        </device>
        <device label="STAR2000" manufacturer="Others">
            <driver name="STAR2000">indi_star2000</driver>
            <version>1.0</version>
        </device>
        <device label="GPS Simulator" manufacturer="Simulator">
            <driver name="GPS Simulator">indi_simulator_gps</driver>
            <version>0.1</version>
        </device>
        <device label="USB_Dewpoint" manufacturer="USB_Focus">
            <driver name="USB_Dewpoint">indi_usbdewpoint</driver>
            <version>1.2</version>
        </device>
        <device label="myDewControllerPro" manufacturer="Robert Brown">
            <driver name="myDewControllerPro">indi_myDewControllerPro</driver>
            <version>1.0</version>
        </device>
        <device label="CheapoDC" manufacturer="DIY">
            <driver name="CheapoDC">indi_cheapodc</driver>
            <version>1.0</version>
        </device>
        <device label="MyDCP4ESP32" manufacturer="DIY">
            <driver name="MyDCP4ESP32">indi_mydcp4esp32</driver>
            <version>1.0</version>
        </device>
        <device label="DeepSkyDad FP" manufacturer="DeepSkyDad">
            <driver name="DeepSkyDad FP">indi_deepskydad_fp</driver>
            <version>1.0</version>
        </device>
        <device label="DeepSkyDad FR1" manufacturer="DeepSkyDad">
            <driver name="DeepSkyDad FR1">indi_deepskydad_fr1</driver>
            <version>1.0</version>
        </device>
        <device label="Wanderer Cover V3" manufacturer="Wanderer Astro">
            <driver name="Wanderer Cover V3">indi_wanderer_cover</driver>
            <version>1.0</version>
        </device>
        <device label="WandererBox Pro V3" manufacturer="Wanderer Astro">
            <driver name="WandererBox Pro V3">indi_wandererbox_pro_v3</driver>
            <version>1.0</version>
        </device>
        <device label="WandererBox Plus V3" manufacturer="Wanderer Astro">
            <driver name="WandererBox Plus V3">indi_wandererbox_plus_v3</driver>
            <version>1.0</version>
        </device>
        <device label="WandererCover V4-EC" manufacturer="Wanderer Astro">
            <driver name="WandererCover V4-EC">indi_wanderercover_v4_ec</driver>
            <version>1.2</version>
        </device>
        <device label="DragonLIGHT" manufacturer="Dark Dragons Astro">
            <driver name="DragonLIGHT">indi_dragon_light</driver>
            <version>1.0</version>
        </device>
        <device label="Terrans PowerBoxPro V2" manufacturer="Terrans Industry">
            <driver name="Terrans PowerBoxPro V2">indi_terrans_powerboxpro_v2</driver>
            <version>1.0</version>
        </device>
        <device label="Terrans PowerBoxGo V2" manufacturer="Terrans Industry">
            <driver name="Terrans PowerBoxGo V2">indi_terrans_powerboxgo_v2</driver>
            <version>1.0</version>
        </device>          
        <device label="Waveshare Relay" manufacturer="Waveshare">
            <driver name="Waveshare Relay">indi_wavesharemodbus_relay</driver>
            <version>1.0</version>
        </device>
<<<<<<< HEAD
        <device label="IPX800" manufacturer="GCE">
            <driver name="IPX800">indi_ipx800</driver>
            <version>0.7</version>
=======
        <device label="IPX800v4" manufacturer="CGE Electronics">
            <driver name="IPX800v4">indi_ipx800v4</driver>
            <version>1.0</version>
        </device>
        <device label="Simulator IO" manufacturer="Simulator">
            <driver name="Simulator IO">indi_simulator_io</driver>
            <version>1.0</version>
>>>>>>> 2d071ecf
        </device>
    </devGroup>
    <devGroup group="Domes">
        <device label="ScopeDome Dome" manufacturer="ScopeDome">
            <driver name="ScopeDome Dome">indi_scopedome_dome</driver>
            <version>2.0</version>
        </device>
        <device label="DDW Dome" manufacturer="Technical Innovations">
            <driver name="DDW Dome">indi_ddw_dome</driver>
            <version>1.0</version>
        </device>
        <device label="Baader Dome" manufacturer="Baader">
            <driver name="Baader Dome">indi_baader_dome</driver>
            <version>1.0</version>
        </device>
        <device label="Pulsar Dome" manufacturer="Rigel Systems">
            <driver name="Rigel Dome">indi_rigel_dome</driver>
            <version>1.0</version>
        </device>
        <device label="Dome Simulator" manufacturer="Simulator">
            <driver name="Dome Simulator">indi_simulator_dome</driver>
            <version>1.0</version>
        </device>
        <device label="RollOff Simulator" manufacturer="Simulator">
            <driver name="RollOff Simulator">indi_rolloff_dome</driver>
            <version>1.0</version>
        </device>
        <device label="Dome Scripting Gateway" manufacturer="Gateways">
            <driver name="Dome  Scripting Gateway">indi_script_dome</driver>
            <version>1.0</version>
        </device>
        <device label="DomePro2" manufacturer="Astrometric">
            <driver name="DomePro2">indi_domepro2_dome</driver>
            <version>1.0</version>
        </device>
        <device label="NexDome Beaver" manufacturer="Lunatico">
            <driver name="NexDome Beaver">indi_nexdome_beaver</driver>
            <version>1.0</version>
        </device>
        <device label="DragonLAIR" manufacturer="Dark Dragons Astro">
            <driver name="DragonLAIR">indi_dragonlair_dome</driver>
            <version>1.0</version>
        </device>
        <device label="Universal ROR" manufacturer="Others">
            <driver name="Universal ROR">indi_universalror_dome</driver>
            <version>0.1</version>
        </device>
        <device label="Alpaca Dome" manufacturer="Alpaca">
            <driver name="Alpaca Dome">indi_alpaca_dome</driver>
            <version>0.1</version>
        </device>
    </devGroup>
    <devGroup group="Weather">
        <device label="Weather Simulator" manufacturer="Simulator">
            <driver name="Weather Simulator">indi_simulator_weather</driver>
            <version>1.0</version>
        </device>
        <device label="Astromechanics LPM" manufacturer="Astromechanics">
            <driver name="Astromechanics LPM">indi_astromech_lpm</driver>
            <version>0.1</version>
        </device>
        <device label="SQM" manufacturer="Unihedron">
            <driver name="SQM">indi_sqm_weather</driver>
            <version>1.3</version>
        </device>
        <device label="Weather Meta" manufacturer="Others">
            <driver name="Weather Meta">indi_meta_weather</driver>
            <version>1.0</version>
        </device>
        <device label="OpenWeatherMap" manufacturer="Others">
            <driver name="OpenWeatherMap">indi_openweathermap_weather</driver>
            <version>1.1</version>
        </device>
        <device label="MBox" manufacturer="Astromi">
            <driver name="MBox">indi_mbox_weather</driver>
            <version>1.1</version>
        </device>
        <device label="Vantage" manufacturer="Davis Instruments">
            <driver name="Vantage">indi_vantage_weather</driver>
            <version>1.0</version>
        </device>
        <device label="Weather Watcher" manufacturer="Others">
            <driver name="Weather Watcher">indi_watcher_weather</driver>
            <version>1.1</version>
        </device>
        <device label="AAG Solo CloudWatcher" manufacturer="Lunático Astronomía">
            <driver name="AAG Solo CloudWatcher">indi_aagsolo</driver>
            <version>0.1</version>
        </device>
        <device label="Weather Safety Proxy" manufacturer="Others">
            <driver name="Weather Safety Proxy">indi_weather_safety_proxy</driver>
            <version>1.0</version>
        </device>
        <device label="Uranus Meteo Sensor" manufacturer="Pegasus Astro">
            <driver name="Uranus Meteo Sensor">indi_uranus_weather</driver>
            <version>1.0</version>
        </device>
        <device label="Weather Safety Alpaca" manufacturer="Alpaca">
            <driver name="Weather Safety Alpaca">indi_weather_safety_alpaca</driver>
            <version>1.0</version>
        </device>
    </devGroup>
    <devGroup group="Agent">
        <device label="Imager Agent" manufacturer="Others">
            <driver name="Imager Agent">indi_imager_agent</driver>
            <version>1.2</version>
        </device>
    </devGroup>
</driversList><|MERGE_RESOLUTION|>--- conflicted
+++ resolved
@@ -869,19 +869,13 @@
             <driver name="Waveshare Relay">indi_wavesharemodbus_relay</driver>
             <version>1.0</version>
         </device>
-<<<<<<< HEAD
-        <device label="IPX800" manufacturer="GCE">
-            <driver name="IPX800">indi_ipx800</driver>
-            <version>0.7</version>
-=======
         <device label="IPX800v4" manufacturer="CGE Electronics">
             <driver name="IPX800v4">indi_ipx800v4</driver>
-            <version>1.0</version>
+            <version>1.1</version>
         </device>
         <device label="Simulator IO" manufacturer="Simulator">
             <driver name="Simulator IO">indi_simulator_io</driver>
             <version>1.0</version>
->>>>>>> 2d071ecf
         </device>
     </devGroup>
     <devGroup group="Domes">
