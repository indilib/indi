<?xml version="1.0" encoding="UTF-8"?>
<driversList>
    <devGroup group="Telescopes">
        <device label="LX200 Basic" manufacturer="Meade">
            <driver name="LX200 Basic">indi_lx200basic</driver>
            <version>2.1</version>
        </device>
        <device label="LX200 GPS" manufacturer="Meade">
            <driver name="LX200 GPS">indi_lx200gps</driver>
            <version>2.1</version>
        </device>
        <device label="LX200 Autostar" manufacturer="Meade">
            <driver name="LX200 Autostar">indi_lx200autostar</driver>
            <version>2.1</version>
        </device>
        <device label="LX200 Classic" manufacturer="Meade">
            <driver name="LX200 Classic">indi_lx200classic</driver>
            <version>2.1</version>
        </device>
        <device label="LX200 OnStep">
            <driver name="LX200 OnStep">indi_lx200_OnStep</driver>
            <version>1.8</version>
        </device>
        <device label="LX200 TeenAstro">
            <driver name="LX200 TeenAstro">indi_lx200_TeenAstro</driver>
<<<<<<< HEAD
            <version>1.1/version>
=======
            <version>1.1</version>
>>>>>>> bef80d6b
        </device>
        <device label="LX200 16" manufacturer="Meade">
            <driver name="LX200 16">indi_lx200_16</driver>
            <version>2.1</version>
        </device>
        <device label="LX90" manufacturer="Meade">
            <driver name="LX200 GPS">indi_lx200gps</driver>
            <version>2.1</version>
        </device>
        <device label="ETX125" manufacturer="Meade">
            <driver name="LX200 GPS">indi_lx200gps</driver>
            <version>2.1</version>
        </device>
        <device label="ETX105" manufacturer="Meade">
            <driver name="LX200 GPS">indi_lx200gps</driver>
            <version>2.1</version>
        </device>
        <device label="ETX90" manufacturer="Meade">
            <driver name="LX200 GPS">indi_lx200gps</driver>
            <version>2.1</version>
        </device>
        <device label="EQ500X" manufacturer="Omegon">
            <driver name="EQ500X">indi_eq500x_telescope</driver>
            <version>1.0</version>
        </device>
        <device label="AstroPhysics Experimental" manufacturer="Astrophysics">
            <driver name="AstroPhysics Experimental">indi_lx200ap_experimental</driver>
            <version>1.0</version>
        </device>
        <device label="AstroPhysics GTOCP2" manufacturer="Astrophysics">
            <driver name="AstroPhysics GTOCP2">indi_lx200ap_gtocp2</driver>
            <version>1.0</version>
        </device>
        <device label="AstroPhysics" manufacturer="Astrophysics">
            <driver name="AstroPhysics">indi_lx200ap</driver>
            <version>1.0</version>
        </device>
        <device label="Celestron GPS" manufacturer="Celestron">
            <driver name="Celestron GPS">indi_celestron_gps</driver>
            <version>3.3</version>
        </device>
        <device label="Celestron CPC" manufacturer="Celestron">
            <driver name="Celestron GPS">indi_celestron_gps</driver>
            <version>3.3</version>
        </device>
        <device label="Celestron NexStar" manufacturer="Celestron">
            <driver name="Celestron GPS">indi_celestron_gps</driver>
            <version>3.3</version>
        </device>
        <device label="Celestron AVX" manufacturer="Celestron">
            <driver name="Celestron GPS">indi_celestron_gps</driver>
            <version>3.3</version>
        </device>
        <device label="Celestron CGEM" manufacturer="Celestron">
            <driver name="Celestron GPS">indi_celestron_gps</driver>
            <version>3.3</version>
        </device>
        <device label="Celestron CGX" manufacturer="Celestron">
            <driver name="Celestron GPS">indi_celestron_gps</driver>
            <version>3.3</version>
        </device>
        <device label="Astro-Electronic FS-2">
            <driver name="Astro-Electronic FS-2">indi_lx200fs2</driver>
            <version>2.2</version>
        </device>
        <device label="Avalon Legacy" manufacturer="Avalon">
            <driver name="LX200 Basic">indi_lx200basic</driver>
            <version>2.1</version>
        </device>
        <device label="Paramount" manufacturer="Software Bisque">
            <driver name="Paramount">indi_paramount_telescope</driver>
            <version>0.1</version>
        </device>
        <device label="Rainbow RST-135" manufacturer="Rainbow Astro">
            <driver name="Rainbow">indi_rainbow_telescope</driver>
            <version>1.0</version>
        </device>
        <device label="Sky Scan">
            <driver name="SynScan">indi_synscan_telescope</driver>
            <version>0.1</version>
        </device>
        <device label="Losmandy Gemini" manufacturer="Losmandy">
            <driver name="Losmandy Gemini">indi_lx200gemini</driver>
            <version>1.5</version>
        </device>
        <device label="Mel Bartels">
            <driver name="LX200 Basic">indi_lx200basic</driver>
            <version>2.1</version>
        </device>
        <device label="Temma Takahashi" manufacturer="Takahashi">
            <driver name="Temma">indi_temma_telescope</driver>
            <version>0.5</version>
        </device>
        <device label="Argo Navis">
            <driver name="LX200 Basic">indi_lx200basic</driver>
            <version>2.1</version>
        </device>
        <device label="SynScan" manufacturer="SkyWatcher">
            <driver name="SynScan">indi_synscan_telescope</driver>
            <version>2.0</version>
        </device>
        <device label="SynScan Legacy" manufacturer="SkyWatcher">
            <driver name="SynScan Legacy">indi_synscanlegacy_telescope</driver>
            <version>1.0</version>
        </device>
        <device label="SkySensor2000PC">
            <driver name="SkySensor2000PC">indi_lx200ss2000pc</driver>
            <version>1.1</version>
        </device>
        <device label="iOptron iEQ Legacy" manufacturer="iOptron">
            <driver name="iEQ">indi_ieqlegacy_telescope</driver>
            <version>1.7</version>
        </device>
        <device label="iOptron SkyGuider Pro" manufacturer="iOptron">
            <driver name="Telescope Simulator">indi_simulator_telescope</driver>
            <version>1.0</version>
        </device>
        <device label="iOptron iEQ30 Pro" manufacturer="iOptron">
            <driver name="iEQ">indi_ieq_telescope</driver>
            <version>1.9</version>
        </device>
        <device label="iOptron CEM40" manufacturer="iOptron">
            <driver name="iEQ">indi_ieq_telescope</driver>
            <version>1.9</version>
        </device>
        <device label="iOptron GEM45" manufacturer="iOptron">
            <driver name="iEQ">indi_ieq_telescope</driver>
            <version>1.9</version>
        </device>
        <device label="iOptron iEQ45 Pro" manufacturer="iOptron">
            <driver name="iEQ">indi_ieq_telescope</driver>
            <version>1.9</version>
        </device>
        <device label="iOptron CEM60" manufacturer="iOptron">
            <driver name="iEQ">indi_ieq_telescope</driver>
            <version>1.9</version>
        </device>
        <device label="iOptron CEM25" manufacturer="iOptron">
            <driver name="iEQ">indi_ieq_telescope</driver>
            <version>1.9</version>
        </device>
        <device label="iOptron SmartEQ" manufacturer="iOptron">
            <driver name="iEQ">indi_ieq_telescope</driver>
            <version>1.9</version>
        </device>
        <device label="iOptron ZEQ25" manufacturer="iOptron">
            <driver name="ZEQ25">indi_lx200zeq25</driver>
            <version>1.4</version>
        </device>
        <device label="iOptron iEQ30" manufacturer="iOptron">
            <driver name="ZEQ25">indi_lx200zeq25</driver>
            <version>1.4</version>
        </device>
        <device label="iOptron iEQ45" manufacturer="iOptron">
            <driver name="ZEQ25">indi_lx200zeq25</driver>
            <version>1.4</version>
        </device>
        <device label="GotoNova 8400 Kit" manufacturer="iOptron">
            <driver name="GotoNova">indi_lx200gotonova</driver>
            <version>1.0</version>
        </device>
        <device label="iOptron HC8406" manufacturer="iOptron">
            <driver name="iOptron HC8406">indi_ioptronHC8406</driver>
            <version>1.1</version>
        </device>
        <device label="iOptron v3" manufacturer="iOptron">
            <driver name="iOptronV3">indi_ioptronv3_telescope</driver>
            <version>1.1</version>
        </device>
        <device label="iOptron CEM120" manufacturer="iOptron">
            <driver name="iOptronV3">indi_ioptronv3_telescope</driver>
            <version>1.1</version>
        </device>
        <device label="Pulsar2">
            <driver name="Pulsar2">indi_lx200pulsar2</driver>
            <version>1.0</version>
        </device>
        <device label="SkyCommander">
            <driver name="SkyCommander">indi_skycommander_telescope</driver>
            <version>1.0</version>
        </device>
        <device label="LX200 10micron" manufacturer="10 Micron">
            <driver name="LX200 10micron">indi_lx200_10micron</driver>
            <version>1.0</version>
        </device>
        <device label="Telescope Simulator">
            <driver name="Telescope Simulator">indi_simulator_telescope</driver>
            <version>1.0</version>
        </device>
        <device label="Skywatcher Alt-Az" manufacturer="SkyWatcher">
            <driver name="Skywatcher Alt-Az">indi_skywatcherAltAzMount</driver>
            <version>1.0</version>
        </device>
        <device label="Skywatcher Alt-Az Wedge" manufacturer="SkyWatcher">
            <driver name="Skywatcher Alt-Az Wedge">indi_skywatcherAltAzSimple</driver>
            <version>1.0</version>
        </device>
        <device label="Telescope Scripting Gateway">
            <driver name="Telescope  Scripting Gateway">indi_script_telescope</driver>
            <version>1.0</version>
        </device>
        <device label="Digital Setting Circle">
            <driver name="Digital Setting Circle">indi_dsc_telescope</driver>
            <version>1.0</version>
        </device>
        <device label="ES G-11 PMC-Eight" manufacturer="Explore Scientific">
            <driver name="PMC8">indi_pmc8_telescope</driver>
            <version>0.3</version>
        </device>
        <device label="ES EXOS2-GT PMC-Eight" manufacturer="Explore Scientific">
            <driver name="PMC8">indi_pmc8_telescope</driver>
            <version>0.3</version>
        </device>
        <device label="ES iEXOS100 PMC-Eight" manufacturer="Explore Scientific">
            <driver name="PMC8">indi_pmc8_telescope</driver>
            <version>0.3</version>
        </device>
    </devGroup>
    <devGroup group="Focusers">
        <device label="Focuser Simulator">
            <driver name="Focuser Simulator">indi_simulator_focus</driver>
            <version>1.0</version>
        </device>
        <device label="RoboFocus">
            <driver name="RoboFocus">indi_robo_focus</driver>
            <version>1.0</version>
        </device>
        <device label="Shoestring Astronomy FCUSB">
            <driver name="FCUSB">indi_fcusb_focus</driver>
            <version>0.2</version>
        </device>
        <device label="Celestron SCT">
            <driver name="Celestron SCT">indi_celestron_sct_focus</driver>
            <version>1.0</version>
        </device>
        <device label="AAF2">
            <driver name="AAF2">indi_aaf2_focus</driver>
            <version>1.0</version>
        </device>
        <device label="PlaneWave EFA">
            <driver name="PlaneWave EFA">indi_efa_focus</driver>
            <version>1.0</version>
        </device>
        <device label="Rigelsys NFocus">
            <driver name="NFocus">indi_nfocus</driver>
            <version>1.1</version>
        </device>
        <device label="Rigelsys NStep">
            <driver name="Rigelsys NStep">indi_nstep_focus</driver>
            <version>1.2</version>
        </device>
        <device label="MoonLite">
            <driver name="MoonLite">indi_moonlite_focus</driver>
            <version>1.1</version>
        </device>
        <device label="MoonLite DRO" mdpd="true">
            <driver name="MoonLite DRO">indi_moonlitedro_focus</driver>
            <version>1.1</version>
        </device>
        <device label="MyFocuserPro2">
            <driver name="MyFocuserPro2">indi_myfocuserpro2_focus</driver>
            <version>0.6</version>
        </device>
        <device label="DeepSkyDad AF1">
            <driver name="DeepSkyDad AF1">indi_deepskydad_af1_focus</driver>
            <version>1.0</version>
        </device>
        <device label="DeepSkyDad AF2">
            <driver name="DeepSkyDad AF2">indi_deepskydad_af2_focus</driver>
            <version>1.0</version>
        </device>
        <device label="DeepSkyDad AF3">
            <driver name="DeepSkyDad AF3">indi_deepskydad_af3_focus</driver>
            <version>1.0</version>
        </device>
        <device label="OnFocus">
            <driver name="OnFocus">indi_onfocus_focus</driver>
            <version>1.0</version>
        </device>
        <device label="NightCrawler">
            <driver name="NightCrawler">indi_nightcrawler_focus</driver>
            <version>1.0</version>
        </device>
        <device label="Gemini Focusing Rotator">
            <driver name="Gemini Focusing Rotator">indi_gemini_focus</driver>
            <version>1.0</version>
        </device>
        <device label="USBFocusV3">
            <driver name="USBFocusV3">indi_usbfocusv3_focus</driver>
            <version>0.1</version>
        </device>
        <device label="Pegasus DMFC">
            <driver name="Pegasus DMFC">indi_dmfc_focus</driver>
            <version>1.0</version>
        </device>
        <device label="Microtouch">
            <driver name="Microtouch">indi_microtouch_focus</driver>
            <version>0.1</version>
        </device>
        <device label="Baader SteelDrive">
            <driver name="Baader SteelDrive">indi_steeldrive_focus</driver>
            <version>1.0</version>
        </device>
        <device label="Baader SteelDriveII">
            <driver name="Baader SteelDriveII">indi_steeldrive2_focus</driver>
            <version>1.0</version>
        </device>
        <device label="HitecAstro DC">
            <driver name="HitecAstro DC">indi_hitecastrodc_focus</driver>
            <version>0.2</version>
        </device>
        <device label="SmartFocus">
            <driver name="SmartFocus">indi_smartfocus_focus</driver>
            <version>1.0</version>
        </device>
        <device label="Optec TCF-S">
            <driver name="Optec TCF-S">indi_tcfs_focus</driver>
            <version>0.4</version>
        </device>
        <device label="Optec TCF-S3">
            <driver name="Optec TCF-S">indi_tcfs3_focus</driver>
            <version>0.4</version>
        </device>
        <device label="Sesto Senso">
            <driver name="Sesto Senso">indi_sestosenso_focus</driver>
            <version>1.4</version>
        </device>
        <device label="Sesto Senso 2">
            <driver name="Sesto Senso 2">indi_sestosenso2_focus</driver>
            <version>0.1</version>
        </device>
        <device label="Lakeside">
            <driver name="Lakeside">indi_lakeside_focus</driver>
            <version>1.1</version>
        </device>
        <device label="FocusLynx">
            <driver name="FocusLynx">indi_lynx_focus</driver>
            <version>1.44</version>
        </device>
        <device label="PerfectStar">
            <driver name="PerfectStar">indi_perfectstar_focus</driver>
            <version>0.1</version>
        </device>
        <device label="Starlight EFS">
            <driver name="SI EFS">indi_siefs_focus</driver>
            <version>0.1</version>
        </device>
        <device label="Lacerta MFOC">
            <driver name="Lacerta MFOC">indi_lacerta_mfoc_focus</driver>
            <version>0.4</version>
        </device>
    </devGroup>
    <devGroup group="CCDs">
        <device label="CCD Simulator" mdpd="true">
            <driver name="CCD Simulator">indi_simulator_ccd</driver>
            <version>1.0</version>
        </device>
        <device label="Guide Simulator" mdpd="true">
            <driver name="Guide Simulator">indi_simulator_guide</driver>
            <version>1.0</version>
        </device>
        <device label="DMK CCD">
            <driver name="V4L2 CCD">indi_v4l2_ccd</driver>
            <version>1.0</version>
        </device>
        <device label="SVBONY">
            <driver name="V4L2 CCD">indi_v4l2_ccd</driver>
            <version>1.0</version>
        </device>
        <device label="iOptron iPolar">
            <driver name="V4L2 CCD">indi_v4l2_ccd</driver>
            <version>1.0</version>
        </device>
        <device label="V4L2 CCD">
            <driver name="V4L2 CCD">indi_v4l2_ccd</driver>
            <version>1.0</version>
        </device>
    </devGroup>
    <devGroup group="Spectrographs">
        <device label="Spectrograph Simulator" mdpd="true">
            <driver name="Spectrograph Simulator">indi_simulator_spectrograph</driver>
            <version>1.0</version>
        </device>
    </devGroup>
    <devGroup group="Filter Wheels">
        <device label="XAGYL Wheel">
            <driver name="XAGYL Wheel">indi_xagyl_wheel</driver>
            <version>0.3</version>
        </device>
        <device label="Filter Simulator">
            <driver name="Filter Simulator">indi_simulator_wheel</driver>
            <version>1.0</version>
        </device>
        <device label="Optec IFW">
            <driver name="Optec IFW">indi_optec_wheel</driver>
            <version>0.2</version>
        </device>
        <device label="Quantum Wheel">
            <driver name="Quantum Wheel">indi_quantum_wheel</driver>
            <version>0.3</version>
        </device>
        <device label="TruTech Wheel">
            <driver name="TruTech Wheel">indi_trutech_wheel</driver>
            <version>1.0</version>
        </device>
        <device label="QHYCFW1">
            <driver name="QHYCFW1">indi_qhycfw1_wheel</driver>
            <version>1.2</version>
        </device>
        <device label="QHYCFW2">
            <driver name="QHYCFW2">indi_qhycfw2_wheel</driver>
            <version>1.2</version>
        </device>
        <device label="QHYCFW3">
            <driver name="QHYCFW3">indi_qhycfw3_wheel</driver>
            <version>1.1</version>
        </device>
        <device label="Manual Filter">
            <driver name="Manual Filter">indi_manual_wheel</driver>
            <version>1.0</version>
        </device>
    </devGroup>
    <devGroup group="Auxiliary">
        <device label="Astrometry">
            <driver name="Astrometry">indi_astrometry</driver>
            <version>0.1</version>
        </device>
        <device label="SkySafari">
            <driver name="SkySafari">indi_skysafari</driver>
            <version>0.2</version>
        </device>
        <device label="Pegasus PPB">
            <driver name="Pegasus PPB">indi_pegasus_ppb</driver>
            <version>1.1</version>
        </device>
        <device label="Pegasus UPB">
            <driver name="Pegasus UPB">indi_pegasus_upb</driver>
            <version>1.3</version>
        </device>
        <device label="PlaneWave Delta-T">
            <driver name="Pegasus UPB">indi_planewave_deltat</driver>
            <version>1.0</version>
        </device>
        <device label="WatchDog">
            <driver name="WatchDog">indi_watchdog</driver>
            <version>0.2</version>
        </device>
        <device label="Joystick">
            <driver name="Joystick">indi_joystick</driver>
            <version>0.2</version>
        </device>
        <device label="Flip Flat">
            <driver name="Flip Flat">indi_flipflat</driver>
            <version>1.0</version>
        </device>
        <device label="Flip Man">
            <driver name="Flip Flat">indi_flipflat</driver>
            <version>1.0</version>
        </device>
        <device label="SnapCap">
            <driver name="SnapCap">indi_snapcap</driver>
            <version>1.0</version>
        </device>
        <device label="Pyxis">
            <driver name="Pyxis">indi_pyxis_rotator</driver>
            <version>1.0</version>
        </device>
        <device label="Arduino ST4">
            <driver name="Arduino ST4">indi_arduinost4</driver>
            <version>1.0</version>
        </device>
        <device label="GPUSB">
            <driver name="GPUSB">indi_gpusb</driver>
            <version>0.1</version>
        </device>
        <device label="STAR2000">
            <driver name="STAR2000">indi_star2000</driver>
            <version>1.0</version>
        </device>
        <device label="GPS Simulator">
            <driver name="GPS Simulator">indi_simulator_gps</driver>
            <version>0.1</version>
        </device>
        <device label="USB_Dewpoint">
            <driver name="USB_Dewpoint">indi_usbdewpoint</driver>
            <version>1.0</version>
        </device>
    </devGroup>
    <devGroup group="Domes">
        <device label="ScopeDome Dome">
            <driver name="ScopeDome Dome">indi_scopedome_dome</driver>
            <version>1.2</version>
        </device>
        <device label="Baader Dome">
            <driver name="Baader Dome">indi_baader_dome</driver>
            <version>1.0</version>
        </device>
        <device label="Pulsar Dome">
            <driver name="Rigel Dome">indi_rigel_dome</driver>
            <version>1.0</version>
        </device>
        <device label="Dome Simulator">
            <driver name="Dome Simulator">indi_simulator_dome</driver>
            <version>1.0</version>
        </device>
        <device label="RollOff Simulator">
            <driver name="RollOff Simulator">indi_rolloff_dome</driver>
            <version>1.0</version>
        </device>
        <device label="Dome Scripting Gateway">
            <driver name="Dome  Scripting Gateway">indi_script_dome</driver>
            <version>1.0</version>
        </device>
    </devGroup>
    <devGroup group="Weather">
        <device label="Weather Simulator">
            <driver name="Weather Simulator">indi_simulator_weather</driver>
            <version>1.0</version>
        </device>
        <device label="Astromechanics LPM">
            <driver name="Astromechanics LPM">indi_astromech_lpm</driver>
            <version>0.1</version>
        </device>
        <device label="SQM">
            <driver name="SQM">indi_sqm_weather</driver>
            <version>1.3</version>
        </device>
        <device label="Weather Meta">
            <driver name="Weather Meta">indi_meta_weather</driver>
            <version>1.0</version>
        </device>
        <device label="WunderGround">
            <driver name="WunderGround">indi_wunderground_weather</driver>
            <version>1.0</version>
        </device>
        <device label="OpenWeatherMap">
            <driver name="OpenWeatherMap">indi_openweathermap_weather</driver>
            <version>1.0</version>
        </device>
        <device label="MBox">
            <driver name="MBox">indi_mbox_weather</driver>
            <version>1.1</version>
        </device>
        <device label="Vantage">
            <driver name="Vantage">indi_vantage_weather</driver>
            <version>1.0</version>
        </device>
        <device label="Weather Watcher">
            <driver name="Weather Watcher">indi_watcher_weather</driver>
            <version>1.1</version>
        </device>
        <device label="Weather Safety Proxy">
            <driver name="Weather Safety Proxy">indi_weather_safety_proxy</driver>
            <version>1.0</version>
        </device>
    </devGroup>
    <devGroup group="Agent">
        <device label="Imager Agent">
            <driver name="Imager Agent">indi_imager_agent</driver>
            <version>1.2</version>
        </device>
    </devGroup>
</driversList><|MERGE_RESOLUTION|>--- conflicted
+++ resolved
@@ -23,11 +23,7 @@
         </device>
         <device label="LX200 TeenAstro">
             <driver name="LX200 TeenAstro">indi_lx200_TeenAstro</driver>
-<<<<<<< HEAD
-            <version>1.1/version>
-=======
-            <version>1.1</version>
->>>>>>> bef80d6b
+            <version>1.1</version>
         </device>
         <device label="LX200 16" manufacturer="Meade">
             <driver name="LX200 16">indi_lx200_16</driver>
