FROM debian:buster

RUN apt-get -qq update && apt-get -qqy dist-upgrade

RUN apt-get -qqy install \
        cdbs dpkg-dev debhelper cmake curl dcraw fakeroot wget git ssh \
        libcurl4-gnutls-dev libboost-dev libboost-regex-dev libcfitsio-dev \
<<<<<<< HEAD
        libftdi-dev libdc1394-22-dev libgphoto2-dev libgps-dev libgsl-dev libjpeg-dev \
=======
        libftdi-dev libgphoto2-dev libgps-dev libgsl-dev libjpeg-dev libtiff5-dev \
>>>>>>> 460e81f9
        libnova-dev libopenal-dev libraw-dev libusb-1.0-0-dev librtlsdr-dev \
        libfftw3-dev zlib1g-dev libconfuse-dev python3-all-dev doxygen \
        libboost-test-dev python-all-dev swig g++ libftdi1-dev \
        libdc1394-22-dev googletest clang lsb-release dirmngr vim

# Build and install gtest and gmock libraries
WORKDIR /usr/src/googletest
RUN cmake .
RUN make install

WORKDIR /home

ADD https://raw.githubusercontent.com/jochym/indi/master/docker/run-build.sh /home/
RUN chmod a+x /home/run-build.sh<|MERGE_RESOLUTION|>--- conflicted
+++ resolved
@@ -5,15 +5,12 @@
 RUN apt-get -qqy install \
         cdbs dpkg-dev debhelper cmake curl dcraw fakeroot wget git ssh \
         libcurl4-gnutls-dev libboost-dev libboost-regex-dev libcfitsio-dev \
-<<<<<<< HEAD
-        libftdi-dev libdc1394-22-dev libgphoto2-dev libgps-dev libgsl-dev libjpeg-dev \
-=======
-        libftdi-dev libgphoto2-dev libgps-dev libgsl-dev libjpeg-dev libtiff5-dev \
->>>>>>> 460e81f9
+        libftdi-dev libdc1394-22-dev libgphoto2-dev libgps-dev libgsl-dev libjpeg-dev libtiff5-dev \
         libnova-dev libopenal-dev libraw-dev libusb-1.0-0-dev librtlsdr-dev \
         libfftw3-dev zlib1g-dev libconfuse-dev python3-all-dev doxygen \
         libboost-test-dev python-all-dev swig g++ libftdi1-dev \
-        libdc1394-22-dev googletest clang lsb-release dirmngr vim
+        libdc1394-22-dev libavdevice-dev libavcodec-dev \
+        googletest clang lsb-release dirmngr vim
 
 # Build and install gtest and gmock libraries
 WORKDIR /usr/src/googletest
