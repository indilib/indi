--- conflicted
+++ resolved
@@ -2,11 +2,7 @@
 %define __cmake_in_source_build %{_vpath_builddir}
 
 Name: indi
-<<<<<<< HEAD
-Version: 1.8.8.git
-=======
 Version: 1.9.0.git
->>>>>>> 8734b723
 Release: %(date -u +%%Y%%m%%d%%H%%M%%S)%{?dist}
 Summary: Instrument Neutral Distributed Interface
 
