/*
   INDI Developers Manual
   Tutorial #3

   "Simple Receiver Driver"

   We develop a simple Receiver driver.

   Refer to README, which contains instruction on how to build this driver, and use it
   with an INDI-compatible client.

*/

/** \file simpledetector.cpp
    \brief Construct a basic INDI Receiver device that simulates exposure & temperature settings. It also generates a random pattern and uploads it as a FITS file.
    \author Ilia Platone, clearly taken from SimpleCCD by Jasem Mutlaq

    \example simpledetector.cpp
    A simple Receiver device that can capture images and control temperature. It returns a FITS image to the client. To build drivers for complex Receivers, please
    refer to the INDI Generic Receiver driver template in INDI SVN (under 3rdparty).
*/

#include "simple_receiver.h"

#include <memory>

/* Macro shortcut to Receiver temperature value */
#define currentReceiverTemperature TemperatureN[0].value

std::unique_ptr<SimpleReceiver> simpleReceiver(new SimpleReceiver());

/**************************************************************************************
** Client is asking us to establish connection to the device
***************************************************************************************/
bool SimpleReceiver::Connect()
{
    LOG_INFO("Simple Receiver connected successfully!");

    // Let's set a timer that checks teleReceivers status every POLLMS milliseconds.
    SetTimer(getCurrentPollingPeriod());

    return true;
}

/**************************************************************************************
** Client is asking us to terminate connection to the device
***************************************************************************************/
bool SimpleReceiver::Disconnect()
{
    LOG_INFO("Simple Receiver disconnected successfully!");
    return true;
}

/**************************************************************************************
** INDI is asking us for our default device name
***************************************************************************************/
const char *SimpleReceiver::getDefaultName()
{
    return "Simple Receiver";
}

/**************************************************************************************
** INDI is asking us to init our properties.
***************************************************************************************/
bool SimpleReceiver::initProperties()
{
    // Must init parent properties first!
    INDI::Receiver::initProperties();

    // We set the Receiver capabilities
    uint32_t cap = SENSOR_CAN_ABORT | SENSOR_HAS_COOLER | SENSOR_HAS_SHUTTER;
    SetCapability(cap);

    // Add Debug, Simulator, and Configuration controls
    addAuxControls();

    setDefaultPollingPeriod(500);

    return true;
}

/********************************************************************************************
** INDI is asking us to update the properties because there is a change in CONNECTION status
** This function is called whenever the device is connected or disconnected.
*********************************************************************************************/
bool SimpleReceiver::updateProperties()
{
    // Call parent update properties first
    INDI::Receiver::updateProperties();

    if (isConnected())
    {
        // Let's get parameters now from Receiver
        setupParams();

        // Start the timer
        SetTimer(getCurrentPollingPeriod());
    }

    return true;
}

/**************************************************************************************
** Client is updating capture settings
***************************************************************************************/
bool SimpleReceiver::paramsUpdated(float sr, float freq, float bps, float bw, float gain)
{
    INDI_UNUSED(bps);
    INDI_UNUSED(freq);
    INDI_UNUSED(sr);
    INDI_UNUSED(bw);
    INDI_UNUSED(gain);
    return true;
}

/**************************************************************************************
** Setting up Receiver parameters
***************************************************************************************/
void SimpleReceiver::setupParams()
{
    // Our Receiver is an 8 bit Receiver, 100MHz frequency 1MHz samplerate.
    setFrequency(1000000.0);
    setSampleRate(100000000.0);
    setBPS(16);
    setBandwidth(0.0);
    setGain(25.0);
}

/**************************************************************************************
** Client is asking us to start an exposure
***************************************************************************************/
bool SimpleReceiver::StartIntegration(double duration)
{
    IntegrationRequest = duration;

    // Since we have only have one Receiver with one chip, we set the exposure duration of the primary Receiver
    setIntegrationTime(duration);

    gettimeofday(&CapStart, nullptr);

    InIntegration = true;

    // We're done
    return true;
}

/**************************************************************************************
** Client is asking us to abort an exposure
***************************************************************************************/
bool SimpleReceiver::AbortIntegration()
{
    InIntegration = false;
    return true;
}

/**************************************************************************************
** Client is asking us to set a new temperature
***************************************************************************************/
int SimpleReceiver::SetTemperature(double temperature)
{
    TemperatureRequest = temperature;

    // 0 means it will take a while to change the temperature
    return 0;
}

/**************************************************************************************
** How much longer until exposure is done?
***************************************************************************************/
float SimpleReceiver::CalcTimeLeft()
{
    double timesince;
    double timeleft;
    struct timeval now
    {
        0, 0
    };

    gettimeofday(&now, nullptr);

    timesince = (double)(now.tv_sec * 1000.0 + now.tv_usec / 1000) -
                (double)(CapStart.tv_sec * 1000.0 + CapStart.tv_usec / 1000);
    timesince = timesince / 1000;

    timeleft = IntegrationRequest - timesince;
    return timeleft;
}

/**************************************************************************************
** Main device loop. We check for exposure and temperature progress here
***************************************************************************************/
void SimpleReceiver::TimerHit()
{
    long timeleft;

    if (!isConnected())
        return; //  No need to reset timer if we are not connected anymore

    if (InIntegration)
    {
        timeleft = CalcTimeLeft();

        // Less than a 0.1 second away from exposure completion
        // This is an over simplified timing method, check ReceiverSimulator and simpleReceiver for better timing checks
        if (timeleft < 0.1)
        {
            /* We're done exposing */
            LOG_INFO("Integration done, downloading image...");

            // Set exposure left to zero
            setIntegrationLeft(0);

            // We're no longer exposing...
            InIntegration = false;

            /* grab and save image */
            grabFrame();
        }
        else
            // Just update time left in client
            setIntegrationLeft(timeleft);
    }

    // TemperatureNP is defined in INDI::Receiver
    switch (TemperatureNP.s)
    {
        case IPS_IDLE:
        case IPS_OK:
            break;

        case IPS_BUSY:
            /* If target temperature is higher, then increase current Receiver temperature */
            if (currentReceiverTemperature < TemperatureRequest)
                currentReceiverTemperature++;
            /* If target temperature is lower, then decrease current Receiver temperature */
            else if (currentReceiverTemperature > TemperatureRequest)
                currentReceiverTemperature--;
            /* If they're equal, stop updating */
            else
            {
<<<<<<< HEAD
                TemperatureNP.s = IPS_OK;
                LOG_INFO("Target temperature reached.");
                IDSetNumber(&TemperatureNP, nullptr);
=======
                TemperatureNP.setState(IPS_OK);
                LOG_INFO("Target temperature reached.");
                TemperatureNP.apply();
>>>>>>> 49fbcfb6

                break;
            }

            TemperatureNP.apply();

            break;

        case IPS_ALERT:
            break;
    }

    SetTimer(getCurrentPollingPeriod());
}

/**************************************************************************************
** Create a random image and return it to client
***************************************************************************************/
void SimpleReceiver::grabFrame()
{
    // Set length of continuum
    int len  = getSampleRate() * getIntegrationTime() * getBPS() / 8;
    setBufferSize(len);

    // Let's get a pointer to the frame buffer
    uint8_t *continuum = getBuffer();

    // Fill buffer with random pattern
    for (int i = 0; i < len; i++)
        continuum[i] = rand() % 255;

    LOG_INFO("Download complete.");

    // Let INDI::Receiver know we're done filling the image buffer
    IntegrationComplete();
}<|MERGE_RESOLUTION|>--- conflicted
+++ resolved
@@ -238,15 +238,9 @@
             /* If they're equal, stop updating */
             else
             {
-<<<<<<< HEAD
                 TemperatureNP.s = IPS_OK;
                 LOG_INFO("Target temperature reached.");
                 IDSetNumber(&TemperatureNP, nullptr);
-=======
-                TemperatureNP.setState(IPS_OK);
-                LOG_INFO("Target temperature reached.");
-                TemperatureNP.apply();
->>>>>>> 49fbcfb6
 
                 break;
             }
