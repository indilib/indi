--- conflicted
+++ resolved
@@ -19,11 +19,7 @@
         </device>
         <device label="LX200 OnStep">
                 <driver name="LX200 OnStep">indi_lx200_OnStep</driver>
-<<<<<<< HEAD
-                <version>1.5</version>
-=======
                 <version>1.6</version>
->>>>>>> 8035a3a4
         </device>
         <device label="LX200 16" manufacturer="Meade">
                 <driver name="LX200 16">indi_lx200_16</driver>
