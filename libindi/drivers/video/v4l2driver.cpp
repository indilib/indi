--- conflicted
+++ resolved
@@ -49,11 +49,7 @@
     { "Skyris 132M", nullptr, 3.75f, -1 , false },
     { "Skyris 236C", nullptr, 2.8f, -1 , false },
     { "Skyris 236M", nullptr, 2.8f, -1 , false },
-<<<<<<< HEAD
-    { nullptr, nullptr, 5.6f, -1 } // sentinel and default pixel size, needs to be last
-=======
     { nullptr, nullptr, 5.6f, -1 , false} // sentinel and default pixel size, needs to be last
->>>>>>> 8035a3a4
 };
 
 V4L2_Driver::V4L2_Driver()
@@ -285,11 +281,7 @@
         if (info->deviceName)
         {
             LOGF_INFO("Setting pixel size correctly for %s", commonName);
-<<<<<<< HEAD
-	    if (!info->tested) {
-=======
 	    if (info->tested==false) {
->>>>>>> 8035a3a4
 		    LOGF_INFO("Please report that the camera worked: Name: %s/%s Detected and working, to https://www.indilib.org/forum/ccds-dslrs/4392-indi-pixel-size-detection.html", v4l_base->getDeviceName(), commonName);
 	    }
         }
