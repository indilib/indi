﻿/*
    LX200 LX200_OnStep
    Based on LX200 classic, (alain@zwingelstein.org)
    Contributors:
    James Lan https://github.com/james-lan
    Ray Wells https://github.com/blueshawk
    Copyright (C) 2003 Jasem Mutlaq (mutlaqja@ikarustech.com)

    This library is free software; you can redistribute it and/or
    modify it under the terms of the GNU Lesser General Public
    License as published by the Free Software Foundation; either
    version 2.1 of the License, or (at your option) any later version.

    This library is distributed in the hope that it will be useful,
    but WITHOUT ANY WARRANTY; without even the implied warranty of
    MERCHANTABILITY or FITNESS FOR A PARTICULAR PURPOSE.  See the GNU
    Lesser General Public License for more details.

    You should have received a copy of the GNU Lesser General Public
    License along with this library; if not, write to the Free Software
    Foundation, Inc., 51 Franklin Street, Fifth Floor, Boston, MA  02110-1301  USA

*/


#include "lx200_OnStep.h"

#define LIBRARY_TAB  "Library"
#define FIRMWARE_TAB "Firmware data"
#define STATUS_TAB "ONStep Status"
#define PEC_TAB "PEC"
#define ALIGN_TAB "Align"
#define OUTPUT_TAB "Outputs"

#define ONSTEP_TIMEOUT  3
#define RA_AXIS     0
#define DEC_AXIS    1

LX200_OnStep::LX200_OnStep() : LX200Generic()
{
    currentCatalog    = LX200_STAR_C;
    currentSubCatalog = 0;

    setVersion(1, 6);	// don't forget to update libindi/drivers.xml

    setLX200Capability(LX200_HAS_TRACKING_FREQ | LX200_HAS_SITES | LX200_HAS_ALIGNMENT_TYPE | LX200_HAS_PULSE_GUIDING | LX200_HAS_PRECISE_TRACKING_FREQ);
<<<<<<< HEAD
    
    SetTelescopeCapability(GetTelescopeCapability() | TELESCOPE_CAN_CONTROL_TRACK | TELESCOPE_HAS_PEC | TELESCOPE_HAS_PIER_SIDE | TELESCOPE_HAS_TRACK_RATE, 10 );
    
=======

    SetTelescopeCapability(GetTelescopeCapability() | TELESCOPE_CAN_CONTROL_TRACK | TELESCOPE_HAS_PEC | TELESCOPE_HAS_PIER_SIDE | TELESCOPE_HAS_TRACK_RATE, 4 );

>>>>>>> df20bb14
    //CAN_ABORT, CAN_GOTO ,CAN_PARK ,CAN_SYNC ,HAS_LOCATION ,HAS_TIME ,HAS_TRACK_MODE Already inherited from lx200generic,
    // 4 stands for the number of Slewrate Buttons as defined in Inditelescope.cpp
    //setLX200Capability(LX200_HAS_FOCUS | LX200_HAS_TRACKING_FREQ | LX200_HAS_ALIGNMENT_TYPE | LX200_HAS_SITES | LX200_HAS_PULSE_GUIDING);
    //
    // Get generic capabilities but discard the followng:
    // LX200_HAS_FOCUS


    FI::SetCapability(FOCUSER_CAN_ABS_MOVE | FOCUSER_CAN_REL_MOVE | FOCUSER_CAN_ABORT);
    // Unused option: FOCUSER_HAS_VARIABLE_SPEED
}

const char *LX200_OnStep::getDefaultName()
{
    return "LX200 OnStep";
}

bool LX200_OnStep::initProperties()
{

    LX200Generic::initProperties();
    FI::initProperties(FOCUS_TAB);
    SetParkDataType(PARK_RA_DEC);

    //FocuserInterface
    //Initial, these will be updated later.
    FocusRelPosN[0].min   = 0.;
    FocusRelPosN[0].max   = 30000.;
    FocusRelPosN[0].value = 0;
    FocusRelPosN[0].step  = 10;
    FocusAbsPosN[0].min   = 0.;
    FocusAbsPosN[0].max   = 60000.;
    FocusAbsPosN[0].value = 0;
    FocusAbsPosN[0].step  = 10;


    // ============== MAIN_CONTROL_TAB
    IUFillSwitch(&ReticS[0], "PLUS", "Light", ISS_OFF);
    IUFillSwitch(&ReticS[1], "MOINS", "Dark", ISS_OFF);
    IUFillSwitchVector(&ReticSP, ReticS, 2, getDeviceName(), "RETICULE_BRIGHTNESS", "Reticule +/-", MAIN_CONTROL_TAB, IP_RW, ISR_ATMOST1, 60, IPS_IDLE);

    IUFillNumber(&ElevationLimitN[0], "minAlt", "Elev Min", "%+03f", -90.0, 90.0, 1.0, -30.0);
    IUFillNumber(&ElevationLimitN[1], "maxAlt", "Elev Max", "%+03f", -90.0, 90.0, 1.0, 89.0);
    IUFillNumberVector(&ElevationLimitNP, ElevationLimitN, 2, getDeviceName(), "Slew elevation Limit", "", MAIN_CONTROL_TAB, IP_RW, 0, IPS_IDLE);

    IUFillText(&ObjectInfoT[0], "Info", "", "");
    IUFillTextVector(&ObjectInfoTP, ObjectInfoT, 1, getDeviceName(), "Object Info", "", MAIN_CONTROL_TAB, IP_RO, 0, IPS_IDLE);

    // ============== CONNECTION_TAB

    // ============== OPTION_TAB

    // ============== MOTION_CONTROL_TAB
<<<<<<< HEAD
    //Override the standard slew rate command. Also add appropriate description. This also makes it work in Ekos Mount Control correctly
    //Note that SlewRateSP and MaxSlewRateNP BOTH track the rate. I have left them in there because MaxRateNP reports OnStep Values
    uint8_t nSlewRate = 10;
    free(SlewRateS);
    SlewRateS = (ISwitch *)malloc(sizeof(ISwitch) * nSlewRate);
    // 0=.25X 1=.5x 2=1x 3=2x 4=4x 5=8x 6=24x 7=48x 8=half-MaxRate 9=MaxRate
    IUFillSwitch(&SlewRateS[0], "0", "0.25x", ISS_OFF);
    IUFillSwitch(&SlewRateS[1], "1", "0.5x", ISS_OFF);
    IUFillSwitch(&SlewRateS[2], "2", "1x", ISS_OFF);
    IUFillSwitch(&SlewRateS[3], "3", "2x", ISS_OFF);
    IUFillSwitch(&SlewRateS[4], "4", "4x", ISS_OFF);
    IUFillSwitch(&SlewRateS[5], "5", "8x", ISS_ON);
    IUFillSwitch(&SlewRateS[6], "6", "24x", ISS_OFF);
    IUFillSwitch(&SlewRateS[7], "7", "48x", ISS_OFF);
    IUFillSwitch(&SlewRateS[8], "8", "Half-Max", ISS_OFF);
    IUFillSwitch(&SlewRateS[9], "9", "Max", ISS_OFF);
    IUFillSwitchVector(&SlewRateSP, SlewRateS, nSlewRate, getDeviceName(), "TELESCOPE_SLEW_RATE", "Slew Rate", MOTION_TAB, IP_RW, ISR_1OFMANY, 0, IPS_IDLE);

    IUFillNumber(&MaxSlewRateN[0], "maxSlew", "Rate", "%f", 0.0, 9.0, 1.0, 5.0);    //2.0, 9.0, 1.0, 9.0
    IUFillNumberVector(&MaxSlewRateNP, MaxSlewRateN, 1, getDeviceName(), "Max slew Rate", "", MOTION_TAB, IP_RW, 0,IPS_IDLE);
=======

    IUFillNumber(&MaxSlewRateN[0], "maxSlew", "Rate", "%g", 1.0, 9.0, 1.0, 5.0);    //2.0, 9.0, 1.0, 9.0
    IUFillNumberVector(&MaxSlewRateNP, MaxSlewRateN, 1, getDeviceName(), "Max slew Rate", "", MOTION_TAB, IP_RW, 0, IPS_IDLE);
>>>>>>> df20bb14

    IUFillSwitch(&TrackCompS[0], "1", "Full Compensation", ISS_OFF);
    IUFillSwitch(&TrackCompS[1], "2", "Refraction", ISS_OFF);
    IUFillSwitch(&TrackCompS[2], "3", "Off", ISS_OFF);
    IUFillSwitchVector(&TrackCompSP, TrackCompS, 3, getDeviceName(), "Compensation", "Compensation Tracking", MOTION_TAB, IP_RW, ISR_1OFMANY, 0, IPS_IDLE);

    IUFillSwitch(&TrackAxisS[0], "1", "Single Axis", ISS_OFF);
    IUFillSwitch(&TrackAxisS[1], "2", "Dual Axis", ISS_OFF);
    IUFillSwitchVector(&TrackAxisSP, TrackAxisS, 2, getDeviceName(), "Multi-Axis", "Multi-Axis Tracking", MOTION_TAB, IP_RW, ISR_1OFMANY, 0, IPS_IDLE);
    
    IUFillNumber(&BacklashN[0], "Backlash DEC", "DE", "%g", 0, 999, 1, 15);
    IUFillNumber(&BacklashN[1], "Backlash RA", "RA", "%g", 0, 999, 1, 15);
<<<<<<< HEAD
    IUFillNumberVector(&BacklashNP, BacklashN, 2, getDeviceName(), "Backlash", "", MOTION_TAB, IP_RW, 0,IPS_IDLE);
    
    IUFillNumber(&GuideRateN[RA_AXIS], "GUIDE_RATE_WE", "W/E Rate", "%g", 0, 1, 0.25, 0.5);
    IUFillNumber(&GuideRateN[DEC_AXIS], "GUIDE_RATE_NS", "N/S Rate", "%g", 0, 1, 0.25, 0.5);
    IUFillNumberVector(&GuideRateNP, GuideRateN, 2, getDeviceName(), "GUIDE_RATE", "Guiding Rate", MOTION_TAB, IP_RO, 0, IPS_IDLE);
    
=======
    IUFillNumberVector(&BacklashNP, BacklashN, 2, getDeviceName(), "Backlash", "", MOTION_TAB, IP_RW, 0, IPS_IDLE);

>>>>>>> df20bb14
    IUFillSwitch(&AutoFlipS[0], "1", "AutoFlip: OFF", ISS_OFF);
    IUFillSwitch(&AutoFlipS[1], "2", "AutoFlip: ON", ISS_OFF);
    IUFillSwitchVector(&AutoFlipSP, AutoFlipS, 2, getDeviceName(), "AutoFlip", "Meridian Auto Flip", MOTION_TAB, IP_RW, ISR_1OFMANY, 0, IPS_IDLE);

    IUFillSwitch(&HomePauseS[0], "1", "HomePause: OFF", ISS_OFF);
    IUFillSwitch(&HomePauseS[1], "2", "HomePause: ON", ISS_OFF);
    IUFillSwitch(&HomePauseS[2], "3", "HomePause: Continue", ISS_OFF);
    IUFillSwitchVector(&HomePauseSP, HomePauseS, 3, getDeviceName(), "HomePause", "Pause at Home", MOTION_TAB, IP_RW, ISR_1OFMANY, 0, IPS_IDLE);

    IUFillSwitch(&FrequencyAdjustS[0], "1", "Frequency -", ISS_OFF);
    IUFillSwitch(&FrequencyAdjustS[1], "2", "Frequency +", ISS_OFF);
    IUFillSwitch(&FrequencyAdjustS[2], "3", "Reset Sidereal Frequency", ISS_OFF);
    IUFillSwitchVector(&FrequencyAdjustSP, FrequencyAdjustS, 3, getDeviceName(), "FrequencyAdjust", "Frequency Adjust", MOTION_TAB, IP_RW, ISR_1OFMANY, 0, IPS_IDLE);

    IUFillSwitch(&PreferredPierSideS[0], "1", "West", ISS_OFF);
    IUFillSwitch(&PreferredPierSideS[1], "2", "East", ISS_OFF);
    IUFillSwitch(&PreferredPierSideS[2], "3", "Best", ISS_OFF);
    IUFillSwitchVector(&PreferredPierSideSP, PreferredPierSideS, 3, getDeviceName(), "Preferred Pier Side", "Preferred Pier Side", MOTION_TAB, IP_RW, ISR_1OFMANY, 0, IPS_IDLE);
<<<<<<< HEAD
    
    IUFillNumber(&minutesPastMeridianN[0], "East", "East", "%g", 0, 180, 1, 30);
    IUFillNumber(&minutesPastMeridianN[1], "West", "West", "%g", 0, 180, 1, 30);
    IUFillNumberVector(&minutesPastMeridianNP, minutesPastMeridianN, 2, getDeviceName(), "Minutes Past Meridian", "Minutes Past Meridian", MOTION_TAB, IP_RW, 0,IPS_IDLE);
    
=======

    IUFillNumber(&minutesPastMeridianN[0], "East", "East", "%g", 0, 180, 1, 15);
    IUFillNumber(&minutesPastMeridianN[1], "West", "West", "%g", 0, 180, 1, 15);
    IUFillNumberVector(&minutesPastMeridianNP, minutesPastMeridianN, 2, getDeviceName(), "Minutes Past Meridian", "Minutes Past Meridian", MOTION_TAB, IP_RW, 0, IPS_IDLE);

>>>>>>> df20bb14

    // ============== SITE_MANAGEMENT_TAB
    IUFillSwitch(&SetHomeS[0], "RETURN_HOME", "Return  Home", ISS_OFF);
    IUFillSwitch(&SetHomeS[1], "AT_HOME", "At Home (Reset)", ISS_OFF);
    IUFillSwitchVector(&SetHomeSP, SetHomeS, 2, getDeviceName(), "HOME_INIT", "Homing", SITE_TAB, IP_RW, ISR_ATMOST1, 60, IPS_IDLE);

    // ============== GUIDE_TAB

    // ============== FOCUSER_TAB
    // Focuser 1

    IUFillSwitch(&OSFocus1InitializeS[0], "Focus1_0", "Zero", ISS_OFF);
    IUFillSwitch(&OSFocus1InitializeS[1], "Focus1_2", "Mid", ISS_OFF);
    //     IUFillSwitch(&OSFocus1InitializeS[2], "Focus1_3", "max", ISS_OFF);
    IUFillSwitchVector(&OSFocus1InitializeSP, OSFocus1InitializeS, 2, getDeviceName(), "Foc1Rate", "Initialize", FOCUS_TAB, IP_RW, ISR_ATMOST1, 0, IPS_IDLE);


    // Focuser 2
    //IUFillSwitch(&OSFocus2SelS[0], "Focus2_Sel1", "Foc 1", ISS_OFF);
    //IUFillSwitch(&OSFocus2SelS[1], "Focus2_Sel2", "Foc 2", ISS_OFF);
    //IUFillSwitchVector(&OSFocus2SelSP, OSFocus2SelS, 2, getDeviceName(), "Foc2Sel", "Foc 2", FOCUS_TAB, IP_RW, ISR_ATMOST1, 0, IPS_IDLE);

    IUFillSwitch(&OSFocus2MotionS[0], "Focus2_In", "In", ISS_OFF);
    IUFillSwitch(&OSFocus2MotionS[1], "Focus2_Out", "Out", ISS_OFF);
    IUFillSwitch(&OSFocus2MotionS[2], "Focus2_Stop", "Stop", ISS_OFF);
    IUFillSwitchVector(&OSFocus2MotionSP, OSFocus2MotionS, 3, getDeviceName(), "Foc2Mot", "Foc 2 Motion", FOCUS_TAB, IP_RW, ISR_ATMOST1, 0, IPS_IDLE);

    IUFillSwitch(&OSFocus2RateS[0], "Focus2_1", "min", ISS_OFF);
    IUFillSwitch(&OSFocus2RateS[1], "Focus2_2", "0.01", ISS_OFF);
    IUFillSwitch(&OSFocus2RateS[2], "Focus2_3", "0.1", ISS_OFF);
    IUFillSwitch(&OSFocus2RateS[3], "Focus2_4", "1", ISS_OFF);
    IUFillSwitchVector(&OSFocus2RateSP, OSFocus2RateS, 4, getDeviceName(), "Foc2Rate", "Foc 2 Rates", FOCUS_TAB, IP_RW, ISR_ATMOST1, 0, IPS_IDLE);

    IUFillNumber(&OSFocus2TargN[0], "FocusTarget2", "Abs Pos", "%g", -25000, 25000, 1, 0);
    IUFillNumberVector(&OSFocus2TargNP, OSFocus2TargN, 1, getDeviceName(), "Foc2Targ", "Foc 2 Target", FOCUS_TAB, IP_RW, 0, IPS_IDLE);

    // ============== FIRMWARE_TAB
    IUFillText(&VersionT[0], "Date", "", "");
    IUFillText(&VersionT[1], "Time", "", "");
    IUFillText(&VersionT[2], "Number", "", "");
    IUFillText(&VersionT[3], "Name", "", "");
    IUFillTextVector(&VersionTP, VersionT, 4, getDeviceName(), "Firmware Info", "", FIRMWARE_TAB, IP_RO, 0, IPS_IDLE);

    //PEC Tab
    IUFillSwitch(&OSPECStatusS[0], "OFF", "OFF", ISS_OFF);
    IUFillSwitch(&OSPECStatusS[1], "Playing", "Playing", ISS_OFF);
    IUFillSwitch(&OSPECStatusS[2], "Recording", "Recording", ISS_OFF);
    IUFillSwitch(&OSPECStatusS[3], "Will Play", "Will Play", ISS_OFF);
    IUFillSwitch(&OSPECStatusS[4], "Will Record", "Will Record", ISS_OFF);
    IUFillSwitchVector(&OSPECStatusSP, OSPECStatusS, 5, getDeviceName(), "PEC Status", "PEC Status", PEC_TAB, IP_RO, ISR_ATMOST1, 0, IPS_IDLE);

    IUFillSwitch(&OSPECIndexS[0], "Not Detected", "Not Detected", ISS_ON);
    IUFillSwitch(&OSPECIndexS[1], "Detected", "Detected", ISS_OFF);
    IUFillSwitchVector(&OSPECIndexSP, OSPECIndexS, 2, getDeviceName(), "PEC Index Detect", "PEC Index", PEC_TAB, IP_RO, ISR_ATMOST1, 0, IPS_IDLE);

    IUFillSwitch(&OSPECRecordS[0], "Clear", "Clear", ISS_OFF);
    IUFillSwitch(&OSPECRecordS[1], "Record", "Record", ISS_OFF);
    IUFillSwitch(&OSPECRecordS[2], "Write to EEPROM", "Write to EEPROM", ISS_OFF);
    IUFillSwitchVector(&OSPECRecordSP, OSPECRecordS, 3, getDeviceName(), "PEC Operations", "PEC Recording", PEC_TAB, IP_RW, ISR_ATMOST1, 0, IPS_IDLE);

    IUFillSwitch(&OSPECReadS[0], "Read", "Read PEC to FILE****", ISS_OFF);
    IUFillSwitch(&OSPECReadS[1], "Write", "Write PEC from FILE***", ISS_OFF);
    //    IUFillSwitch(&OSPECReadS[2], "Write to EEPROM", "Write to EEPROM", ISS_OFF);
    IUFillSwitchVector(&OSPECReadSP, OSPECReadS, 2, getDeviceName(), "PEC File", "PEC File", PEC_TAB, IP_RW, ISR_ATMOST1, 0, IPS_IDLE);
    // ============== New ALIGN_TAB
    // Only supports Alpha versions currently (July 2018) Now Beta (Dec 2018)
    IUFillSwitch(&OSNAlignStarsS[0], "1", "1 Star", ISS_OFF);
    IUFillSwitch(&OSNAlignStarsS[1], "2", "2 Stars", ISS_OFF);
    IUFillSwitch(&OSNAlignStarsS[2], "3", "3 Stars", ISS_ON);
    IUFillSwitch(&OSNAlignStarsS[3], "4", "4 Stars", ISS_OFF);
    IUFillSwitch(&OSNAlignStarsS[4], "5", "5 Stars", ISS_OFF);
    IUFillSwitch(&OSNAlignStarsS[5], "6", "6 Stars", ISS_OFF);
<<<<<<< HEAD
    IUFillSwitch(&OSNAlignStarsS[6], "7", "7 Stars", ISS_OFF);
    IUFillSwitch(&OSNAlignStarsS[7], "8", "8 Stars", ISS_OFF);
    IUFillSwitch(&OSNAlignStarsS[8], "9", "9 Stars", ISS_OFF);
    IUFillSwitchVector(&OSNAlignStarsSP, OSNAlignStarsS, 9, getDeviceName(), "AlignStars", "Align using some stars, Alpha only", ALIGN_TAB, IP_RW, ISR_ATMOST1, 0, IPS_IDLE);
    
    IUFillSwitch(&OSNAlignS[0], "0", "Start Align", ISS_OFF);
    IUFillSwitch(&OSNAlignS[1], "1", "Issue Align", ISS_OFF);
    IUFillSwitch(&OSNAlignS[2], "3", "Write Align", ISS_OFF);
    IUFillSwitchVector(&OSNAlignSP, OSNAlignS, 2, getDeviceName(), "NewAlignStar", "Align using up to 6 stars, Alpha only", ALIGN_TAB, IP_RW, ISR_ATMOST1, 0, IPS_IDLE);
    
    IUFillSwitch(&OSNAlignWriteS[0], "0", "Write Align to NVRAM/Flash", ISS_OFF);
    IUFillSwitchVector(&OSNAlignWriteSP, OSNAlignWriteS, 1, getDeviceName(), "NewAlignStar2", "NVRAM", ALIGN_TAB, IP_RW, ISR_ATMOST1, 0, IPS_IDLE);
    IUFillSwitch(&OSNAlignPolarRealignS[0], "0", "Instructions", ISS_OFF);
    IUFillSwitch(&OSNAlignPolarRealignS[1], "1", "Refine Polar Align (manually)", ISS_OFF);
    IUFillSwitchVector(&OSNAlignPolarRealignSP, OSNAlignPolarRealignS, 2, getDeviceName(), "AlignMP", "Polar Correction, See info box", ALIGN_TAB, IP_RW, ISR_ATMOST1, 0, IPS_IDLE);
    
=======
    IUFillSwitch(&OSNAlignStarsS[6], "9", "9 Stars", ISS_OFF);
    IUFillSwitchVector(&OSNAlignStarsSP, OSNAlignStarsS, 7, getDeviceName(), "AlignStars", "Align using some stars, Alpha only", ALIGN_TAB, IP_RW, ISR_ATMOST1, 0, IPS_IDLE);

    IUFillSwitch(&OSNAlignS[0], "0", "Start Align", ISS_OFF);
    IUFillSwitch(&OSNAlignS[1], "1", "Issue Align", ISS_OFF);
    IUFillSwitch(&OSNAlignS[2], "3", "Write Align", ISS_OFF);
    IUFillSwitchVector(&OSNAlignSP, OSNAlignS, 3, getDeviceName(), "NewAlignStar", "Align using up to 6 stars, Alpha only", ALIGN_TAB, IP_RW, ISR_ATMOST1, 0, IPS_IDLE);

>>>>>>> df20bb14
    IUFillText(&OSNAlignT[0], "0", "Align Process Status", "Align not started");
    IUFillText(&OSNAlignT[1], "1", "1. Manual Process", "Point towards the NCP");
    IUFillText(&OSNAlignT[2], "2", "2. Plate Solver Process", "Point towards the NCP");
    IUFillText(&OSNAlignT[3], "3", "Manual Action after 1", "Press 'Start Align'");
    IUFillText(&OSNAlignT[4], "4", "Current Status", "Not Updated");
    IUFillText(&OSNAlignT[5], "5", "Max Stars", "Not Updated");
    IUFillText(&OSNAlignT[6], "6", "Current Star", "Not Updated");
    IUFillText(&OSNAlignT[7], "7", "# of Align Stars", "Not Updated");
    IUFillTextVector(&OSNAlignTP, OSNAlignT, 8, getDeviceName(), "NAlign Process", "", ALIGN_TAB, IP_RO, 0, IPS_IDLE);

    IUFillText(&OSNAlignErrT[0], "0", "EQ Polar Error Alt", "Available once Aligned");
    IUFillText(&OSNAlignErrT[1], "1", "EQ Polar Error Az", "Available once Aligned");
    //     IUFillText(&OSNAlignErrT[2], "2", "2. Plate Solver Process", "Point towards the NCP");
    //     IUFillText(&OSNAlignErrT[3], "3", "After 1 or 2", "Press 'Start Align'");
    //     IUFillText(&OSNAlignErrT[4], "4", "Current Status", "Not Updated");
    //     IUFillText(&OSNAlignErrT[5], "5", "Max Stars", "Not Updated");
    //     IUFillText(&OSNAlignErrT[6], "6", "Current Star", "Not Updated");
    //     IUFillText(&OSNAlignErrT[7], "7", "# of Align Stars", "Not Updated");
    IUFillTextVector(&OSNAlignErrTP, OSNAlignErrT, 2, getDeviceName(), "ErrAlign Process", "", ALIGN_TAB, IP_RO, 0, IPS_IDLE);

#ifdef ONSTEP_NOTDONE
    // =============== OUTPUT_TAB
    // ===============
    IUFillSwitch(&OSOutput1S[0], "0", "OFF", ISS_ON);
    IUFillSwitch(&OSOutput1S[1], "1", "ON", ISS_OFF);
    IUFillSwitchVector(&OSOutput1SP, OSOutput1S, 2, getDeviceName(), "Output 1", "Output 1", OUTPUT_TAB, IP_RW, ISR_ATMOST1, 60, IPS_ALERT);

    IUFillSwitch(&OSOutput2S[0], "0", "OFF", ISS_ON);
    IUFillSwitch(&OSOutput2S[1], "1", "ON", ISS_OFF);
    IUFillSwitchVector(&OSOutput2SP, OSOutput2S, 2, getDeviceName(), "Output 2", "Output 2", OUTPUT_TAB, IP_RW, ISR_ATMOST1, 60, IPS_ALERT);
#endif

    for(int i = 0; i < PORTS_COUNT; i++)
    {
        char port_name[30];
        sprintf(port_name, "Output %d", i);
        IUFillNumber(&OutputPorts[i], port_name, port_name, "%g", 0, 255, 1, 0);
    }

    IUFillNumberVector(&OutputPorts_NP, OutputPorts, PORTS_COUNT, getDeviceName(), "Outputs", "Outputs",  OUTPUT_TAB, IP_WO, 60, IPS_OK);


    // ============== STATUS_TAB
    IUFillText(&OnstepStat[0], ":GU# return", "", "");
    IUFillText(&OnstepStat[1], "Tracking", "", "");
    IUFillText(&OnstepStat[2], "Refractoring", "", "");
    IUFillText(&OnstepStat[3], "Park", "", "");
    IUFillText(&OnstepStat[4], "Pec", "", "");
    IUFillText(&OnstepStat[5], "TimeSync", "", "");
    IUFillText(&OnstepStat[6], "Mount Type", "", "");
    IUFillText(&OnstepStat[7], "Error", "", "");
    IUFillText(&OnstepStat[8], "Multi-Axis Tracking", "", "");
    IUFillTextVector(&OnstepStatTP, OnstepStat, 9, getDeviceName(), "OnStep Status", "", STATUS_TAB, IP_RO, 0, IPS_OK);


    
    setDriverInterface(getDriverInterface() | FOCUSER_INTERFACE);

    return true;
}

void LX200_OnStep::ISGetProperties(const char *dev)
{
    if (dev != nullptr && strcmp(dev, getDeviceName()) != 0) return;
    LX200Generic::ISGetProperties(dev);
}

bool LX200_OnStep::updateProperties()
{
    LX200Generic::updateProperties();
    FI::updateProperties();

    if (isConnected())
    {
        // Firstinitialize some variables
        // keep sorted by TABs is easier
        // Main Control
        defineSwitch(&ReticSP);
        defineNumber(&ElevationLimitNP);
        defineText(&ObjectInfoTP);
        // Connection

        // Options

        // Motion Control
        defineNumber(&MaxSlewRateNP);
        defineSwitch(&TrackCompSP);
	defineSwitch(&TrackAxisSP);
        defineNumber(&BacklashNP);
	defineNumber(&GuideRateNP);
        defineSwitch(&AutoFlipSP);
        defineSwitch(&HomePauseSP);
        defineSwitch(&FrequencyAdjustSP);
        defineSwitch(&PreferredPierSideSP);
        defineNumber(&minutesPastMeridianNP);

        // Site Management
        defineSwitch(&ParkOptionSP);
        defineSwitch(&SetHomeSP);

        // Guide

        // Focuser

        // Focuser 1

        if (!sendOnStepCommand(":FA#"))  // do we have a Focuser 1
        {
            OSFocuser1 = true;
            defineSwitch(&OSFocus1InitializeSP);
        }
        // Focuser 2
        if (!sendOnStepCommand(":fA#"))  // Do we have a Focuser 2
        {
            OSFocuser2 = true;
            //defineSwitch(&OSFocus2SelSP);
            defineSwitch(&OSFocus2MotionSP);
            defineSwitch(&OSFocus2RateSP);
            defineNumber(&OSFocus2TargNP);
        }

        // Firmware Data
        defineText(&VersionTP);

        //PEC
        defineSwitch(&OSPECStatusSP);
        defineSwitch(&OSPECIndexSP);
        defineSwitch(&OSPECRecordSP);
        defineSwitch(&OSPECReadSP);

        //New Align
        defineSwitch(&OSNAlignStarsSP);
        defineSwitch(&OSNAlignSP);
	defineSwitch(&OSNAlignWriteSP);
        defineText(&OSNAlignTP);
        defineText(&OSNAlignErrTP);
<<<<<<< HEAD
	defineSwitch(&OSNAlignPolarRealignSP);
    #ifdef ONSTEP_NOTDONE
=======
#ifdef ONSTEP_NOTDONE
>>>>>>> df20bb14
        //Outputs
        defineSwitch(&OSOutput1SP);
        defineSwitch(&OSOutput2SP);
#endif

        defineNumber(&OutputPorts_NP);

        // OnStep Status
        defineText(&OnstepStatTP);

        if (InitPark())
        {
            // If loading parking data is successful, we just set the default parking values.
            SetAxis1ParkDefault(LocationN[LOCATION_LATITUDE].value >= 0 ? 0 : 180);
            SetAxis2ParkDefault(LocationN[LOCATION_LATITUDE].value);
        }
        else
        {
            // Otherwise, we set all parking data to default in case no parking data is found.
            SetAxis1Park(LocationN[LOCATION_LATITUDE].value >= 0 ? 0 : 180);
            SetAxis1ParkDefault(LocationN[LOCATION_LATITUDE].value);

            SetAxis1ParkDefault(LocationN[LOCATION_LATITUDE].value >= 0 ? 0 : 180);
            SetAxis2ParkDefault(LocationN[LOCATION_LATITUDE].value);
        }

        double longitude = -1000, latitude = -1000;
        // Get value from config file if it exists.
        IUGetConfigNumber(getDeviceName(), "GEOGRAPHIC_COORD", "LONG", &longitude);
        IUGetConfigNumber(getDeviceName(), "GEOGRAPHIC_COORD", "LAT", &latitude);
        if (longitude != -1000 && latitude != -1000)
        {
            updateLocation(latitude, longitude, 0);
        }
    }
    else
    {
        // keep sorted by TABs is easier
        // Main Control
        deleteProperty(ReticSP.name);
        deleteProperty(ElevationLimitNP.name);
        // Connection

        // Options

        // Motion Control
        deleteProperty(MaxSlewRateNP.name);
        deleteProperty(TrackCompSP.name);
	deleteProperty(TrackAxisSP.name);
        deleteProperty(BacklashNP.name);
	deleteProperty(GuideRateNP.name);
        deleteProperty(AutoFlipSP.name);
        deleteProperty(HomePauseSP.name);
        deleteProperty(FrequencyAdjustSP.name);
        deleteProperty(PreferredPierSideSP.name);
        deleteProperty(minutesPastMeridianNP.name);

        // Site Management
        deleteProperty(ParkOptionSP.name);
        deleteProperty(SetHomeSP.name);
        // Guide

        // Focuser
        // Focuser 1
        deleteProperty(OSFocus1InitializeSP.name);

        // Focuser 2
        //deleteProperty(OSFocus2SelSP.name);
        deleteProperty(OSFocus2MotionSP.name);
        deleteProperty(OSFocus2RateSP.name);
        deleteProperty(OSFocus2TargNP.name);

        // Firmware Data
        deleteProperty(VersionTP.name);


        //PEC
        deleteProperty(OSPECStatusSP.name);
        deleteProperty(OSPECIndexSP.name);
        deleteProperty(OSPECRecordSP.name);
        deleteProperty(OSPECReadSP.name);

        //New Align
        deleteProperty(OSNAlignStarsSP.name);
        deleteProperty(OSNAlignSP.name);
	deleteProperty(OSNAlignWriteSP.name);
        deleteProperty(OSNAlignTP.name);
        deleteProperty(OSNAlignErrTP.name);
<<<<<<< HEAD
	deleteProperty(OSNAlignPolarRealignSP.name);
    #ifdef ONSTEP_NOTDONE
=======
#ifdef ONSTEP_NOTDONE
>>>>>>> df20bb14
        //Outputs
        deleteProperty(OSOutput1SP.name);
        deleteProperty(OSOutput2SP.name);
#endif

        deleteProperty(OutputPorts_NP.name);

        // OnStep Status
        deleteProperty(OnstepStatTP.name);
    }
    return true;
}

bool LX200_OnStep::ISNewNumber(const char *dev, const char *name, double values[], char *names[], int n)
{
    if (dev != nullptr && strcmp(dev, getDeviceName()) == 0)
    {
        if (strstr(name, "FOCUS_"))
            return FI::processNumber(dev, name, values, names, n);
        if (!strcmp(name, ObjectNoNP.name))
        {
            char object_name[256];

            if (selectCatalogObject(PortFD, currentCatalog, (int)values[0]) < 0)
            {
                ObjectNoNP.s = IPS_ALERT;
                IDSetNumber(&ObjectNoNP, "Failed to select catalog object.");
                return false;
            }

            getLX200RA(PortFD, &targetRA);
            getLX200DEC(PortFD, &targetDEC);

            ObjectNoNP.s = IPS_OK;
            IDSetNumber(&ObjectNoNP, "Object updated.");

            if (getObjectInfo(PortFD, object_name) < 0)
                IDMessage(getDeviceName(), "Getting object info failed.");
            else
            {
                IUSaveText(&ObjectInfoTP.tp[0], object_name);
                IDSetText(&ObjectInfoTP, nullptr);
            }
            Goto(targetRA, targetDEC);
            return true;
        }

        if (!strcmp(name, MaxSlewRateNP.name))
        {
            int ret;
            char cmd[4];
            snprintf(cmd, 4, ":R%d#", (int)values[0]);
            ret = sendOnStepCommandBlind(cmd);

            //if (setMaxSlewRate(PortFD, (int)values[0]) < 0) //(int) MaxSlewRateN[0].value
            if (ret == -1)
            {
                LOGF_DEBUG("Pas OK Return value =%d", ret);
                LOGF_DEBUG("Setting Max Slew Rate to %f\n", values[0]);
                MaxSlewRateNP.s = IPS_ALERT;
                IDSetNumber(&MaxSlewRateNP, "Setting Max Slew Rate Failed");
                return false;
            }
            LOGF_DEBUG("OK Return value =%d", ret);
            MaxSlewRateNP.s           = IPS_OK;
            MaxSlewRateNP.np[0].value = values[0];
            IDSetNumber(&MaxSlewRateNP, "Slewrate set to %04.1f", values[0]);
	    IUResetSwitch(&SlewRateSP);
	    SlewRateS[int(values[0])].s = ISS_ON;
	    SlewRateSP.s = IPS_OK;
	    IDSetSwitch(&SlewRateSP, nullptr);
            return true;
        }

        if (!strcmp(name, BacklashNP.name))
        {
            char cmd[9];
            int i, nset;
            double bklshdec = 0, bklshra = 0;

            for (nset = i = 0; i < n; i++)
            {
                INumber *bktp = IUFindNumber(&BacklashNP, names[i]);
                if (bktp == &BacklashN[0])
                {
                    bklshdec = values[i];
                    LOGF_DEBUG("===CMD==> Backlash DEC= %f", bklshdec);
                    nset += bklshdec >= 0 && bklshdec <= 999;  //range 0 to 999
                }
                else if (bktp == &BacklashN[1])
                {
                    bklshra = values[i];
                    LOGF_DEBUG("===CMD==> Backlash RA= %f", bklshra);
                    nset += bklshra >= 0 && bklshra <= 999;   //range 0 to 999
                }
            }
            if (nset == 2)
            {
                snprintf(cmd, 9, ":$BD%d#", (int)bklshdec);
                if (sendOnStepCommand(cmd))
                {
                    BacklashNP.s = IPS_ALERT;
                    IDSetNumber(&BacklashNP, "Error Backlash DEC limit.");
                }
                const struct timespec timeout = {0, 100000000L};
                nanosleep(&timeout, nullptr); // time for OnStep to respond to previous cmd
                snprintf(cmd, 9, ":$BR%d#", (int)bklshra);
                if (sendOnStepCommand(cmd))
                {
                    BacklashNP.s = IPS_ALERT;
                    IDSetNumber(&BacklashNP, "Error Backlash RA limit.");
                }

                BacklashNP.np[0].value = bklshdec;
                BacklashNP.np[1].value = bklshra;
                BacklashNP.s           = IPS_OK;
                IDSetNumber(&BacklashNP, nullptr);
                return true;
            }
            else
            {
                BacklashNP.s = IPS_ALERT;
                IDSetNumber(&BacklashNP, "Backlash invalid.");
                return false;
            }
        }

        if (!strcmp(name, ElevationLimitNP.name))
        {
            // new elevation limits
            double minAlt = 0, maxAlt = 0;
            int i, nset;

            for (nset = i = 0; i < n; i++)
            {
                INumber *altp = IUFindNumber(&ElevationLimitNP, names[i]);
                if (altp == &ElevationLimitN[0])
                {
                    minAlt = values[i];
                    nset += minAlt >= -30.0 && minAlt <= 30.0;  //range -30 to 30
                }
                else if (altp == &ElevationLimitN[1])
                {
                    maxAlt = values[i];
                    nset += maxAlt >= 60.0 && maxAlt <= 90.0;   //range 60 to 90
                }
            }
            if (nset == 2)
            {
                if (setMinElevationLimit(PortFD, (int)minAlt) < 0)
                {
                    ElevationLimitNP.s = IPS_ALERT;
                    IDSetNumber(&ElevationLimitNP, "Error setting min elevation limit.");
                }

                if (setMaxElevationLimit(PortFD, (int)maxAlt) < 0)
                {
                    ElevationLimitNP.s = IPS_ALERT;
                    IDSetNumber(&ElevationLimitNP, "Error setting max elevation limit.");
                    return false;
                }
                ElevationLimitNP.np[0].value = minAlt;
                ElevationLimitNP.np[1].value = maxAlt;
                ElevationLimitNP.s           = IPS_OK;
                IDSetNumber(&ElevationLimitNP, nullptr);
                return true;
            }
            else
            {
                ElevationLimitNP.s = IPS_IDLE;
                IDSetNumber(&ElevationLimitNP, "elevation limit missing or invalid.");
                return false;
            }
        }
    }

    if (!strcmp(name, minutesPastMeridianNP.name))
    {
        char cmd[20];
        int i, nset;
        double minPMEast = 0, minPMWest = 0;

        for (nset = i = 0; i < n; i++)
        {
            INumber *bktp = IUFindNumber(&minutesPastMeridianNP, names[i]);
            if (bktp == &minutesPastMeridianN[0])
            {
                minPMEast = values[i];
                LOGF_DEBUG("===CMD==> minutesPastMeridianN[0]/East = %f", minPMEast);
                nset += minPMEast >= 0 && minPMEast <= 180;  //range 0 to 180
            }
            else if (bktp == &minutesPastMeridianN[1])
            {
                minPMWest = values[i];
                LOGF_DEBUG("===CMD==> minutesPastMeridianN[1]/West= %f", minPMWest);
                nset += minPMWest >= 0 && minPMWest <= 180;   //range 0 to 180
            }
        }
        if (nset == 2)
        {
            snprintf(cmd, 20, ":SXE9,%d#", (int) minPMEast);
            if (sendOnStepCommand(cmd))
            {
                minutesPastMeridianNP.s = IPS_ALERT;
                IDSetNumber(&minutesPastMeridianNP, "Error Backlash DEC limit.");
            }
            const struct timespec timeout = {0, 100000000L};
            nanosleep(&timeout, nullptr); // time for OnStep to respond to previous cmd
            snprintf(cmd, 20, ":SXEA,%d#", (int) minPMWest);
            if (sendOnStepCommand(cmd))
            {
                minutesPastMeridianNP.s = IPS_ALERT;
                IDSetNumber(&minutesPastMeridianNP, "Error Backlash RA limit.");
            }

            minutesPastMeridianNP.np[0].value = minPMEast;
            minutesPastMeridianNP.np[1].value = minPMWest;
            minutesPastMeridianNP.s           = IPS_OK;
            IDSetNumber(&minutesPastMeridianNP, nullptr);
            return true;
        }
        else
        {
            minutesPastMeridianNP.s = IPS_ALERT;
            IDSetNumber(&minutesPastMeridianNP, "minutesPastMeridian invalid.");
            return false;
        }
    }
    // Focuser
    // Focuser 1 Now handled by Focusr Interface

    // Focuser 2 Target
    if (!strcmp(name, OSFocus2TargNP.name))
    {
        char cmd[32];

        if ((values[0] >= -25000) && (values[0] <= 25000))
        {
            snprintf(cmd, 15, ":fR%d#", (int)values[0]);
            sendOnStepCommandBlind(cmd);
            OSFocus2TargNP.s           = IPS_OK;
            IDSetNumber(&OSFocus2TargNP, "Focuser 2 position (relative) moved by %d", (int)values[0]);
            OSUpdateFocuser();
        }
        else
        {
            OSFocus2TargNP.s = IPS_ALERT;
            IDSetNumber(&OSFocus2TargNP, "Setting Max Slew Rate Failed");
        }
        return true;
    }

    if (!strcmp(name, OutputPorts_NP.name))
    {
        //go through all output values and see if any value needs to be changed
        for(int i = 0; i < n; i++)
        {
            int value = (int)values[i];
            if(OutputPorts_NP.np[i].value != value)
            {
                int ret;
                char cmd[20];
                int port = STARTING_PORT + i;

                snprintf(cmd, sizeof(cmd), ":SXG%d,%d#", port, value);
                ret = sendOnStepCommandBlind(cmd);

                if (ret == -1)
                {
                    LOGF_ERROR("Set port %d to value =%d failed", port, value);
                    OutputPorts_NP.s = IPS_ALERT;
                    return false;
                }

                OutputPorts_NP.s           = IPS_OK;

                OutputPorts_NP.np[i].value = value;
                IDSetNumber(&OutputPorts_NP, "Set port %d to value =%d", port, value);
            }
        }
        return true;
    }

    return LX200Generic::ISNewNumber(dev, name, values, names, n);
}

bool LX200_OnStep::ISNewSwitch(const char *dev, const char *name, ISState *states, char *names[], int n)
{
    int index = 0;

    if (dev != nullptr && strcmp(dev, getDeviceName()) == 0)
    {
        // Reticlue +/- Buttons
        if (!strcmp(name, ReticSP.name))
        {
            long ret = 0;

            IUUpdateSwitch(&ReticSP, states, names, n);
            ReticSP.s = IPS_OK;

            if (ReticS[0].s == ISS_ON)
            {
                ret = ReticPlus(PortFD);
                ReticS[0].s = ISS_OFF;
                IDSetSwitch(&ReticSP, "Bright");
            }
            else
            {
                ret = ReticMoins(PortFD);
                ReticS[1].s = ISS_OFF;
                IDSetSwitch(&ReticSP, "Dark");
            }

            IUResetSwitch(&ReticSP);
            IDSetSwitch(&ReticSP, nullptr);
            return true;
        }
        //Move to more standard controls
        if (!strcmp(name, SlewRateSP.name))
	{
		IUUpdateSwitch(&SlewRateSP, states, names, n);
		int ret;
		char cmd[4];
		int index = IUFindOnSwitchIndex(&SlewRateSP) ;//-1; //-1 because index is 1-10, OS Values are 0-9
		snprintf(cmd, 4, ":R%d#", index);
		ret = sendOnStepCommandBlind(cmd);
		
		//if (setMaxSlewRate(PortFD, (int)values[0]) < 0) //(int) MaxSlewRateN[0].value
		if (ret == -1)
		{
			LOGF_DEBUG("Pas OK Return value =%d", ret);
			LOGF_DEBUG("Setting Max Slew Rate to %u\n", index);
			SlewRateSP.s = IPS_ALERT;
			IDSetSwitch(&SlewRateSP, "Setting Max Slew Rate Failed");
			return false;
		}
		LOGF_INFO("Setting Max Slew Rate to %u\n", index);
		LOGF_DEBUG("OK Return value =%d", ret);
		MaxSlewRateNP.s           = IPS_OK;
		MaxSlewRateNP.np[0].value = index;
		IDSetNumber(&MaxSlewRateNP, "Slewrate set to %d", index);
		IUResetSwitch(&SlewRateSP);
		SlewRateS[index].s = ISS_ON;
		SlewRateSP.s = IPS_OK;
		IDSetSwitch(&SlewRateSP, nullptr);
		return true;
	}
        // Homing, Cold and Warm Init
        if (!strcmp(name, SetHomeSP.name))
        {
            IUUpdateSwitch(&SetHomeSP, states, names, n);
            SetHomeSP.s = IPS_OK;

            if (SetHomeS[0].s == ISS_ON)
            {
                if(!sendOnStepCommandBlind(":hC#"))
                    return false;
                IDSetSwitch(&SetHomeSP, "Return Home");
                SetHomeS[0].s = ISS_OFF;
            }
            else
            {
                if(!sendOnStepCommandBlind(":hF#"))
                    return false;
                IDSetSwitch(&SetHomeSP, "At Home (Reset)");
                SetHomeS[1].s = ISS_OFF;
            }
            IUResetSwitch(&ReticSP);
            SetHomeSP.s = IPS_IDLE;
            IDSetSwitch(&SetHomeSP, nullptr);
            return true;
        }

        // Tracking Compensation selection
        if (!strcmp(name, TrackCompSP.name))
        {
            IUUpdateSwitch(&TrackCompSP, states, names, n);
            TrackCompSP.s = IPS_BUSY;

            if (TrackCompS[0].s == ISS_ON)
            {
                if (!sendOnStepCommand(":To#"))
                {
                    IDSetSwitch(&TrackCompSP, "Full Compensated Tracking On");
                    TrackCompSP.s = IPS_OK;
                    IDSetSwitch(&TrackCompSP, nullptr);
                    return true;
                }
            }
            if (TrackCompS[1].s == ISS_ON)
            {
                if (!sendOnStepCommand(":Tr#"))
                {
                    IDSetSwitch(&TrackCompSP, "Refraction Tracking On");
                    TrackCompSP.s = IPS_OK;
                    IDSetSwitch(&TrackCompSP, nullptr);
                    return true;
                }
            }
            if (TrackCompS[2].s == ISS_ON)
            {
                if (!sendOnStepCommand(":Tn#"))
                {
                    IDSetSwitch(&TrackCompSP, "Refraction Tracking Disabled");
                    TrackCompSP.s = IPS_OK;
                    IDSetSwitch(&TrackCompSP, nullptr);
                    return true;
                }
            }
            IUResetSwitch(&TrackCompSP);
            TrackCompSP.s = IPS_IDLE;
            IDSetSwitch(&TrackCompSP, nullptr);
            return true;
        }
        if (!strcmp(name, TrackAxisSP.name))
	{
		IUUpdateSwitch(&TrackAxisSP, states, names, n);
		TrackAxisSP.s = IPS_BUSY;
	
		if (TrackAxisS[0].s == ISS_ON)
		{
			if (!sendOnStepCommand(":T1#"))
			{
				IDSetSwitch(&TrackAxisSP, "Single Tracking On");
				TrackAxisSP.s = IPS_OK;
				IDSetSwitch(&TrackAxisSP, nullptr);
				return true;
			}
		}
		if (TrackAxisS[1].s == ISS_ON)
		{
			if (!sendOnStepCommand(":T2#"))
			{
				IDSetSwitch(&TrackAxisSP, "Dual Axis Tracking On");
				TrackAxisSP.s = IPS_OK;
				IDSetSwitch(&TrackAxisSP, nullptr);
				return true;
			}
		}
		IUResetSwitch(&TrackAxisSP);
		TrackAxisSP.s = IPS_IDLE;
		IDSetSwitch(&TrackAxisSP, nullptr);
		return true;
	}
        
        
        
        if (!strcmp(name, AutoFlipSP.name))
        {
            IUUpdateSwitch(&AutoFlipSP, states, names, n);
            AutoFlipSP.s = IPS_BUSY;

            if (AutoFlipS[0].s == ISS_ON)
            {
                if (sendOnStepCommand(":SX95,0#"))
                {
                    AutoFlipSP.s = IPS_OK;
                    IDSetSwitch(&AutoFlipSP, "Auto Meridan Flip OFF");
                    return true;
                }
            }
            if (AutoFlipS[1].s == ISS_ON)
            {
                if (sendOnStepCommand(":SX95,1#"))
                {
                    AutoFlipSP.s = IPS_OK;
                    IDSetSwitch(&AutoFlipSP, "Auto Meridan Flip ON");
                    return true;
                }
            }
            IUResetSwitch(&AutoFlipSP);
            //AutoFlipSP.s = IPS_IDLE;
            IDSetSwitch(&AutoFlipSP, nullptr);
            return true;
        }

        if (!strcmp(name, HomePauseSP.name))
        {
            IUUpdateSwitch(&HomePauseSP, states, names, n);
            HomePauseSP.s = IPS_BUSY;

            if (HomePauseS[0].s == ISS_ON)
            {
                if (sendOnStepCommand(":SX98,0#"))
                {
                    HomePauseSP.s = IPS_OK;
                    IDSetSwitch(&HomePauseSP, "Home Pause OFF");
                    return true;
                }
            }
            if (HomePauseS[1].s == ISS_ON)
            {
                if (sendOnStepCommand(":SX98,1#"))
                {
                    HomePauseSP.s = IPS_OK;
                    IDSetSwitch(&HomePauseSP, "Home Pause ON");
                    return true;
                }
            }
            if (HomePauseS[2].s == ISS_ON)
            {
                if (sendOnStepCommand(":SX99,1#"))
                {
                    IUResetSwitch(&HomePauseSP);
                    HomePauseSP.s = IPS_OK;
                    IDSetSwitch(&HomePauseSP, "Home Pause: Continue");
                    return true;
                }
            }
            IUResetSwitch(&HomePauseSP);
            HomePauseSP.s = IPS_IDLE;
            IDSetSwitch(&HomePauseSP, nullptr);
            return true;
        }

        if (!strcmp(name, FrequencyAdjustSP.name))      //

            //
        {
            IUUpdateSwitch(&FrequencyAdjustSP, states, names, n);
            FrequencyAdjustSP.s = IPS_OK;

            if (FrequencyAdjustS[0].s == ISS_ON)
            {
                if (!sendOnStepCommandBlind(":T-#"))
                {
                    IDSetSwitch(&FrequencyAdjustSP, "Frequency decreased");
                    return true;
                }
            }
            if (FrequencyAdjustS[1].s == ISS_ON)
            {
                if (!sendOnStepCommandBlind(":T+#"))
                {
                    IDSetSwitch(&FrequencyAdjustSP, "Frequency increased");
                    return true;
                }
            }
            if (FrequencyAdjustS[2].s == ISS_ON)
            {
                if (!sendOnStepCommandBlind(":TR#"))
                {
                    IDSetSwitch(&FrequencyAdjustSP, "Frequency Reset (TO saved EEPROM)");
                    return true;
                }
            }
            IUResetSwitch(&FrequencyAdjustSP);
            FrequencyAdjustSP.s = IPS_IDLE;
            IDSetSwitch(&FrequencyAdjustSP, nullptr);
            return true;
        }

        //Pier Side
        if (!strcmp(name, PreferredPierSideSP.name))
        {
            IUUpdateSwitch(&PreferredPierSideSP, states, names, n);
            PreferredPierSideSP.s = IPS_BUSY;

            if (PreferredPierSideS[0].s == ISS_ON) //West
            {
                if (sendOnStepCommand(":SX96,W#"))
                {
                    PreferredPierSideSP.s = IPS_OK;
                    IDSetSwitch(&PreferredPierSideSP, "Preferred Pier Side: West");
                    return true;
                }
            }
            if (PreferredPierSideS[1].s == ISS_ON) //East
            {
                if (sendOnStepCommand(":SX96,E#"))
                {
                    PreferredPierSideSP.s = IPS_OK;
                    IDSetSwitch(&PreferredPierSideSP, "Preferred Pier Side: East");
                    return true;
                }
            }
            if (PreferredPierSideS[2].s == ISS_ON) //Best
            {
                if (sendOnStepCommand(":SX96,B#"))
                {
                    PreferredPierSideSP.s = IPS_OK;
                    IDSetSwitch(&PreferredPierSideSP, "Preferred Pier Side: Best");
                    return true;
                }
            }
            IUResetSwitch(&PreferredPierSideSP);
            IDSetSwitch(&PreferredPierSideSP, nullptr);
            return true;
        }


        // Focuser
        // Focuser 1 Rates
        if (!strcmp(name, OSFocus1InitializeSP.name))
        {
            char cmd[32];
            if (IUUpdateSwitch(&OSFocus1InitializeSP, states, names, n) < 0)
                return false;
            index = IUFindOnSwitchIndex(&OSFocus1InitializeSP);
            if (index == 0)
            {
                snprintf(cmd, 5, ":FZ#");
                sendOnStepCommandBlind(cmd);
                OSFocus1InitializeS[index].s = ISS_OFF;
                OSFocus1InitializeSP.s = IPS_OK;
                IDSetSwitch(&OSFocus1InitializeSP, nullptr);
            }
            if (index == 1)
            {
                snprintf(cmd, 5, ":FH#");
                sendOnStepCommandBlind(cmd);
                OSFocus1InitializeS[index].s = ISS_OFF;
                OSFocus1InitializeSP.s = IPS_OK;
                IDSetSwitch(&OSFocus1InitializeSP, nullptr);
            }
        }

        // Focuser 2 Rates
        if (!strcmp(name, OSFocus2RateSP.name))
        {
            char cmd[32];

            if (IUUpdateSwitch(&OSFocus2RateSP, states, names, n) < 0)
                return false;

            index = IUFindOnSwitchIndex(&OSFocus2RateSP);
            snprintf(cmd, 5, ":F%d#", index + 1);
            sendOnStepCommandBlind(cmd);
            OSFocus2RateS[index].s = ISS_OFF;
            OSFocus2RateSP.s = IPS_OK;
            IDSetSwitch(&OSFocus2RateSP, nullptr);
        }
        // Focuser 2 Motion
        if (!strcmp(name, OSFocus2MotionSP.name))
        {
            char cmd[32];

            if (IUUpdateSwitch(&OSFocus2MotionSP, states, names, n) < 0)
                return false;

            index = IUFindOnSwitchIndex(&OSFocus2MotionSP);
            if (index == 0)
            {
                strcpy(cmd, ":f+#");
            }
            if (index == 1)
            {
                strcpy(cmd, ":f-#");
            }
            if (index == 2)
            {
                strcpy(cmd, ":fQ#");
            }
            sendOnStepCommandBlind(cmd);
            const struct timespec timeout = {0, 100000000L};
            nanosleep(&timeout, nullptr); // Pulse 0,1 s
            if(index != 2)
            {
                sendOnStepCommandBlind(":fQ#");
            }
            OSFocus2MotionS[index].s = ISS_OFF;
            OSFocus2MotionSP.s = IPS_OK;
            IDSetSwitch(&OSFocus2MotionSP, nullptr);
        }

        // PEC
        if (!strcmp(name, OSPECRecordSP.name))
        {
            IUUpdateSwitch(&OSPECRecordSP, states, names, n);
            OSPECRecordSP.s = IPS_OK;

            if (OSPECRecordS[0].s == ISS_ON)
            {
                ClearPECBuffer(0);
                OSPECRecordS[0].s = ISS_OFF;
            }
            if (OSPECRecordS[1].s == ISS_ON)
            {
                StartPECRecord(0);
                OSPECRecordS[1].s = ISS_OFF;
            }
            if (OSPECRecordS[2].s == ISS_ON)
            {
                SavePECBuffer(0);
                OSPECRecordS[2].s = ISS_OFF;
            }
            IDSetSwitch(&OSPECRecordSP, nullptr);
        }
        if (!strcmp(name, OSPECReadSP.name))
        {
            if (OSPECReadS[0].s == ISS_ON)
            {
                ReadPECBuffer(0);
                OSPECReadS[0].s = ISS_OFF;
            }
            if (OSPECReadS[1].s == ISS_ON)
            {
                WritePECBuffer(0);
                OSPECReadS[1].s = ISS_OFF;
            }
            IDSetSwitch(&OSPECReadSP, nullptr);
        }
        if (!strcmp(name, PECStateSP.name))
        {
            index = IUFindOnSwitchIndex(&PECStateSP);
            if (index == 0)
            {
                StopPECPlayback(0);
                PECStateS[0].s = ISS_ON;
                PECStateS[1].s = ISS_OFF;
                IDSetSwitch(&PECStateSP, nullptr);
            }
            else if (index == 1)
            {
                StartPECPlayback(0);
                PECStateS[0].s = ISS_OFF;
                PECStateS[1].s = ISS_ON;
                IDSetSwitch(&PECStateSP, nullptr);
            }

        }

        // Align Buttons
        if (!strcmp(name, OSNAlignStarsSP.name))
        {
            IUResetSwitch(&OSNAlignStarsSP);
            IUUpdateSwitch(&OSNAlignStarsSP, states, names, n);
            index = IUFindOnSwitchIndex(&OSNAlignStarsSP);

            return true;
        }

        // Alignment
        if (!strcmp(name, OSNAlignSP.name))
        {
            if (IUUpdateSwitch(&OSNAlignSP, states, names, n) < 0)
                return false;

            index = IUFindOnSwitchIndex(&OSNAlignSP);
            //NewGeometricAlignment
            //End NewGeometricAlignment
            OSNAlignSP.s = IPS_BUSY;
            if (index == 0)
            {

                /* From above. Could be added to have 7,8 star
                IUFillSwitch(&OSNAlignStarsS[0], "1", "1 Star", ISS_OFF);
                IUFillSwitch(&OSNAlignStarsS[1], "2", "2 Stars", ISS_OFF);*
                IUFillSwitch(&OSNAlignStarsS[2], "3", "3 Stars", ISS_ON);
                IUFillSwitch(&OSNAlignStarsS[3], "4", "4 Stars", ISS_OFF);
                IUFillSwitch(&OSNAlignStarsS[4], "5", "5 Stars", ISS_OFF);
                IUFillSwitch(&OSNAlignStarsS[5], "6", "6 Stars", ISS_OFF);
                IUFillSwitch(&OSNAlignStarsS[6], "9", "9 Stars", ISS_OFF);*/

                int index_stars = IUFindOnSwitchIndex(&OSNAlignStarsSP);
                if ((index_stars <= 6) && (index_stars >= 0))
                {
                    int stars = index_stars + 1;
                    if (stars == 6) stars = 9;
                    //if (stars == 5) stars = 6;
                    OSNAlignS[0].s = ISS_OFF;
                    LOGF_INFO("Align index: %d, stars: %d", index_stars, stars);
                    AlignStartGeometric(stars);
                }
            }
            if (index == 1)
            {
                OSNAlignS[1].s = ISS_OFF;
                OSNAlignSP.s = AlignAddStar();
            }
            if (index == 2)
            {
                OSNAlignS[2].s = ISS_OFF;
                OSNAlignSP.s = AlignDone();
            }
            IDSetSwitch(&OSNAlignSP, nullptr);
            UpdateAlignStatus();
        }

<<<<<<< HEAD
	// Align Buttons
	if (!strcmp(name, OSNAlignStarsSP.name))
	{
		IUResetSwitch(&OSNAlignStarsSP);
		IUUpdateSwitch(&OSNAlignStarsSP, states, names, n);
		index = IUFindOnSwitchIndex(&OSNAlignStarsSP);
		
		return true;
	}

    // Alignment
    if (!strcmp(name, OSNAlignSP.name))
	{
		if (IUUpdateSwitch(&OSNAlignSP, states, names, n) < 0)
			return false;
		
		index = IUFindOnSwitchIndex(&OSNAlignSP);
		//NewGeometricAlignment    
		//End NewGeometricAlignment 
		OSNAlignSP.s = IPS_BUSY;
		if (index == 0)
		{    
			
			/* Index is 0-8 and represents index+1*/
			
			int index_stars = IUFindOnSwitchIndex(&OSNAlignStarsSP);
			if ((index_stars <= 8) && (index_stars >= 0)) {
				int stars = index_stars+1;
				OSNAlignS[0].s = ISS_OFF;
				LOGF_INFO("Align index: %d, stars: %d", index_stars, stars); 
				AlignStartGeometric(stars);
			}
		}
		if (index == 1)
		{
			OSNAlignS[1].s = ISS_OFF;
			OSNAlignSP.s = AlignAddStar();
		}
		//Write to EEPROM moved to new line/variable 
		IDSetSwitch(&OSNAlignSP, nullptr);
		UpdateAlignStatus();
	}
	
	if (!strcmp(name, OSNAlignWriteSP.name))
	{
		if (IUUpdateSwitch(&OSNAlignWriteSP, states, names, n) < 0)
			return false;
		
		index = IUFindOnSwitchIndex(&OSNAlignWriteSP);

		OSNAlignWriteSP.s = IPS_BUSY;
		if (index == 0)
		{
			OSNAlignWriteS[0].s = ISS_OFF;
			OSNAlignWriteSP.s = AlignWrite();
		}
		IDSetSwitch(&OSNAlignWriteSP, nullptr);
		UpdateAlignStatus();
	}
	
	if (!strcmp(name, OSNAlignPolarRealignSP.name))
	{
		char cmd[10];
		if (IUUpdateSwitch(&OSNAlignPolarRealignSP, states, names, n) < 0)
			return false;
		
// 		index = IUFindOnSwitchIndex(&OSNAlignPolarRealignS);
		
		OSNAlignPolarRealignSP.s = IPS_BUSY;
// 		if (index == 0)
		if (OSNAlignPolarRealignS[0].s == ISS_ON) //INFO
		{
			OSNAlignPolarRealignS[0].s = ISS_OFF;
			LOG_INFO("Step 1: Goto a bright star between 50 and 80 degrees N/S from the pole. Preferably on the Meridian.");
			LOG_INFO("Step 2: Make sure it is centered.");
			LOG_INFO("Step 3: Press Refine Polar Alignment.");
			LOG_INFO("Step 4: Using the mount's Alt and Az screws manually recenter the star. (Video mode if your camera supports it will be helpful.)");
			LOG_INFO("Optional: Start a new alignment.");
			IDSetSwitch(&OSNAlignPolarRealignSP, nullptr);
			UpdateAlignStatus();
			return true;
		}
		if (OSNAlignPolarRealignS[1].s == ISS_ON) //Command
		{
			OSNAlignPolarRealignS[1].s = ISS_OFF;
// 			int returncode=sendOnStepCommand("
			snprintf(cmd, 5, ":MP#");
			sendOnStepCommandBlind(cmd);
			if (!sendOnStepCommandBlind(":MP#"))
			{
				IDSetSwitch(&OSNAlignPolarRealignSP, "Command for Refine Polar Alignment successful");
				UpdateAlignStatus();
				OSNAlignPolarRealignSP.s = IPS_OK;
				return true;
			} else {
				IDSetSwitch(&OSNAlignPolarRealignSP, "Command for Refine Polar Alignment FAILED");
				UpdateAlignStatus();
				OSNAlignPolarRealignSP.s = IPS_ALERT;
				return false;
			}
		}
	}

#ifdef ONSTEP_NOTDONE	
	if (!strcmp(name, OSOutput1SP.name))      // 
	{
		if (OSOutput1S[0].s == ISS_ON)
		{
			OSDisableOutput(1);
			//PECStateS[0].s == ISS_OFF;
		} else if (OSOutput1S[1].s == ISS_ON)
		{
			OSEnableOutput(1);
			//PECStateS[1].s == ISS_OFF;
		}
		IDSetSwitch(&OSOutput1SP, nullptr);
	}
	if (!strcmp(name, OSOutput2SP.name))      // 
	{
		if (OSOutput2S[0].s == ISS_ON)
		{
			OSDisableOutput(2);
			//PECStateS[0].s == ISS_OFF;
		} else if (OSOutput2S[1].s == ISS_ON)
		{
			OSEnableOutput(2);
			//PECStateS[1].s == ISS_OFF;
		}
		IDSetSwitch(&OSOutput2SP, nullptr);
	}
=======
#ifdef ONSTEP_NOTDONE
        if (!strcmp(name, OSOutput1SP.name))      //
        {
            if (OSOutput1S[0].s == ISS_ON)
            {
                OSDisableOutput(1);
                //PECStateS[0].s == ISS_OFF;
            }
            else if (OSOutput1S[1].s == ISS_ON)
            {
                OSEnableOutput(1);
                //PECStateS[1].s == ISS_OFF;
            }
            IDSetSwitch(&OSOutput1SP, nullptr);
        }
        if (!strcmp(name, OSOutput2SP.name))      //
        {
            if (OSOutput2S[0].s == ISS_ON)
            {
                OSDisableOutput(2);
                //PECStateS[0].s == ISS_OFF;
            }
            else if (OSOutput2S[1].s == ISS_ON)
            {
                OSEnableOutput(2);
                //PECStateS[1].s == ISS_OFF;
            }
            IDSetSwitch(&OSOutput2SP, nullptr);
        }
>>>>>>> df20bb14
#endif

        // Focuser
        if (strstr(name, "FOCUS"))
        {
            return FI::processSwitch(dev, name, states, names, n);
        }

    }

    return LX200Generic::ISNewSwitch(dev, name, states, names, n);
}

void LX200_OnStep::getBasicData()
{
    // process parent
    LX200Generic::getBasicData();

    if (!isSimulation())
    {
        char buffer[128];
        getVersionDate(PortFD, buffer);
        IUSaveText(&VersionT[0], buffer);
        getVersionTime(PortFD, buffer);
        IUSaveText(&VersionT[1], buffer);
        getVersionNumber(PortFD, buffer);
        IUSaveText(&VersionT[2], buffer);
        getProductName(PortFD, buffer);
        IUSaveText(&VersionT[3], buffer);

        IDSetText(&VersionTP, nullptr);

        if (InitPark())
        {
            // If loading parking data is successful, we just set the default parking values.
            LOG_INFO("=============== Parkdata loaded");
        }
        else
        {
            // Otherwise, we set all parking data to default in case no parking data is found.
            LOG_INFO("=============== Parkdata Load Failed");
        }
    }
}

//======================== Parking =======================
bool LX200_OnStep::SetCurrentPark()
{
    char response[RB_MAX_LEN];

    if(!getCommandString(PortFD, response, ":hQ#"))
    {
        LOGF_WARN("===CMD==> Set Park Pos %s", response);
        return false;
    }
    SetAxis1Park(currentRA);
    SetAxis2Park(currentDEC);
    LOG_WARN("Park Value set to current postion");
    return true;
}

bool LX200_OnStep::SetDefaultPark()
{
    IDMessage(getDeviceName(), "Setting Park Data to Default.");
    SetAxis1Park(20);
    SetAxis2Park(80);
    LOG_WARN("Park Position set to Default value, 20/80");
    return true;
}

bool LX200_OnStep::UnPark()
{
    char response[RB_MAX_LEN];


    if (!isSimulation())
    {
        if(!getCommandString(PortFD, response, ":hR#"))
        {
            return false;
        }
    }
    return true;
}

bool LX200_OnStep::Park()
{
    if (!isSimulation())
    {
        // If scope is moving, let's stop it first.
        if (EqNP.s == IPS_BUSY)
        {
            if (!isSimulation() && abortSlew(PortFD) < 0)
            {
                Telescope::AbortSP.s = IPS_ALERT;
                IDSetSwitch(&(Telescope::AbortSP), "Abort slew failed.");
                return false;
            }
            Telescope::AbortSP.s = IPS_OK;
            EqNP.s    = IPS_IDLE;
            IDSetSwitch(&(Telescope::AbortSP), "Slew aborted.");
            IDSetNumber(&EqNP, nullptr);

            if (MovementNSSP.s == IPS_BUSY || MovementWESP.s == IPS_BUSY)
            {
                MovementNSSP.s = MovementWESP.s = IPS_IDLE;
                EqNP.s                          = IPS_IDLE;
                IUResetSwitch(&MovementNSSP);
                IUResetSwitch(&MovementWESP);

                IDSetSwitch(&MovementNSSP, nullptr);
                IDSetSwitch(&MovementWESP, nullptr);
            }
        }
        if (!isSimulation() && slewToPark(PortFD) < 0)
        {
            ParkSP.s = IPS_ALERT;
            IDSetSwitch(&ParkSP, "Parking Failed.");
            return false;
        }
    }
    ParkSP.s   = IPS_BUSY;
    return true;
}

// Periodically Polls OnStep Parameter from controller
bool LX200_OnStep::ReadScopeStatus()
{
    char OSbacklashDEC[RB_MAX_LEN];
    char OSbacklashRA[RB_MAX_LEN];
    char GuideValue[RB_MAX_LEN];
    char TempValue[RB_MAX_LEN];
    char TempValue2[RB_MAX_LEN];
    Errors Lasterror = ERR_NONE;

    if (isSimulation()) //if Simulation is selected
    {
        mountSim();
        return true;
    }

    if (getLX200RA(PortFD, &currentRA) < 0 || getLX200DEC(PortFD, &currentDEC) < 0) // Update actual position
    {
        EqNP.s = IPS_ALERT;
        IDSetNumber(&EqNP, "Error reading RA/DEC.");
        return false;
    }

<<<<<<< HEAD
#ifdef OnStep_Alpha    
    OSSupports_bitfield_Gu = try_bitfield_Gu();
    
    if (!OSSupports_bitfield_Gu) {
	    //Fall back to :GU parsing
#endif    
    getCommandString(PortFD,OSStat,":GU#"); // :GU# returns a string containg controller status
    if (strcmp(OSStat,OldOSStat) != 0)  //if status changed
    {
    // ============= Telescope Status
    strcpy(OldOSStat ,OSStat);

    IUSaveText(&OnstepStat[0],OSStat);
    if (strstr(OSStat,"n") && strstr(OSStat,"N"))
=======
    getCommandString(PortFD, OSStat, ":GU#"); // :GU# returns a string containg controller status
    if (strcmp(OSStat, OldOSStat) != 0) //if status changed
>>>>>>> df20bb14
    {
        // ============= Telescope Status
        strcpy(OldOSStat, OSStat);

<<<<<<< HEAD
    // ============= Refractoring

    if ((strstr(OSStat,"r") || strstr(OSStat,"t"))) //On, either refractory only (r) or full (t)
	{
		if (strstr(OSStat,"t")) {IUSaveText(&OnstepStat[2],"Full Comp"); }
		if (strstr(OSStat,"r")) { IUSaveText(&OnstepStat[2],"Refractory Comp"); }
		if (strstr(OSStat,"s")) {
				IUSaveText(&OnstepStat[8],"Single Axis"); 
		} else { 
				IUSaveText(&OnstepStat[8],"2-Axis"); 
		}
	} else {
		IUSaveText(&OnstepStat[2],"Refractoring Off");
		IUSaveText(&OnstepStat[8],"N/A");
	}

=======
        IUSaveText(&OnstepStat[0], OSStat);
        if (strstr(OSStat, "n") && strstr(OSStat, "N"))
        {
            IUSaveText(&OnstepStat[1], "Idle");
            TrackState = SCOPE_IDLE;
        }
        if (strstr(OSStat, "n") && !strstr(OSStat, "N"))
        {
            IUSaveText(&OnstepStat[1], "Slewing");
            TrackState = SCOPE_SLEWING;
        }
        if (strstr(OSStat, "N") && !strstr(OSStat, "n"))
        {
            IUSaveText(&OnstepStat[1], "Tracking");
            TrackState = SCOPE_TRACKING;
        }
>>>>>>> df20bb14

        // ============= Refractoring
        if (strstr(OSStat, "r"))
        {
            IUSaveText(&OnstepStat[2], "Refractoring On");
        }
        if (strstr(OSStat, "s"))
        {
            IUSaveText(&OnstepStat[2], "Refractoring Off");
        }
        if (strstr(OSStat, "r") && strstr(OSStat, "t"))
        {
            IUSaveText(&OnstepStat[2], "Full Comp");
        }
        if (strstr(OSStat, "r") && !strstr(OSStat, "t"))
        {
            IUSaveText(&OnstepStat[2], "Refractory Comp");
        }

        // ============= Parkstatus
        if(FirstRead)   // it is the first time I read the status so I need to update
        {
            if (strstr(OSStat, "P"))
            {
                SetParked(true); //defaults to TrackState=SCOPE_PARKED
                IUSaveText(&OnstepStat[3], "Parked");
            }
            if (strstr(OSStat, "F"))
            {
                SetParked(false); // defaults to TrackState=SCOPE_IDLE
                IUSaveText(&OnstepStat[3], "Parking Failed");
            }
            if (strstr(OSStat, "I"))
            {
                SetParked(false); //defaults to TrackState=SCOPE_IDLE but we want
                TrackState = SCOPE_PARKING;
                IUSaveText(&OnstepStat[3], "Park in Progress");
            }
            if (strstr(OSStat, "p"))
            {
                SetParked(false); //defaults to TrackState=SCOPE_IDLE but we want
                if (strstr(OSStat, "nN"))   // azwing need to detect if unparked idle or tracking
                {
                    IUSaveText(&OnstepStat[1], "Idle");
                    TrackState = SCOPE_IDLE;
                }
                else TrackState = SCOPE_TRACKING;
                IUSaveText(&OnstepStat[3], "UnParked");
            }
            FirstRead = false;
        }
        else
        {
            if (!isParked())
            {
                if(strstr(OSStat, "P"))
                {
                    SetParked(true);
                    IUSaveText(&OnstepStat[3], "Parked");
                    //LOG_INFO("OnStep Parking Succeded");
                }
                if (strstr(OSStat, "I"))
                {
                    SetParked(false); //defaults to TrackState=SCOPE_IDLE but we want
                    TrackState = SCOPE_PARKING;
                    IUSaveText(&OnstepStat[3], "Park in Progress");
                    LOG_INFO("OnStep Parking in Progress...");
                }
            }
            if (isParked())
            {
                if (strstr(OSStat, "F"))
                {
                    // keep Status even if error  TrackState=SCOPE_IDLE;
                    SetParked(false); //defaults to TrackState=SCOPE_IDLE
                    IUSaveText(&OnstepStat[3], "Parking Failed");
                    LOG_ERROR("OnStep Parking failed, need to re Init OnStep at home");
                }
                if (strstr(OSStat, "p"))
                {
                    SetParked(false); //defaults to TrackState=SCOPE_IDLE but we want
                    if (strstr(OSStat, "nN"))   // azwing need to detect if unparked idle or tracking
                    {
                        IUSaveText(&OnstepStat[1], "Idle");
                        TrackState = SCOPE_IDLE;
                    }
                    else TrackState = SCOPE_TRACKING;
                    IUSaveText(&OnstepStat[3], "UnParked");
                    //LOG_INFO("OnStep Unparked...");
                }
            }
        }

<<<<<<< HEAD
      
    //if (strstr(OSStat,"H")) { IUSaveText(&OnstepStat[3],"At Home"); }
    if (strstr(OSStat,"H") && strstr(OSStat,"P"))
    {
        IUSaveText(&OnstepStat[3],"At Home and Parked");
    }
    if (strstr(OSStat,"H") && strstr(OSStat,"p"))
    {
        IUSaveText(&OnstepStat[3],"At Home and UnParked");
    }
    //AutoPauseAtHome
    if (strstr(OSStat, "u")){ //  pa[u]se at home enabled?
	    HomePauseS[1].s = ISS_ON;
	    HomePauseSP.s = IPS_OK;
	    IDSetSwitch(&HomePauseSP, "Pause at Home Enabled");
    } else {
	    HomePauseS[0].s=ISS_ON;
	    HomePauseSP.s = IPS_OK;
	    IDSetSwitch(&HomePauseSP, nullptr);
    }    
    
    if (strstr(OSStat,"w")) { IUSaveText(&OnstepStat[3],"Waiting at Home"); }

    // ============= Pec Status
    if (!strstr(OSStat,"R") && !strstr(OSStat,"W")) { IUSaveText(&OnstepStat[4],"N/A"); }
    if (strstr(OSStat,"R")) { IUSaveText(&OnstepStat[4],"Recorded"); }
    if (strstr(OSStat,"W")) { IUSaveText(&OnstepStat[4],"Autorecord"); }

    // ============= Time Sync Status
    if (!strstr(OSStat,"S")) { IUSaveText(&OnstepStat[5],"N/A"); }
    if (strstr(OSStat,"S")) { IUSaveText(&OnstepStat[5],"PPS / GPS Sync Ok"); }

    // ============= Mount Types
    if (strstr(OSStat,"E")) { IUSaveText(&OnstepStat[6],"German Mount"); OSMountType = 0;}
    if (strstr(OSStat,"K")) { IUSaveText(&OnstepStat[6],"Fork Mount"); OSMountType = 1;}
    if (strstr(OSStat,"k")) { IUSaveText(&OnstepStat[6],"Fork Alt Mount"); OSMountType = 2;}
    if (strstr(OSStat,"A")) { IUSaveText(&OnstepStat[6],"AltAZ Mount"); OSMountType = 3; }

    // ============= Error Code 
    //From OnStep: ERR_NONE, ERR_MOTOR_FAULT, ERR_ALT_MIN, ERR_LIMIT_SENSE, ERR_DEC, ERR_AZM, ERR_UNDER_POLE, ERR_MERIDIAN, ERR_SYNC, ERR_PARK, ERR_GOTO_SYNC, ERR_UNSPECIFIED, ERR_ALT_MAX, ERR_GOTO_ERR_NONE, ERR_GOTO_ERR_BELOW_HORIZON, ERR_GOTO_ERR_ABOVE_OVERHEAD, ERR_GOTO_ERR_STANDBY, ERR_GOTO_ERR_PARK, ERR_GOTO_ERR_GOTO, ERR_GOTO_ERR_OUTSIDE_LIMITS, ERR_GOTO_ERR_HARDWARE_FAULT, ERR_GOTO_ERR_IN_MOTION, ERR_GOTO_ERR_UNSPECIFIED
    
    //For redoing this, quick python, if needed (will only give the error name):
    //all_errors=' (Insert)
    //split_errors=all_errors.split(', ')
    //for specific in split_errors:
    //     print('case ' +specific+':')                          
    //     print('\tIUSaveText(&OnstepStat[7],"'+specific+'");')
    //     print('\tbreak;')  
    
    
    Lasterror=(Errors)(OSStat[strlen(OSStat)-1]-'0');
    
    
#ifdef OnStep_Alpha // For the moment, for :Gu
    } else {
	getCommandString(PortFD,OSStat,":Gu#"); // :Gu# returns a string containg controller status that's bitpacked
	if (strcmp(OSStat,OldOSStat) != 0)  //if status changed
	{ 
		//Ignored for now.     
	}
	//Byte 0: Current Status
	if (OSStat[0] & 0b10000001 == 0b10000001) {
		//Not tracking
	}
	if (OSStat[0] & 0b10000010 == 0b10000010) {
		//No goto
	}
	if (OSStat[0] & 0b10000100 == 0b10000100) {
		// PPS sync
		IUSaveText(&OnstepStat[5],"PPS / GPS Sync Ok");
	} else {
		IUSaveText(&OnstepStat[5],"N/A");
	}
	if (OSStat[0] & 0b10001000 == 0b10001000) {
		// Guide active
	}
	//Refraction and Number of axis handled differently for now, might combine to one variable. 
	// reply[0]|=0b11010000;                       // Refr enabled Single axis
	// reply[0]|=0b10010000;                       // Refr enabled
	// reply[0]|=0b11100000;                       // OnTrack enabled Single axis
	// reply[0]|=0b10100000;                       // OnTrack enabled
	if ((OSStat[0] & 0b10010000 == 0b10010000 || OSStat[0] & 0b10100000 == 0b10100000)) //On, either refractory only (r) or full (t)
	{
		if (OSStat[0] & 0b10100000 == 0b10100000) { IUSaveText(&OnstepStat[2],"Full Comp"); }
		if (OSStat[0] & 0b10010000 == 0b10010000) { IUSaveText(&OnstepStat[2],"Refractory Comp"); }
		if (OSStat[0] & 0b11000000 == 0b11000000) {
			IUSaveText(&OnstepStat[8],"Single Axis"); 
		} else { 
			IUSaveText(&OnstepStat[8],"2-Axis"); 
		}
	} else {
		IUSaveText(&OnstepStat[2],"Refractoring Off");
		IUSaveText(&OnstepStat[8],"N/A");
	}
	//Byte 1: Standard tracking rates
	if (OSStat[1] & 0b10000001 == 0b10000001) {
		// Lunar rate selected
	}
	if (OSStat[1] & 0b10000010 == 0b10000010) {
		// Solar rate selected
	}
	if (OSStat[1] & 0b10000011 == 0b10000011) {
		// King rate selected
	}
	//Byte 2: Flags
	if (OSStat[2] & 0b10000001 == 0b10000001) {
		// At home
	}
	if (OSStat[2] & 0b10000010 == 0b10000010) {
		// Waiting at home
		IUSaveText(&OnstepStat[3],"Waiting at Home");
	}
	if (OSStat[2] & 0b10000100 == 0b10000100) {
		// Pause at home enabled?
		//AutoPauseAtHome
		HomePauseS[1].s = ISS_ON;
		HomePauseSP.s = IPS_OK;
		IDSetSwitch(&HomePauseSP, "Pause at Home Enabled");
	} else {
		HomePauseS[0].s=ISS_ON;
		HomePauseSP.s = IPS_OK;
		IDSetSwitch(&HomePauseSP, nullptr);
	}
	if (OSStat[2] & 0b10001000 == 0b10001000) {
		// Buzzer enabled?
	}
	if (OSStat[2] & 0b10010000 == 0b10010000) {
		// Auto meridian flip
		AutoFlipS[1].s = ISS_ON;
		AutoFlipSP.s = IPS_OK;
		IDSetSwitch(&AutoFlipSP, nullptr);
	} else {
		AutoFlipS[0].s=ISS_ON;
		AutoFlipSP.s = IPS_OK;
		IDSetSwitch(&AutoFlipSP, nullptr);
	}
	if (OSStat[2] & 0b10100000 == 0b10100000) {
		// PEC data has been recorded
	}

	
	
	
	//Byte 3: Mount type and info
	if (OSStat[3] & 0b10000001 == 0b10000001) {
		// GEM
		IUSaveText(&OnstepStat[6],"German Mount"); 
		OSMountType = 0;
	}
	if (OSStat[3] & 0b10000010 == 0b10000010) {
		// FORK
		IUSaveText(&OnstepStat[6],"Fork Mount"); 
		OSMountType = 1;
	}
	if (OSStat[3] & 0b10000100 == 0b10000100) {
		// Fork Alt
		IUSaveText(&OnstepStat[6],"Fork Alt Mount"); 
		OSMountType = 2;
	}
	if (OSStat[3] & 0b10001000 == 0b10001000) {
		// ALTAZM
		IUSaveText(&OnstepStat[6],"AltAZ Mount"); 
		OSMountType = 3;
	}
	
	
	setPierSide(PIER_UNKNOWN);
	if (OSStat[3] & 0b10010000 == 0b10010000) {
		// Pier side none
		setPierSide(PIER_UNKNOWN);
		// INDI doesn't account for 'None'
	}
	if (OSStat[3] & 0b10100000 == 0b10100000) {
		// Pier side east
		setPierSide(PIER_EAST);
	}
	if (OSStat[3] & 0b11000000 == 0b11000000) {
		// Pier side west
		setPierSide(PIER_WEST);
	}
	//     Byte 4: PEC
	PECStatusGU = OSStat[4] & 0b01111111;
	if (OSStat[4] == 0) {
		// AltAZM, no PEC possible 
		PECStatusGU=0;
	} else {
		//    PEC status: 0 ignore, 1 get ready to play, 2 playing, 3 get ready to record, 4 recording
		
		
	}
	ParkStatusGU = OSStat[5] & 0b01111111;
	PulseGuideGU = OSStat[6] & 0b01111111;
	GuideRateGU = OSStat[7] & 0b01111111;
	LastError = OSStat[8] & 0b01111111;
    }
#endif
    
    
    switch (Lasterror) {
	case ERR_NONE:
		IUSaveText(&OnstepStat[7],"None"); 
		break;
	case ERR_MOTOR_FAULT:
		IUSaveText(&OnstepStat[7],"Motor/Driver Fault"); 
		break;
	case ERR_ALT_MIN:
		IUSaveText(&OnstepStat[7],"Below Horizon Limit"); 
		break;
	case ERR_LIMIT_SENSE:
		IUSaveText(&OnstepStat[7],"Limit Sense"); 
		break;
	case ERR_DEC:
		IUSaveText(&OnstepStat[7],"Dec Limit Exceeded"); 
		break;
	case ERR_AZM:
		IUSaveText(&OnstepStat[7],"Azm Limit Exceeded"); 
		break;
	case ERR_UNDER_POLE:
		IUSaveText(&OnstepStat[7],"Under Pole Limit Exceeded"); 
		break;
	case ERR_MERIDIAN:
		IUSaveText(&OnstepStat[7],"Meridian Limit (W) Exceeded"); 
		break;
	case ERR_SYNC:
		IUSaveText(&OnstepStat[7],"Sync Safety Limit Exceeded"); 
		break;
	case ERR_PARK:
		IUSaveText(&OnstepStat[7],"Park Failed"); 
		break;
	case ERR_GOTO_SYNC:
		IUSaveText(&OnstepStat[7],"Goto Sync Failed"); 
		break;
	case ERR_UNSPECIFIED:
		IUSaveText(&OnstepStat[7],"Unspecified Error"); 
		break;
	case ERR_ALT_MAX:
		IUSaveText(&OnstepStat[7],"Above Overhead Limit"); 
		break;
	case ERR_GOTO_ERR_NONE:
		IUSaveText(&OnstepStat[7],"Goto No Error"); 
		break;
	case ERR_GOTO_ERR_BELOW_HORIZON:
		IUSaveText(&OnstepStat[7],"Goto Below Horizon"); 
		break;
	case ERR_GOTO_ERR_ABOVE_OVERHEAD:
		IUSaveText(&OnstepStat[7],"Goto Abv Overhead"); 
		break;
	case ERR_GOTO_ERR_STANDBY:
		IUSaveText(&OnstepStat[7],"Goto Err Standby"); 
		break;
	case ERR_GOTO_ERR_PARK:
		IUSaveText(&OnstepStat[7],"Goto Err Park"); 
		break;
	case ERR_GOTO_ERR_GOTO:
		IUSaveText(&OnstepStat[7],"Goto Err Goto"); 
		break;
	case ERR_GOTO_ERR_OUTSIDE_LIMITS:
		IUSaveText(&OnstepStat[7],"Goto Outside Limits"); 
		break;
	case ERR_GOTO_ERR_HARDWARE_FAULT:
		IUSaveText(&OnstepStat[7],"Goto H/W Fault"); 
		break;
	case ERR_GOTO_ERR_IN_MOTION:
		IUSaveText(&OnstepStat[7],"Goto Err Motion"); 
		break;
	case ERR_GOTO_ERR_UNSPECIFIED:
		IUSaveText(&OnstepStat[7],"Goto Unspecified Error"); 
		break;
	default:
		IUSaveText(&OnstepStat[7],"Unknown Error"); 
		break;
    }
=======

        //if (strstr(OSStat,"H")) { IUSaveText(&OnstepStat[3],"At Home"); }
        if (strstr(OSStat, "H") && strstr(OSStat, "P"))
        {
            IUSaveText(&OnstepStat[3], "At Home and Parked");
        }
        if (strstr(OSStat, "H") && strstr(OSStat, "p"))
        {
            IUSaveText(&OnstepStat[3], "At Home and UnParked");
        }
        //AutoPauseAtHome
        if (strstr(OSStat, "u"))  //  pa[u]se at home enabled?
        {
            HomePauseS[1].s = ISS_ON;
            HomePauseSP.s = IPS_OK;
            IDSetSwitch(&HomePauseSP, "Pause at Home Enabled");
        }
        else
        {
            HomePauseS[0].s = ISS_ON;
            HomePauseSP.s = IPS_OK;
            IDSetSwitch(&HomePauseSP, nullptr);
        }

        if (strstr(OSStat, "w"))
        {
            IUSaveText(&OnstepStat[3], "Waiting at Home");
        }

        // ============= Pec Status
        if (!strstr(OSStat, "R") && !strstr(OSStat, "W"))
        {
            IUSaveText(&OnstepStat[4], "N/A");
        }
        if (strstr(OSStat, "R"))
        {
            IUSaveText(&OnstepStat[4], "Recorded");
        }
        if (strstr(OSStat, "W"))
        {
            IUSaveText(&OnstepStat[4], "Autorecord");
        }

        // ============= Time Sync Status
        if (!strstr(OSStat, "S"))
        {
            IUSaveText(&OnstepStat[5], "N/A");
        }
        if (strstr(OSStat, "S"))
        {
            IUSaveText(&OnstepStat[5], "PPS / GPS Sync Ok");
        }

        // ============= Mount Types
        if (strstr(OSStat, "E"))
        {
            IUSaveText(&OnstepStat[6], "German Mount");
        }
        if (strstr(OSStat, "K"))
        {
            IUSaveText(&OnstepStat[6], "Fork Mount");
        }
        if (strstr(OSStat, "k"))
        {
            IUSaveText(&OnstepStat[6], "Fork Alt Mount");
        }
        if (strstr(OSStat, "A"))
        {
            IUSaveText(&OnstepStat[6], "AltAZ Mount");
        }

        // ============= Error Code ERR_NONE, ERR_MOTOR_FAULT, ERR_ALT, ERR_LIMIT_SENSE, ERR_DEC, ERR_AZM, ERR_UNDER_POLE, ERR_MERIDIAN, ERR_SYNC, ERR_PARK, ERR_GOTO_SYNC
        Lasterror = (Errors)(OSStat[strlen(OSStat) - 1] - '0');
        if (Lasterror == ERR_NONE)
        {
            IUSaveText(&OnstepStat[7], "None");
        }
        if (Lasterror == ERR_MOTOR_FAULT)
        {
            IUSaveText(&OnstepStat[7], "Motor Fault");
        }
        if (Lasterror == ERR_ALT)
        {
            IUSaveText(&OnstepStat[7], "Altitude Min/Max");
        }
        if (Lasterror == ERR_LIMIT_SENSE)
        {
            IUSaveText(&OnstepStat[7], "Limit Sense");
        }
        if (Lasterror == ERR_DEC)
        {
            IUSaveText(&OnstepStat[7], "Dec Limit Exceeded");
        }
        if (Lasterror == ERR_AZM)
        {
            IUSaveText(&OnstepStat[7], "Azm Limit Exceeded");
        }
        if (Lasterror == ERR_UNDER_POLE)
        {
            IUSaveText(&OnstepStat[7], "Under Pole Limit Exceeded");
        }
        if (Lasterror == ERR_MERIDIAN)
        {
            IUSaveText(&OnstepStat[7], "Meridian Limit (W) Exceeded");
        }
        if (Lasterror == ERR_SYNC)
        {
            IUSaveText(&OnstepStat[7], "Sync. ignored > 30 deg");
        }
        if (Lasterror == ERR_PARK)
        {
            IUSaveText(&OnstepStat[7], "Park Error");
        }
        if (Lasterror == ERR_GOTO_SYNC)
        {
            IUSaveText(&OnstepStat[7], "Goto Sync Error");
        }
>>>>>>> df20bb14
    }

#ifndef OnStep_Alpha
    // Get actual Pier Side
    getCommandString(PortFD, OSPier, ":Gm#");
    if (strcmp(OSPier, OldOSPier) != 0) // any change ?
    {
        strcpy(OldOSPier, OSPier);
        switch(OSPier[0])
        {
            case 'E':
                setPierSide(PIER_EAST);
                break;

            case 'W':
                setPierSide(PIER_WEST);
                break;

            case 'N':
                setPierSide(PIER_UNKNOWN);
                break;

            case '?':
                setPierSide(PIER_UNKNOWN);
                break;
        }
    }
#endif

    //========== Get actual Backlash values
    getCommandString(PortFD, OSbacklashDEC, ":%BD#");
    getCommandString(PortFD, OSbacklashRA, ":%BR#");
    BacklashNP.np[0].value = atof(OSbacklashDEC);
    BacklashNP.np[1].value = atof(OSbacklashRA);
    IDSetNumber(&BacklashNP, nullptr);
<<<<<<< HEAD
    
    double pulseguiderate;
    getCommandString(PortFD, GuideValue, ":GX90#");
//     LOGF_DEBUG("Guide Rate String: %s", GuideValue);
    pulseguiderate=atof(GuideValue);
    LOGF_DEBUG("Guide Rate: %f", pulseguiderate);
    GuideRateNP.np[0].value = pulseguiderate;
    GuideRateNP.np[1].value = pulseguiderate;
    IDSetNumber(&GuideRateNP, nullptr);

    
    

#ifndef OnStep_Alpha
=======

    getCommandString(PortFD, OSbacklashDEC, ":%BD#");
    getCommandString(PortFD, OSbacklashRA, ":%BR#");
    BacklashNP.np[0].value = atof(OSbacklashDEC);
    BacklashNP.np[1].value = atof(OSbacklashRA);
    IDSetNumber(&BacklashNP, nullptr);

>>>>>>> df20bb14
    //AutoFlip
    getCommandString(PortFD, TempValue, ":GX95#");
    if (atoi(TempValue))
    {
        AutoFlipS[1].s = ISS_ON;
        AutoFlipSP.s = IPS_OK;
        IDSetSwitch(&AutoFlipSP, nullptr);
    }
    else
    {
        AutoFlipS[0].s = ISS_ON;
        AutoFlipSP.s = IPS_OK;
        IDSetSwitch(&AutoFlipSP, nullptr);
    }
<<<<<<< HEAD
#endif
    
=======

>>>>>>> df20bb14
    //PreferredPierSide
    getCommandString(PortFD, TempValue, ":GX96#");
    if (strstr(TempValue, "W"))
    {
        PreferredPierSideS[0].s = ISS_ON;
        PreferredPierSideSP.s = IPS_OK;
        IDSetSwitch(&PreferredPierSideSP, nullptr);
    }
    else if (strstr(TempValue, "E"))
    {
        PreferredPierSideS[1].s = ISS_ON;
        PreferredPierSideSP.s = IPS_OK;
        IDSetSwitch(&PreferredPierSideSP, nullptr);
    }
    else if (strstr(TempValue, "B"))
    {
        PreferredPierSideS[2].s = ISS_ON;
        PreferredPierSideSP.s = IPS_OK;
        IDSetSwitch(&PreferredPierSideSP, nullptr);
    }
    else
    {
        IUResetSwitch(&PreferredPierSideSP);
        PreferredPierSideSP.s = IPS_BUSY;
        IDSetSwitch(&PreferredPierSideSP, nullptr);
    }


    getCommandString(PortFD, TempValue, ":GXE9#"); // E
    getCommandString(PortFD, TempValue2, ":GXEA#"); // W
    minutesPastMeridianNP.np[0].value = atof(TempValue); // E
    minutesPastMeridianNP.np[1].value = atof(TempValue2); //W
    IDSetNumber(&minutesPastMeridianNP, nullptr);

    // Update OnStep Status TAB
    IDSetText(&OnstepStatTP, nullptr);
    //Align tab, so it doesn't conflict
    //May want to reduce frequency of updates
    if (!UpdateAlignStatus()) LOG_WARN("Fail Align Command");
    UpdateAlignErr();


    OSUpdateFocuser();  // Update Focuser Position
#ifndef OnStep_Alpha
    PECStatus(0);
    //#Gu# has this built in
#endif
    
    
    NewRaDec(currentRA, currentDEC);
    return true;
}


bool LX200_OnStep::SetTrackEnabled(bool enabled) //track On/Off events handled by inditelescope       Tested
{
    char response[RB_MAX_LEN];

    if (enabled)
    {
        if(!getCommandString(PortFD, response, ":Te#"))
        {
            LOGF_ERROR("===CMD==> Track On %s", response);
            return false;
        }
    }
    else
    {
        if(!getCommandString(PortFD, response, ":Td#"))
        {
            LOGF_ERROR("===CMD==> Track Off %s", response);
            return false;
        }
    }
    return true;
}

bool LX200_OnStep::setLocalDate(uint8_t days, uint8_t months, uint16_t years)
{
    years = years % 100;
    char cmd[32];

    snprintf(cmd, 32, ":SC%02d/%02d/%02d#", months, days, years);

    if (!sendOnStepCommand(cmd)) return true;
    return false;
}

bool LX200_OnStep::sendOnStepCommandBlind(const char *cmd)
{
    int error_type;
    int nbytes_write = 0;

    DEBUGF(DBG_SCOPE, "CMD <%s>", cmd);

    tcflush(PortFD, TCIFLUSH);

    if ((error_type = tty_write_string(PortFD, cmd, &nbytes_write)) != TTY_OK)
        return error_type;

    return 1;
}

bool LX200_OnStep::sendOnStepCommand(const char *cmd)
{
    char response[1];
    int error_type;
    int nbytes_write = 0, nbytes_read = 0;

    DEBUGF(DBG_SCOPE, "CMD <%s>", cmd);

    tcflush(PortFD, TCIFLUSH);

    if ((error_type = tty_write_string(PortFD, cmd, &nbytes_write)) != TTY_OK)
        return error_type;

    error_type = tty_read(PortFD, response, 1, ONSTEP_TIMEOUT, &nbytes_read);

    tcflush(PortFD, TCIFLUSH);

    if (nbytes_read < 1)
    {
        LOG_ERROR("Unable to parse response.");
        return error_type;
    }

    return (response[0] == '0');
}

bool LX200_OnStep::updateLocation(double latitude, double longitude, double elevation)
{
    INDI_UNUSED(elevation);

    if (isSimulation())
        return true;

    double onstep_long = 360 - longitude ;
    while (onstep_long < 0)
        onstep_long += 360;
    while (onstep_long > 360)
        onstep_long -= 360;

    if (!isSimulation() && setSiteLongitude(PortFD, onstep_long) < 0)
    {
        LOG_ERROR("Error setting site longitude coordinates");
        return false;
    }

    if (!isSimulation() && setSiteLatitude(PortFD, latitude) < 0)
    {
        LOG_ERROR("Error setting site latitude coordinates");
        return false;
    }

    char l[32] = {0}, L[32] = {0};
    fs_sexa(l, latitude, 3, 3600);
    fs_sexa(L, longitude, 4, 3600);

    LOGF_INFO("Site location updated to Lat %.32s - Long %.32s", l, L);

    return true;
}

int LX200_OnStep::setMaxElevationLimit(int fd, int max)   // According to standard command is :SoDD*#       Tested
{
    LOGF_INFO("<%s>", __FUNCTION__);

    char read_buffer[RB_MAX_LEN] = {0};

    snprintf(read_buffer, sizeof(read_buffer), ":So%02d#", max);

    return (setStandardProcedure(fd, read_buffer));
}

int LX200_OnStep::setSiteLongitude(int fd, double Long)
{
    //DEBUGFDEVICE(lx200Name, DBG_SCOPE, "<%s>", __FUNCTION__);
    int d, m, s;
    char read_buffer[32];

    getSexComponents(Long, &d, &m, &s);

    snprintf(read_buffer, sizeof(read_buffer), ":Sg%.03d:%02d#", d, m);

    return (setStandardProcedure(fd, read_buffer));
}
/***** FOCUSER INTERFACE ******

NOT USED:
virtual bool 	SetFocuserSpeed (int speed)
SetFocuserSpeed Set Focuser speed. More...

USED:
virtual IPState 	MoveFocuser (FocusDirection dir, int speed, uint16_t duration)
MoveFocuser the focuser in a particular direction with a specific speed for a finite duration. More...

USED:
virtual IPState 	MoveAbsFocuser (uint32_t targetTicks)
MoveFocuser the focuser to an absolute position. More...

USED:
virtual IPState 	MoveRelFocuser (FocusDirection dir, uint32_t ticks)
MoveFocuser the focuser to an relative position. More...

USED:
virtual bool 	AbortFocuser ()
AbortFocuser all focus motion. More...

*/


IPState LX200_OnStep::MoveFocuser(FocusDirection dir, int speed, uint16_t duration)
{
    INDI_UNUSED(speed);
    //  :FRsnnn#  Set focuser target position relative (in microns)
    //            Returns: Nothing
    double output;
    char read_buffer[32];
    output = duration;
    if (dir == FOCUS_INWARD) output = 0 - output;
    snprintf(read_buffer, sizeof(read_buffer), ":FR%5f#", output);
    sendOnStepCommandBlind(read_buffer);
    return IPS_BUSY; // Normal case, should be set to normal by update.
}

<<<<<<< HEAD
IPState LX200_OnStep::MoveAbsFocuser (uint32_t targetTicks) {
	//  :FSsnnn#  Set focuser target position (in microns)
	//            Returns: Nothing
	if (FocusAbsPosN[0].max >= int(targetTicks) && FocusAbsPosN[0].min <= int(targetTicks)) {
		char read_buffer[32];
		snprintf(read_buffer, sizeof(read_buffer), ":FS%06d#", int(targetTicks));
		sendOnStepCommandBlind(read_buffer);
		return IPS_BUSY; // Normal case, should be set to normal by update.
	} else {
		LOG_INFO("Unable to move focuser, out of range");
		return IPS_ALERT;
	}
	
=======
IPState LX200_OnStep::MoveAbsFocuser (uint32_t targetTicks)
{
    //  :FSsnnn#  Set focuser target position (in microns)
    //            Returns: Nothing
    if (FocusAbsPosN[0].max >= targetTicks && FocusAbsPosN[0].min <= targetTicks)
    {
        char read_buffer[32];
        snprintf(read_buffer, sizeof(read_buffer), ":FS%06d#", targetTicks);
        sendOnStepCommandBlind(read_buffer);
        return IPS_BUSY; // Normal case, should be set to normal by update.
    }
    else
    {
        //Out of bounds as reported by OnStep
        LOG_ERROR("Focuser value outside of limit");
        LOGF_ERROR("Requested: %d min: %d max: %d", targetTicks, FocusAbsPosN[0].min, FocusAbsPosN[0].max);
        return IPS_ALERT;
    }
>>>>>>> df20bb14
}
IPState LX200_OnStep::MoveRelFocuser (FocusDirection dir, uint32_t ticks)
{
    //  :FRsnnn#  Set focuser target position relative (in microns)
    //            Returns: Nothing
    int output;
    char read_buffer[32];
    output = ticks;
    if (dir == FOCUS_INWARD) output = 0 - ticks;
    snprintf(read_buffer, sizeof(read_buffer), ":FR%04d#", output);
    sendOnStepCommandBlind(read_buffer);
    return IPS_BUSY; // Normal case, should be set to normal by update.
}

bool LX200_OnStep::AbortFocuser ()
{
    //  :FQ#   Stop the focuser
    //         Returns: Nothing
    char cmd[8];
    strcpy(cmd, ":FQ#");
    return sendOnStepCommandBlind(cmd);
}

void LX200_OnStep::OSUpdateFocuser()
{
    char value[RB_MAX_LEN];
    double current = 0;
<<<<<<< HEAD
	if (OSFocuser1) {
	// Alternate option:
	//if (!sendOnStepCommand(":FA#")) {
		getCommandString(PortFD, value, ":FG#");
		FocusAbsPosN[0].value =  atoi(value);
		current = FocusAbsPosN[0].value;
		IDSetNumber(&FocusAbsPosNP, nullptr);
		LOGF_DEBUG("Current focuser: %d, %d", atoi(value), FocusAbsPosN[0].value);
		//  :FT#  get status
		//         Returns: M# (for moving) or S# (for stopped)
		getCommandString(PortFD, value, ":FT#");
		if (value[0] == 'S') {
			FocusRelPosNP.s = IPS_OK;
			IDSetNumber(&FocusRelPosNP, nullptr);
			FocusAbsPosNP.s = IPS_OK;
			IDSetNumber(&FocusAbsPosNP, nullptr);
		} else if (value[0] == 'M') {
			FocusRelPosNP.s = IPS_BUSY;
			IDSetNumber(&FocusRelPosNP, nullptr);
			FocusAbsPosNP.s = IPS_BUSY;
			IDSetNumber(&FocusAbsPosNP, nullptr);
		} else { //INVALID REPLY
			FocusRelPosNP.s = IPS_ALERT;
			IDSetNumber(&FocusRelPosNP, nullptr);
			FocusAbsPosNP.s = IPS_ALERT;
			IDSetNumber(&FocusAbsPosNP, nullptr);
		}
		//  :FM#  Get max position (in microns)
		//         Returns: n#
		getCommandString(PortFD, value, ":FM#");
		FocusAbsPosN[0].max   = atoi(value);
		//  :FI#  Get full in position (in microns)
		//         Returns: n#
		getCommandString(PortFD, value, ":FI#");
		FocusAbsPosN[0].min =  atoi(value);
		IUUpdateMinMax(&FocusAbsPosNP);
		IDSetNumber(&FocusAbsPosNP, nullptr);
		FI::updateProperties();
		LOGF_DEBUG("After update proerties: FocusAbsPosN min: %f max: %f", FocusAbsPosN[0].min, FocusAbsPosN[0].max);
	} 
	

	if(OSFocuser2)
	{
		getCommandString(PortFD, value, ":fG#");
		OSFocus2TargNP.np[0].value = atoi(value);
		IDSetNumber(&OSFocus2TargNP, nullptr);
	}
 }
=======
    if (OSFocuser1)
    {
        // Alternate option:
        //if (!sendOnStepCommand(":FA#")) {
        getCommandString(PortFD, value, ":FG#");
        FocusAbsPosN[0].value =  atoi(value);
        current = FocusAbsPosN[0].value;
        IDSetNumber(&FocusAbsPosNP, nullptr);
        LOGF_DEBUG("Current focuser: %d, %d", atoi(value), FocusAbsPosN[0].value);
        //  :FT#  get status
        //         Returns: M# (for moving) or S# (for stopped)
        getCommandString(PortFD, value, ":FT#");
        if (value[0] == 'S')
        {
            FocusRelPosNP.s = IPS_OK;
            IDSetNumber(&FocusRelPosNP, nullptr);
            FocusAbsPosNP.s = IPS_OK;
            IDSetNumber(&FocusAbsPosNP, nullptr);
        }
        else if (value[0] == 'M')
        {
            FocusRelPosNP.s = IPS_BUSY;
            IDSetNumber(&FocusRelPosNP, nullptr);
            FocusAbsPosNP.s = IPS_BUSY;
            IDSetNumber(&FocusAbsPosNP, nullptr);
        }
        else     //INVALID REPLY
        {
            FocusRelPosNP.s = IPS_ALERT;
            IDSetNumber(&FocusRelPosNP, nullptr);
            FocusAbsPosNP.s = IPS_ALERT;
            IDSetNumber(&FocusAbsPosNP, nullptr);
        }
        //  :FM#  Get max position (in microns)
        //         Returns: n#
        getCommandString(PortFD, value, ":FM#");
        FocusAbsPosN[0].max   = atoi(value);
        IUUpdateMinMax(&FocusAbsPosNP);
        IDSetNumber(&FocusAbsPosNP, nullptr);
        //  :FI#  Get full in position (in microns)
        //         Returns: n#
        getCommandString(PortFD, value, ":FI#");
        FocusAbsPosN[0].min =  atoi(value);
        IUUpdateMinMax(&FocusAbsPosNP);
        IDSetNumber(&FocusAbsPosNP, nullptr);
        FI::updateProperties();
    }


    if(OSFocuser2)
    {
        getCommandString(PortFD, value, ":fG#");
        OSFocus2TargNP.np[0].value = atoi(value);
        IDSetNumber(&OSFocus2TargNP, nullptr);
    }
}
>>>>>>> df20bb14

//PEC Support
//Should probably be added to inditelescope or another interface, because the PEC that's there... is very limited.


IPState LX200_OnStep::StartPECPlayback (int axis)
{
    //  :$QZ+  Enable RA PEC compensation
    //         Returns: nothing
    INDI_UNUSED(axis); //We only have RA on OnStep
    char cmd[8];
    LOG_INFO("Sending Command to Start PEC Playback");
    strcpy(cmd, ":$QZ+#");
    sendOnStepCommandBlind(cmd);
    return IPS_BUSY;
}

IPState LX200_OnStep::StopPECPlayback (int axis)
{
    //  :$QZ-  Disable RA PEC Compensation
    //         Returns: nothing
    INDI_UNUSED(axis); //We only have RA on OnStep
    char cmd[8];
    LOG_INFO("Sending Command to Stop PEC Playback");
    strcpy(cmd, ":$QZ-#");
    sendOnStepCommandBlind(cmd);
    return IPS_BUSY;
}

IPState LX200_OnStep::StartPECRecord (int axis)
{
    //  :$QZ/  Ready Record PEC
    //         Returns: nothing
    INDI_UNUSED(axis); //We only have RA on OnStep
    char cmd[8];
    LOG_INFO("Sending Command to Start PEC record");
    strcpy(cmd, ":$QZ/#");
    sendOnStepCommandBlind(cmd);
    return IPS_BUSY;
}

IPState LX200_OnStep::ClearPECBuffer (int axis)
{
    //  :$QZZ  Clear the PEC data buffer
    //         Return: Nothing
    INDI_UNUSED(axis); //We only have RA on OnStep
    char cmd[8];
    LOG_INFO("Sending Command to Clear PEC record");
    strcpy(cmd, ":$QZZ#");
    sendOnStepCommandBlind(cmd);
    return IPS_BUSY;

}

IPState LX200_OnStep::SavePECBuffer (int axis)
{
    //  :$QZ!  Write PEC data to EEPROM
    //         Returns: nothing
    INDI_UNUSED(axis); //We only have RA on OnStep
    char cmd[8];
    LOG_INFO("Sending Command to Save PEC to EEPROM");
    strcpy(cmd, ":$QZ!#");
    sendOnStepCommandBlind(cmd);
    return IPS_BUSY;

}


IPState LX200_OnStep::PECStatus (int axis)
{
    INDI_UNUSED(axis); //We only have RA on OnStep
    //	LOG_INFO("Getting PEC Status");
    //  :$QZ?  Get PEC status
    //         Returns: S#
    // Returns status (pecSense) In the form: Status is one of "IpPrR" (I)gnore, get ready to (p)lay, (P)laying, get ready to (r)ecord, (R)ecording.  Or an optional (.) to indicate an index detect.
    // 	IUFillSwitch(&OSPECStatusS[0], "OFF", "OFF", ISS_ON);
    // 	IUFillSwitch(&OSPECStatusS[1], "Playing", "Playing", ISS_OFF);
    // 	IUFillSwitch(&OSPECStatusS[2], "Recording", "Recording", ISS_OFF);
    // 	IUFillSwitch(&OSPECStatusS[3], "Will Play", "Will Play", ISS_OFF);
    // 	IUFillSwitch(&OSPECStatusS[4], "Will Record", "Will Record", ISS_OFF);
    //ReticS[0].s=ISS_OFF;
    char value[RB_MAX_LEN] = "  ";
    OSPECStatusSP.s = IPS_BUSY;
    getCommandString(PortFD, value, ":$QZ?#");
    //	LOGF_INFO("Response %s", value);
    // 	LOGF_INFO("Response %d", value[0]);
    // 	LOGF_INFO("Response %d", value[1]);
    OSPECStatusS[0].s = ISS_OFF ;
    OSPECStatusS[1].s = ISS_OFF ;
    OSPECStatusS[2].s = ISS_OFF ;
    OSPECStatusS[3].s = ISS_OFF ;
    OSPECStatusS[4].s = ISS_OFF ;
    if (value[0] == 'I')    //Ignore
    {
        OSPECStatusSP.s = IPS_OK;
        OSPECStatusS[0].s = ISS_ON ;
        OSPECRecordSP.s = IPS_IDLE;
    }
    else if (value[0] == 'R')     //Active Recording
    {
        OSPECStatusSP.s = IPS_OK;
        OSPECStatusS[2].s = ISS_ON ;
        OSPECRecordSP.s = IPS_BUSY;
    }
    else if (value[0] == 'r')     //Waiting for index before recording
    {
        OSPECStatusSP.s = IPS_OK;
        OSPECStatusS[4].s = ISS_ON ;
        OSPECRecordSP.s = IPS_BUSY;
    }
    else if (value[0] == 'P')     //Active Playing
    {
        OSPECStatusSP.s = IPS_BUSY;
        OSPECStatusS[1].s = ISS_ON ;
        OSPECRecordSP.s = IPS_IDLE;
    }
    else if (value[0] == 'p')     //Waiting for index before playing
    {
        OSPECStatusSP.s = IPS_BUSY;
        OSPECStatusS[3].s = ISS_ON ;
        OSPECRecordSP.s = IPS_IDLE;
    }
    else     //INVALID REPLY
    {
        OSPECStatusSP.s = IPS_ALERT;
        OSPECRecordSP.s = IPS_ALERT;
    }
    if (value[1] == '.')
    {
        OSPECIndexSP.s = IPS_OK;
        OSPECIndexS[0].s = ISS_OFF;
        OSPECIndexS[1].s = ISS_ON;
    }
    else
    {
        OSPECIndexS[1].s = ISS_OFF;
        OSPECIndexS[0].s = ISS_ON;
    }
    IDSetSwitch(&OSPECStatusSP, nullptr);
    IDSetSwitch(&OSPECRecordSP, nullptr);
    IDSetSwitch(&OSPECIndexSP, nullptr);
    return IPS_OK;
}


IPState LX200_OnStep::ReadPECBuffer (int axis)
{
    INDI_UNUSED(axis); //We only have RA on OnStep
    LOG_ERROR("PEC Reading NOT Implemented");
    return IPS_OK;
}


IPState LX200_OnStep::WritePECBuffer (int axis)
{
    INDI_UNUSED(axis); //We only have RA on OnStep
    LOG_ERROR("PEC Writing NOT Implemented");
    return IPS_OK;
}

<<<<<<< HEAD
// New, Multistar alignment goes here: 

IPState LX200_OnStep::AlignStartGeometric (int stars){
	//See here https://groups.io/g/onstep/message/3624
	char cmd[8];

	LOG_INFO("Sending Command to Start Alignment");
	IUSaveText(&OSNAlignT[0],"Align STARTED");
	IUSaveText(&OSNAlignT[1],"GOTO a star, center it");
	IUSaveText(&OSNAlignT[2],"GOTO a star, Solve and Sync");
	IUSaveText(&OSNAlignT[3],"Press 'Issue Align' if not solving");
	IDSetText(&OSNAlignTP, "==>Align Started");
	// Check for max number of stars and gracefully fall back to max, if more are requested.
	char read_buffer[RB_MAX_LEN];
	if(getCommandString(PortFD, read_buffer, ":A?#"))
	{
		LOGF_INFO("Getting Max Star: response Error, response = %s>", read_buffer);
		return IPS_ALERT;
	}
	//Check max_stars
	int max_stars = read_buffer[0] - '0';
	if (stars > max_stars) {
		LOG_INFO("Tried to start Align with too many stars.");
		LOGF_INFO("Starting Align with %d stars", max_stars);
		stars = max_stars;
	}
	snprintf(cmd, sizeof(cmd), ":A%.1d#", stars);
	LOGF_INFO("Started Align with %s, max possible: %d", cmd, max_stars);
	if(sendOnStepCommand(cmd)){
		LOG_INFO("Starting Align failed");
		return IPS_BUSY;
	}
	return IPS_ALERT;
}


IPState LX200_OnStep::AlignAddStar (){
	//See here https://groups.io/g/onstep/message/3624
	char cmd[8];
	LOG_INFO("Sending Command to Record Star");
	strcpy(cmd, ":A+#");
	if(sendOnStepCommand(cmd)) {
		LOG_INFO("Adding Align failed");
		return IPS_BUSY;
	}
	return IPS_ALERT;
=======
// New, Multistar alignment goes here:

IPState LX200_OnStep::AlignStartGeometric (int stars)
{
    //See here https://groups.io/g/onstep/message/3624
    char cmd[8];

    LOG_INFO("Sending Command to Start Alignment");
    IUSaveText(&OSNAlignT[0], "Align STARTED");
    IUSaveText(&OSNAlignT[1], "GOTO a star, center it");
    IUSaveText(&OSNAlignT[2], "GOTO a star, Solve and Sync");
    IUSaveText(&OSNAlignT[3], "Press 'Issue Align'");
    IDSetText(&OSNAlignTP, "==>Align Started");
    // Check for max number of stars and gracefully fall back to max, if more are requested.
    char read_buffer[RB_MAX_LEN];
    if(getCommandString(PortFD, read_buffer, ":A?#"))
    {
        LOGF_INFO("Getting Max Star: response Error, response = %s>", read_buffer);
        return IPS_ALERT;
    }
    //Check max_stars
    int max_stars = read_buffer[0] - '0';
    if (stars > max_stars)
    {
        LOG_INFO("Tried to start Align with too many stars.");
        LOGF_INFO("Starting Align with %d stars", max_stars);
        stars = max_stars;
    }
    snprintf(cmd, sizeof(cmd), ":A%.1d#", stars);
    LOGF_INFO("Started Align with %s, max possible: %d", cmd, max_stars);
    sendOnStepCommandBlind(cmd);
    return IPS_BUSY;
}


IPState LX200_OnStep::AlignAddStar ()
{
    //See here https://groups.io/g/onstep/message/3624
    char cmd[8];
    LOG_INFO("Sending Command to Record Star");
    strcpy(cmd, ":A+#");
    if(sendOnStepCommandBlind(cmd))
    {
        return IPS_BUSY;
    }
    return IPS_ALERT;
>>>>>>> df20bb14
}

bool LX200_OnStep::UpdateAlignStatus ()
{
<<<<<<< HEAD
	//  :A?#  Align status
	//         Returns: mno#
	//         where m is the maximum number of alignment stars
	//               n is the current alignment star (0 otherwise)
	//               o is the last required alignment star when an alignment is in progress (0 otherwise)
	
	char read_buffer[RB_MAX_LEN];
	char msg[40];
	char stars[5];
	
	int max_stars, current_star, align_stars;
//	LOG_INFO("Gettng Align Status");
	if(getCommandString(PortFD, read_buffer, ":A?#"))
	{
		LOGF_INFO("Align Status response Error, response = %s>", read_buffer);
		return false;
	}
// 	LOGF_INFO("Getting Align Status: %s", read_buffer);
	max_stars = read_buffer[0] - '0';
	current_star = read_buffer[1] - '0';
	align_stars = read_buffer[2] - '0';
	snprintf(stars, sizeof(stars), "%d", max_stars);
	IUSaveText(&OSNAlignT[5],stars);
	snprintf(stars, sizeof(stars), "%d", current_star);
	IUSaveText(&OSNAlignT[6],stars);
	snprintf(stars, sizeof(stars), "%d", align_stars);
	IUSaveText(&OSNAlignT[7],stars);
	LOGF_DEBUG("Align: max_stars: %i current star: %u, align_stars %u", max_stars, current_star, align_stars);

/*	if (align_stars > max_stars) {
		LOGF_ERROR("Failed Sanity check, can't have more stars than max: :A?# gives: %s", read_buffer);
		return false;
	}*/
	
	if (current_star <= align_stars)
	{
		snprintf(msg, sizeof(msg), "%s Manual Align: Star %d/%d", read_buffer, current_star, align_stars );
		IUSaveText(&OSNAlignT[4],msg);
	}
	if (current_star > align_stars && max_stars > 1)
	{
		LOGF_DEBUG("Align: current star: %u, align_stars %u", int(current_star), int(align_stars));
		snprintf(msg, sizeof(msg), "Manual Align: Completed");
		AlignDone();
		IUSaveText(&OSNAlignT[4],msg);
		UpdateAlignErr();
	}
=======
    //  :A?#  Align status
    //         Returns: mno#
    //         where m is the maximum number of alignment stars
    //               n is the current alignment star (0 otherwise)
    //               o is the last required alignment star when an alignment is in progress (0 otherwise)

    char read_buffer[RB_MAX_LEN];
    char msg[40];
    char stars[5];
    // 	IUFillText(&OSNAlignT[4], "4", "Current Status", "Not Updated");
    // 	IUFillText(&OSNAlignT[5], "5", "Max Stars", "Not Updated");
    // 	IUFillText(&OSNAlignT[6], "6", "Current Star", "Not Updated");
    // 	IUFillText(&OSNAlignT[7], "7", "# of Align Stars", "Not Updated");

    int max_stars, current_star, align_stars;
    //	LOG_INFO("Gettng Align Status");
    if(getCommandString(PortFD, read_buffer, ":A?#"))
    {
        LOGF_INFO("Align Status response Error, response = %s>", read_buffer);
        return false;
    }
    // 	LOGF_INFO("Gettng Align Status: %s", read_buffer);
    max_stars = read_buffer[0] - '0';
    current_star = read_buffer[1] - '0';
    align_stars = read_buffer[2] - '0';
    snprintf(stars, sizeof(stars), "%d", max_stars);
    IUSaveText(&OSNAlignT[5], stars);
    snprintf(stars, sizeof(stars), "%d", current_star);
    IUSaveText(&OSNAlignT[6], stars);
    snprintf(stars, sizeof(stars), "%d", align_stars);
    IUSaveText(&OSNAlignT[7], stars);


    /*	if (align_stars > max_stars) {
            LOGF_ERROR("Failed Sanity check, can't have more stars than max: :A?# gives: %s", read_buffer);
            return false;
        }*/

    if (current_star <= align_stars)
    {
        snprintf(msg, sizeof(msg), "%s Manual Align: Star %d/%d", read_buffer, current_star, align_stars );
        IUSaveText(&OSNAlignT[4], msg);
    }
    if (current_star > align_stars)
    {
        snprintf(msg, sizeof(msg), "Manual Align: Completed");
        IUSaveText(&OSNAlignT[4], msg);
        UpdateAlignErr();
    }
>>>>>>> df20bb14
    IDSetText(&OSNAlignTP, nullptr);



    return true;
}

bool LX200_OnStep::UpdateAlignErr()
{
    //  :GXnn#   Get OnStep value
    //         Returns: value

    // 00 ax1Cor
    // 01 ax2Cor
    // 02 altCor
    // 03 azmCor
    // 04 doCor
    // 05 pdCor
    // 06 ffCor
    // 07 dfCor
    // 08 tfCor
    // 09 Number of stars, reset to first star
    // 0A Star  #n HA
    // 0B Star  #n Dec
    // 0C Mount #n HA
    // 0D Mount #n Dec
    // 0E Mount PierSide (and increment n)



    char read_buffer[RB_MAX_LEN];
    char polar_error[40], sexabuf[20];
    // 	IUFillText(&OSNAlignT[4], "4", "Current Status", "Not Updated");
    // 	IUFillText(&OSNAlignT[5], "5", "Max Stars", "Not Updated");
    // 	IUFillText(&OSNAlignT[6], "6", "Current Star", "Not Updated");
    // 	IUFillText(&OSNAlignT[7], "7", "# of Align Stars", "Not Updated");

    //	LOG_INFO("Gettng Align Error Status");
    if(getCommandString(PortFD, read_buffer, ":GX02#"))
    {
        LOGF_INFO("Polar Align Error Status response Error, response = %s>", read_buffer);
        return false;
    }
    // 	LOGF_INFO("Getting Align Error Status: %s", read_buffer);

    long altCor = strtold(read_buffer, nullptr);
    if(getCommandString(PortFD, read_buffer, ":GX03#"))
    {
        LOGF_INFO("Polar Align Error Status response Error, response = %s>", read_buffer);
        return false;
    }
    // 	LOGF_INFO("Getting Align Error Status: %s", read_buffer);

    long azmCor = strtold(read_buffer, nullptr);
<<<<<<< HEAD
    fs_sexa(sexabuf, (double)azmCor/3600, 4, 3600);
    snprintf(polar_error, sizeof(polar_error), "%ld'' /%s", azmCor, sexabuf);   //azwing typo minutes ' > second ''
    IUSaveText(&OSNAlignErrT[1],polar_error);
    fs_sexa(sexabuf, (double)altCor/3600, 4, 3600);
    snprintf(polar_error, sizeof(polar_error), "%ld'' /%s", altCor, sexabuf);   //azwing typo minutes ' > second ''
    IUSaveText(&OSNAlignErrT[0],polar_error);
=======
    fs_sexa(sexabuf, (double)azmCor / 3600, 4, 3600);
    snprintf(polar_error, sizeof(polar_error), "%ld' /%s", azmCor, sexabuf);
    IUSaveText(&OSNAlignErrT[1], polar_error);
    fs_sexa(sexabuf, (double)altCor / 3600, 4, 3600);
    snprintf(polar_error, sizeof(polar_error), "%ld' /%s", altCor, sexabuf);
    IUSaveText(&OSNAlignErrT[0], polar_error);
>>>>>>> df20bb14
    IDSetText(&OSNAlignErrTP, nullptr);


    return true;
}

<<<<<<< HEAD
IPState LX200_OnStep::AlignDone(){
	//See here https://groups.io/g/onstep/message/3624
// 	char cmd[8];
	LOG_INFO("Alignment Done");
// 	LOG_INFO("Sending Command to Finish Alignment and write");
// 	strcpy(cmd, ":AW#");
    IUSaveText(&OSNAlignT[0],"Align FINISHED");
    IUSaveText(&OSNAlignT[1],"------");
    IUSaveText(&OSNAlignT[2],"Optionally press:");
    IUSaveText(&OSNAlignT[3],"Write Align to NVRAM/Flash ");
    IDSetText(&OSNAlignTP, nullptr);
// 	if (sendOnStepCommandBlind(cmd)){
// 		return IPS_OK;
// 	}
// 	IUSaveText(&OSNAlignT[0],"Align WRITE FAILED");
    IDSetText(&OSNAlignTP, nullptr);
	return IPS_OK;
	
}

IPState LX200_OnStep::AlignWrite(){
	//See here https://groups.io/g/onstep/message/3624
	char cmd[8];
	LOG_INFO("Sending Command to Finish Alignment and write");
	strcpy(cmd, ":AW#");
	IUSaveText(&OSNAlignT[0],"Align FINISHED");
	IUSaveText(&OSNAlignT[1],"------");
	IUSaveText(&OSNAlignT[2],"And Written to EEPROM");
	IUSaveText(&OSNAlignT[3],"------");
	IDSetText(&OSNAlignTP, nullptr);
	if (sendOnStepCommandBlind(cmd)){
		return IPS_OK;
	}
	IUSaveText(&OSNAlignT[0],"Align WRITE FAILED");
	IDSetText(&OSNAlignTP, nullptr);
	return IPS_ALERT;
	
=======
IPState LX200_OnStep::AlignDone()
{
    //See here https://groups.io/g/onstep/message/3624
    char cmd[8];
    LOG_INFO("Sending Command to Finish Alignment and write");
    strcpy(cmd, ":AW#");
    IUSaveText(&OSNAlignT[0], "Align FINISHED Written to EEprom");
    IUSaveText(&OSNAlignT[1], "------");
    IUSaveText(&OSNAlignT[2], "------");
    IUSaveText(&OSNAlignT[3], "------");
    IDSetText(&OSNAlignTP, nullptr);
    if (sendOnStepCommandBlind(cmd))
    {
        return IPS_OK;
    }
    IUSaveText(&OSNAlignT[0], "Align WRITE FAILED");
    IDSetText(&OSNAlignTP, nullptr);
    return IPS_ALERT;

>>>>>>> df20bb14
}


#ifdef ONSTEP_NOTDONE
IPState LX200_OnStep::OSEnableOutput(int output)
{
    //  :SXnn,VVVVVV...#   Set OnStep value
    //          Return: 0 on failure
    //                  1 on success
    //	if (parameter[0]=='G') { // Gn: General purpose output
    // :SXGn,value
    // value, 0 = low, other = high
    LOG_INFO("Not implemented yet");
    return IPS_OK;
}
#endif

IPState LX200_OnStep::OSDisableOutput(int output)
{
    LOG_INFO("Not implemented yet");
    OSGetOutputState(output);
    return IPS_OK;
}

/*
bool LX200_OnStep::OSGetValue(char selection[2]) {
    //  :GXnn#   Get OnStep value
    //         Returns: value
    //         Error = 123456789
    //
    // Double unless noted: integer:i, special:* and values in {}
    //
    //   00 ax1Cor
    //   01 ax2Cor
    //   02 altCor  //EQ Altitude Correction
    //   03 azmCor  //EQ Azimuth Correction
    //   04 doCor
    //   05 pdCor
    //   06 ffCor
    //   07 dfCor
    //   08 tfCor
    //   09 Number of stars, reset to first star
    //   0A Star  #n HA
    //   0B Star  #n Dec
    //   0C Mount #n HA
    //   0D Mount #n Dec
    //   0E Mount PierSide (and increment n)
    //   80 UTC time
    //   81 UTC date
    //   90 pulse-guide rate
    // i 91 pec analog value
    //   92 MaxRate
    //   93 MaxRate (default) number
    // * 94 pierSide (N if never) {Same as :Gm# (E, W, None)}
    // i 95 autoMeridianFlip AutoFlip setting {0/1+}
    // * 96 preferred pier side {E, W, B}
    //   97 slew speed
    // * 98 rotator {D, R, N}
    //   9A temperature in deg. C
    //   9B pressure in mb
    //   9C relative humidity in %
    //   9D altitude in meters
    //   9E dew point in deg. C
    //   9F internal MCU temperature in deg. C
    // * Un: Get stepper driver statUs
    //   En: Get settings
    //   Fn: Debug
    //   G0-GF (HEX!) = Onstep output status
    char value[64] ="  ";
    char command[64]=":$GXmm#";
    int error_type;
    command[4]=selection[0];
    command[5]=selection[1];
    //Should change to LOGF_DEBUG once tested
    LOGF_INFO("Command: %s", command);
    LOGF_INFO("Response: %s", command);
    if(getCommandString(PortFD, value, command) != TTY_OK) {
        return false;

}
*/

<<<<<<< HEAD
bool LX200_OnStep::OSGetOutputState(int output) {
	//  :GXnn#   Get OnStep value
	//         Returns: value
	// nn= G0-GF (HEX!) - Output status
	//
	char value[RB_MAX_LEN] ="  ";
	char command[64]=":$GXGm#";
	LOGF_INFO("Output: %s", char(output));
	LOGF_INFO("Command: %s", command);
	command[5]=char(output);
	LOGF_INFO("Command: %s", command);
	getCommandString(PortFD, value, command);
	if (value[0] == 0) {
		OSOutput1S[0].s = ISS_ON;
		OSOutput1S[1].s = ISS_OFF;
	} else {
		OSOutput1S[0].s = ISS_OFF;
		OSOutput1S[1].s = ISS_ON;
	}
=======
bool LX200_OnStep::OSGetOutputState(int output)
{
    //  :GXnn#   Get OnStep value
    //         Returns: value
    // nn= G0-GF (HEX!) - Output status
    //
    char value[64] = "  ";
    char command[64] = ":$GXGm#";
    LOGF_INFO("Output: %s", char(output));
    LOGF_INFO("Command: %s", command);
    command[5] = char(output);
    LOGF_INFO("Command: %s", command);
    getCommandString(PortFD, value, command);
    if (value[0] == 0)
    {
        OSOutput1S[0].s = ISS_ON;
        OSOutput1S[1].s = ISS_OFF;
    }
    else
    {
        OSOutput1S[0].s = ISS_OFF;
        OSOutput1S[1].s = ISS_ON;
    }
>>>>>>> df20bb14
    IDSetSwitch(&OSOutput1SP, nullptr);
    return true;
}

<<<<<<< HEAD
bool LX200_OnStep::SetTrackRate(double raRate, double deRate) {
	char read_buffer[RB_MAX_LEN];
	snprintf(read_buffer, sizeof(read_buffer), ":RA%04f#", raRate);
	LOGF_INFO("Setting: RA Rate to %04f", raRate);
	if (!sendOnStepCommand(read_buffer))
	{
		return false;
	}
	snprintf(read_buffer, sizeof(read_buffer), ":RE%04f#", deRate);
	LOGF_INFO("Setting: DE Rate to %04f", deRate);
	if (!sendOnStepCommand(read_buffer))
	{
		return false;
	}
	LOG_INFO("RA and DE Rates succesfully set");
	return true;
}

void LX200_OnStep::slewError(int slewCode)
{
	//         0=Goto is possible
	//         1=below the horizon limit
	//         2=above overhead limit
	//         3=controller in standby
	//         4=mount is parked
	//         5=Goto in progress
	//         6=outside limits (MaxDec, MinDec, UnderPoleLimit, MeridianLimit)
	//         7=hardware fault
	//         8=already in motion
	//         9=unspecified error
	switch(slewCode)
	{
		case 0:
			LOG_ERROR("OnStep slewError/slew called with value 0-goto possible, this is normal operation");
			return;
		case 1:
			LOG_ERROR("OnStep slewError/slew: Below the horizon limit");
			break;
		case 2:
			LOG_ERROR("OnStep slewError/slew: Above Overhead limit");
			break;
		case 3:
			LOG_ERROR("OnStep slewError/slew: Controller in standby");
			break;
		case 4:
			LOG_ERROR("OnStep slewError/slew: Mount is Parked");
			break;
		case 5:
			LOG_ERROR("OnStep slewError/slew: Goto in progress");
			break;
		case 6:
			LOG_ERROR("OnStep slewError/slew: Outside limits: Max/Min Dec, Under Pole Limit, Meridian Limit, Sync attempted to wrong pier side");
			break;
		case 7:
			LOG_ERROR("OnStep slewError/slew: Hardware Fault");
			break;
		case 8:
			LOG_ERROR("OnStep slewError/slew: Already in motion");
			break;
		case 9:
			LOG_ERROR("OnStep slewError/slew: Unspecified Error");
			break;
		default:
			LOG_ERROR("OnStep slewError/slew: Not in range of values that should be returned! INVALID, Something went wrong!");	
	}
	EqNP.s = IPS_ALERT;
	IDSetNumber(&EqNP, nullptr);
}


//Override LX200 sync function, to allow for error returns
bool LX200_OnStep::Sync(double ra, double dec)
{
	
	char read_buffer[RB_MAX_LEN]={0};
	int error_code;
	
	if (!isSimulation()) {
		if (setObjectRA(PortFD, ra) < 0 || (setObjectDEC(PortFD, dec)) < 0)
		{
			EqNP.s = IPS_ALERT;
			IDSetNumber(&EqNP, "Error setting RA/DEC. Unable to Sync.");
			return false;
		}
		LOG_DEBUG("CMD <:CM#>");
		getCommandString(PortFD, read_buffer, ":CM#");
		LOGF_DEBUG("RES <%s>", read_buffer);
		if (strcmp(read_buffer,"N/A"))
		{
			error_code = read_buffer[1] - '0';
			LOGF_DEBUG("Sync failed with response: %s, Error code: %i", read_buffer, error_code);
			slewError(error_code);
			EqNP.s = IPS_ALERT;
			IDSetNumber(&EqNP, "Synchronization failed.");
			return false;
		}
	}
	
	currentRA  = ra;
	currentDEC = dec;
	
	LOG_INFO("OnStep: Synchronization successful.");
	
	EqNP.s     = IPS_OK;
	
	NewRaDec(currentRA, currentDEC);
	
	return true;
=======
bool LX200_OnStep::SetTrackRate(double raRate, double deRate)
{
    char read_buffer[32];
    snprintf(read_buffer, sizeof(read_buffer), ":RA%04f#", raRate);
    LOGF_INFO("Setting: RA Rate to %04f", raRate);
    if (!sendOnStepCommand(read_buffer))
    {
        return false;
    }
    snprintf(read_buffer, sizeof(read_buffer), ":RE%04f#", deRate);
    LOGF_INFO("Setting: DE Rate to %04f", deRate);
    if (!sendOnStepCommand(read_buffer))
    {
        return false;
    }
    LOG_INFO("RA and DE Rates succesfully set");
    return true;
>>>>>>> df20bb14
}<|MERGE_RESOLUTION|>--- conflicted
+++ resolved
@@ -44,15 +44,9 @@
     setVersion(1, 6);	// don't forget to update libindi/drivers.xml
 
     setLX200Capability(LX200_HAS_TRACKING_FREQ | LX200_HAS_SITES | LX200_HAS_ALIGNMENT_TYPE | LX200_HAS_PULSE_GUIDING | LX200_HAS_PRECISE_TRACKING_FREQ);
-<<<<<<< HEAD
     
     SetTelescopeCapability(GetTelescopeCapability() | TELESCOPE_CAN_CONTROL_TRACK | TELESCOPE_HAS_PEC | TELESCOPE_HAS_PIER_SIDE | TELESCOPE_HAS_TRACK_RATE, 10 );
     
-=======
-
-    SetTelescopeCapability(GetTelescopeCapability() | TELESCOPE_CAN_CONTROL_TRACK | TELESCOPE_HAS_PEC | TELESCOPE_HAS_PIER_SIDE | TELESCOPE_HAS_TRACK_RATE, 4 );
-
->>>>>>> df20bb14
     //CAN_ABORT, CAN_GOTO ,CAN_PARK ,CAN_SYNC ,HAS_LOCATION ,HAS_TIME ,HAS_TRACK_MODE Already inherited from lx200generic,
     // 4 stands for the number of Slewrate Buttons as defined in Inditelescope.cpp
     //setLX200Capability(LX200_HAS_FOCUS | LX200_HAS_TRACKING_FREQ | LX200_HAS_ALIGNMENT_TYPE | LX200_HAS_SITES | LX200_HAS_PULSE_GUIDING);
@@ -106,7 +100,6 @@
     // ============== OPTION_TAB
 
     // ============== MOTION_CONTROL_TAB
-<<<<<<< HEAD
     //Override the standard slew rate command. Also add appropriate description. This also makes it work in Ekos Mount Control correctly
     //Note that SlewRateSP and MaxSlewRateNP BOTH track the rate. I have left them in there because MaxRateNP reports OnStep Values
     uint8_t nSlewRate = 10;
@@ -127,11 +120,6 @@
 
     IUFillNumber(&MaxSlewRateN[0], "maxSlew", "Rate", "%f", 0.0, 9.0, 1.0, 5.0);    //2.0, 9.0, 1.0, 9.0
     IUFillNumberVector(&MaxSlewRateNP, MaxSlewRateN, 1, getDeviceName(), "Max slew Rate", "", MOTION_TAB, IP_RW, 0,IPS_IDLE);
-=======
-
-    IUFillNumber(&MaxSlewRateN[0], "maxSlew", "Rate", "%g", 1.0, 9.0, 1.0, 5.0);    //2.0, 9.0, 1.0, 9.0
-    IUFillNumberVector(&MaxSlewRateNP, MaxSlewRateN, 1, getDeviceName(), "Max slew Rate", "", MOTION_TAB, IP_RW, 0, IPS_IDLE);
->>>>>>> df20bb14
 
     IUFillSwitch(&TrackCompS[0], "1", "Full Compensation", ISS_OFF);
     IUFillSwitch(&TrackCompS[1], "2", "Refraction", ISS_OFF);
@@ -144,17 +132,12 @@
     
     IUFillNumber(&BacklashN[0], "Backlash DEC", "DE", "%g", 0, 999, 1, 15);
     IUFillNumber(&BacklashN[1], "Backlash RA", "RA", "%g", 0, 999, 1, 15);
-<<<<<<< HEAD
     IUFillNumberVector(&BacklashNP, BacklashN, 2, getDeviceName(), "Backlash", "", MOTION_TAB, IP_RW, 0,IPS_IDLE);
     
     IUFillNumber(&GuideRateN[RA_AXIS], "GUIDE_RATE_WE", "W/E Rate", "%g", 0, 1, 0.25, 0.5);
     IUFillNumber(&GuideRateN[DEC_AXIS], "GUIDE_RATE_NS", "N/S Rate", "%g", 0, 1, 0.25, 0.5);
     IUFillNumberVector(&GuideRateNP, GuideRateN, 2, getDeviceName(), "GUIDE_RATE", "Guiding Rate", MOTION_TAB, IP_RO, 0, IPS_IDLE);
     
-=======
-    IUFillNumberVector(&BacklashNP, BacklashN, 2, getDeviceName(), "Backlash", "", MOTION_TAB, IP_RW, 0, IPS_IDLE);
-
->>>>>>> df20bb14
     IUFillSwitch(&AutoFlipS[0], "1", "AutoFlip: OFF", ISS_OFF);
     IUFillSwitch(&AutoFlipS[1], "2", "AutoFlip: ON", ISS_OFF);
     IUFillSwitchVector(&AutoFlipSP, AutoFlipS, 2, getDeviceName(), "AutoFlip", "Meridian Auto Flip", MOTION_TAB, IP_RW, ISR_1OFMANY, 0, IPS_IDLE);
@@ -173,19 +156,11 @@
     IUFillSwitch(&PreferredPierSideS[1], "2", "East", ISS_OFF);
     IUFillSwitch(&PreferredPierSideS[2], "3", "Best", ISS_OFF);
     IUFillSwitchVector(&PreferredPierSideSP, PreferredPierSideS, 3, getDeviceName(), "Preferred Pier Side", "Preferred Pier Side", MOTION_TAB, IP_RW, ISR_1OFMANY, 0, IPS_IDLE);
-<<<<<<< HEAD
     
     IUFillNumber(&minutesPastMeridianN[0], "East", "East", "%g", 0, 180, 1, 30);
     IUFillNumber(&minutesPastMeridianN[1], "West", "West", "%g", 0, 180, 1, 30);
     IUFillNumberVector(&minutesPastMeridianNP, minutesPastMeridianN, 2, getDeviceName(), "Minutes Past Meridian", "Minutes Past Meridian", MOTION_TAB, IP_RW, 0,IPS_IDLE);
     
-=======
-
-    IUFillNumber(&minutesPastMeridianN[0], "East", "East", "%g", 0, 180, 1, 15);
-    IUFillNumber(&minutesPastMeridianN[1], "West", "West", "%g", 0, 180, 1, 15);
-    IUFillNumberVector(&minutesPastMeridianNP, minutesPastMeridianN, 2, getDeviceName(), "Minutes Past Meridian", "Minutes Past Meridian", MOTION_TAB, IP_RW, 0, IPS_IDLE);
-
->>>>>>> df20bb14
 
     // ============== SITE_MANAGEMENT_TAB
     IUFillSwitch(&SetHomeS[0], "RETURN_HOME", "Return  Home", ISS_OFF);
@@ -258,7 +233,6 @@
     IUFillSwitch(&OSNAlignStarsS[3], "4", "4 Stars", ISS_OFF);
     IUFillSwitch(&OSNAlignStarsS[4], "5", "5 Stars", ISS_OFF);
     IUFillSwitch(&OSNAlignStarsS[5], "6", "6 Stars", ISS_OFF);
-<<<<<<< HEAD
     IUFillSwitch(&OSNAlignStarsS[6], "7", "7 Stars", ISS_OFF);
     IUFillSwitch(&OSNAlignStarsS[7], "8", "8 Stars", ISS_OFF);
     IUFillSwitch(&OSNAlignStarsS[8], "9", "9 Stars", ISS_OFF);
@@ -275,16 +249,6 @@
     IUFillSwitch(&OSNAlignPolarRealignS[1], "1", "Refine Polar Align (manually)", ISS_OFF);
     IUFillSwitchVector(&OSNAlignPolarRealignSP, OSNAlignPolarRealignS, 2, getDeviceName(), "AlignMP", "Polar Correction, See info box", ALIGN_TAB, IP_RW, ISR_ATMOST1, 0, IPS_IDLE);
     
-=======
-    IUFillSwitch(&OSNAlignStarsS[6], "9", "9 Stars", ISS_OFF);
-    IUFillSwitchVector(&OSNAlignStarsSP, OSNAlignStarsS, 7, getDeviceName(), "AlignStars", "Align using some stars, Alpha only", ALIGN_TAB, IP_RW, ISR_ATMOST1, 0, IPS_IDLE);
-
-    IUFillSwitch(&OSNAlignS[0], "0", "Start Align", ISS_OFF);
-    IUFillSwitch(&OSNAlignS[1], "1", "Issue Align", ISS_OFF);
-    IUFillSwitch(&OSNAlignS[2], "3", "Write Align", ISS_OFF);
-    IUFillSwitchVector(&OSNAlignSP, OSNAlignS, 3, getDeviceName(), "NewAlignStar", "Align using up to 6 stars, Alpha only", ALIGN_TAB, IP_RW, ISR_ATMOST1, 0, IPS_IDLE);
-
->>>>>>> df20bb14
     IUFillText(&OSNAlignT[0], "0", "Align Process Status", "Align not started");
     IUFillText(&OSNAlignT[1], "1", "1. Manual Process", "Point towards the NCP");
     IUFillText(&OSNAlignT[2], "2", "2. Plate Solver Process", "Point towards the NCP");
@@ -421,12 +385,8 @@
 	defineSwitch(&OSNAlignWriteSP);
         defineText(&OSNAlignTP);
         defineText(&OSNAlignErrTP);
-<<<<<<< HEAD
 	defineSwitch(&OSNAlignPolarRealignSP);
     #ifdef ONSTEP_NOTDONE
-=======
-#ifdef ONSTEP_NOTDONE
->>>>>>> df20bb14
         //Outputs
         defineSwitch(&OSOutput1SP);
         defineSwitch(&OSOutput2SP);
@@ -515,12 +475,8 @@
 	deleteProperty(OSNAlignWriteSP.name);
         deleteProperty(OSNAlignTP.name);
         deleteProperty(OSNAlignErrTP.name);
-<<<<<<< HEAD
 	deleteProperty(OSNAlignPolarRealignSP.name);
     #ifdef ONSTEP_NOTDONE
-=======
-#ifdef ONSTEP_NOTDONE
->>>>>>> df20bb14
         //Outputs
         deleteProperty(OSOutput1SP.name);
         deleteProperty(OSOutput2SP.name);
@@ -1300,7 +1256,6 @@
             UpdateAlignStatus();
         }
 
-<<<<<<< HEAD
 	// Align Buttons
 	if (!strcmp(name, OSNAlignStarsSP.name))
 	{
@@ -1431,37 +1386,6 @@
 		}
 		IDSetSwitch(&OSOutput2SP, nullptr);
 	}
-=======
-#ifdef ONSTEP_NOTDONE
-        if (!strcmp(name, OSOutput1SP.name))      //
-        {
-            if (OSOutput1S[0].s == ISS_ON)
-            {
-                OSDisableOutput(1);
-                //PECStateS[0].s == ISS_OFF;
-            }
-            else if (OSOutput1S[1].s == ISS_ON)
-            {
-                OSEnableOutput(1);
-                //PECStateS[1].s == ISS_OFF;
-            }
-            IDSetSwitch(&OSOutput1SP, nullptr);
-        }
-        if (!strcmp(name, OSOutput2SP.name))      //
-        {
-            if (OSOutput2S[0].s == ISS_ON)
-            {
-                OSDisableOutput(2);
-                //PECStateS[0].s == ISS_OFF;
-            }
-            else if (OSOutput2S[1].s == ISS_ON)
-            {
-                OSEnableOutput(2);
-                //PECStateS[1].s == ISS_OFF;
-            }
-            IDSetSwitch(&OSOutput2SP, nullptr);
-        }
->>>>>>> df20bb14
 #endif
 
         // Focuser
@@ -1610,7 +1534,6 @@
         return false;
     }
 
-<<<<<<< HEAD
 #ifdef OnStep_Alpha    
     OSSupports_bitfield_Gu = try_bitfield_Gu();
     
@@ -1625,15 +1548,10 @@
 
     IUSaveText(&OnstepStat[0],OSStat);
     if (strstr(OSStat,"n") && strstr(OSStat,"N"))
-=======
-    getCommandString(PortFD, OSStat, ":GU#"); // :GU# returns a string containg controller status
-    if (strcmp(OSStat, OldOSStat) != 0) //if status changed
->>>>>>> df20bb14
     {
         // ============= Telescope Status
         strcpy(OldOSStat, OSStat);
 
-<<<<<<< HEAD
     // ============= Refractoring
 
     if ((strstr(OSStat,"r") || strstr(OSStat,"t"))) //On, either refractory only (r) or full (t)
@@ -1649,25 +1567,6 @@
 		IUSaveText(&OnstepStat[2],"Refractoring Off");
 		IUSaveText(&OnstepStat[8],"N/A");
 	}
-
-=======
-        IUSaveText(&OnstepStat[0], OSStat);
-        if (strstr(OSStat, "n") && strstr(OSStat, "N"))
-        {
-            IUSaveText(&OnstepStat[1], "Idle");
-            TrackState = SCOPE_IDLE;
-        }
-        if (strstr(OSStat, "n") && !strstr(OSStat, "N"))
-        {
-            IUSaveText(&OnstepStat[1], "Slewing");
-            TrackState = SCOPE_SLEWING;
-        }
-        if (strstr(OSStat, "N") && !strstr(OSStat, "n"))
-        {
-            IUSaveText(&OnstepStat[1], "Tracking");
-            TrackState = SCOPE_TRACKING;
-        }
->>>>>>> df20bb14
 
         // ============= Refractoring
         if (strstr(OSStat, "r"))
@@ -1761,7 +1660,6 @@
             }
         }
 
-<<<<<<< HEAD
       
     //if (strstr(OSStat,"H")) { IUSaveText(&OnstepStat[3],"At Home"); }
     if (strstr(OSStat,"H") && strstr(OSStat,"P"))
@@ -2034,125 +1932,6 @@
 		IUSaveText(&OnstepStat[7],"Unknown Error"); 
 		break;
     }
-=======
-
-        //if (strstr(OSStat,"H")) { IUSaveText(&OnstepStat[3],"At Home"); }
-        if (strstr(OSStat, "H") && strstr(OSStat, "P"))
-        {
-            IUSaveText(&OnstepStat[3], "At Home and Parked");
-        }
-        if (strstr(OSStat, "H") && strstr(OSStat, "p"))
-        {
-            IUSaveText(&OnstepStat[3], "At Home and UnParked");
-        }
-        //AutoPauseAtHome
-        if (strstr(OSStat, "u"))  //  pa[u]se at home enabled?
-        {
-            HomePauseS[1].s = ISS_ON;
-            HomePauseSP.s = IPS_OK;
-            IDSetSwitch(&HomePauseSP, "Pause at Home Enabled");
-        }
-        else
-        {
-            HomePauseS[0].s = ISS_ON;
-            HomePauseSP.s = IPS_OK;
-            IDSetSwitch(&HomePauseSP, nullptr);
-        }
-
-        if (strstr(OSStat, "w"))
-        {
-            IUSaveText(&OnstepStat[3], "Waiting at Home");
-        }
-
-        // ============= Pec Status
-        if (!strstr(OSStat, "R") && !strstr(OSStat, "W"))
-        {
-            IUSaveText(&OnstepStat[4], "N/A");
-        }
-        if (strstr(OSStat, "R"))
-        {
-            IUSaveText(&OnstepStat[4], "Recorded");
-        }
-        if (strstr(OSStat, "W"))
-        {
-            IUSaveText(&OnstepStat[4], "Autorecord");
-        }
-
-        // ============= Time Sync Status
-        if (!strstr(OSStat, "S"))
-        {
-            IUSaveText(&OnstepStat[5], "N/A");
-        }
-        if (strstr(OSStat, "S"))
-        {
-            IUSaveText(&OnstepStat[5], "PPS / GPS Sync Ok");
-        }
-
-        // ============= Mount Types
-        if (strstr(OSStat, "E"))
-        {
-            IUSaveText(&OnstepStat[6], "German Mount");
-        }
-        if (strstr(OSStat, "K"))
-        {
-            IUSaveText(&OnstepStat[6], "Fork Mount");
-        }
-        if (strstr(OSStat, "k"))
-        {
-            IUSaveText(&OnstepStat[6], "Fork Alt Mount");
-        }
-        if (strstr(OSStat, "A"))
-        {
-            IUSaveText(&OnstepStat[6], "AltAZ Mount");
-        }
-
-        // ============= Error Code ERR_NONE, ERR_MOTOR_FAULT, ERR_ALT, ERR_LIMIT_SENSE, ERR_DEC, ERR_AZM, ERR_UNDER_POLE, ERR_MERIDIAN, ERR_SYNC, ERR_PARK, ERR_GOTO_SYNC
-        Lasterror = (Errors)(OSStat[strlen(OSStat) - 1] - '0');
-        if (Lasterror == ERR_NONE)
-        {
-            IUSaveText(&OnstepStat[7], "None");
-        }
-        if (Lasterror == ERR_MOTOR_FAULT)
-        {
-            IUSaveText(&OnstepStat[7], "Motor Fault");
-        }
-        if (Lasterror == ERR_ALT)
-        {
-            IUSaveText(&OnstepStat[7], "Altitude Min/Max");
-        }
-        if (Lasterror == ERR_LIMIT_SENSE)
-        {
-            IUSaveText(&OnstepStat[7], "Limit Sense");
-        }
-        if (Lasterror == ERR_DEC)
-        {
-            IUSaveText(&OnstepStat[7], "Dec Limit Exceeded");
-        }
-        if (Lasterror == ERR_AZM)
-        {
-            IUSaveText(&OnstepStat[7], "Azm Limit Exceeded");
-        }
-        if (Lasterror == ERR_UNDER_POLE)
-        {
-            IUSaveText(&OnstepStat[7], "Under Pole Limit Exceeded");
-        }
-        if (Lasterror == ERR_MERIDIAN)
-        {
-            IUSaveText(&OnstepStat[7], "Meridian Limit (W) Exceeded");
-        }
-        if (Lasterror == ERR_SYNC)
-        {
-            IUSaveText(&OnstepStat[7], "Sync. ignored > 30 deg");
-        }
-        if (Lasterror == ERR_PARK)
-        {
-            IUSaveText(&OnstepStat[7], "Park Error");
-        }
-        if (Lasterror == ERR_GOTO_SYNC)
-        {
-            IUSaveText(&OnstepStat[7], "Goto Sync Error");
-        }
->>>>>>> df20bb14
     }
 
 #ifndef OnStep_Alpha
@@ -2188,7 +1967,6 @@
     BacklashNP.np[0].value = atof(OSbacklashDEC);
     BacklashNP.np[1].value = atof(OSbacklashRA);
     IDSetNumber(&BacklashNP, nullptr);
-<<<<<<< HEAD
     
     double pulseguiderate;
     getCommandString(PortFD, GuideValue, ":GX90#");
@@ -2203,15 +1981,6 @@
     
 
 #ifndef OnStep_Alpha
-=======
-
-    getCommandString(PortFD, OSbacklashDEC, ":%BD#");
-    getCommandString(PortFD, OSbacklashRA, ":%BR#");
-    BacklashNP.np[0].value = atof(OSbacklashDEC);
-    BacklashNP.np[1].value = atof(OSbacklashRA);
-    IDSetNumber(&BacklashNP, nullptr);
-
->>>>>>> df20bb14
     //AutoFlip
     getCommandString(PortFD, TempValue, ":GX95#");
     if (atoi(TempValue))
@@ -2226,12 +1995,8 @@
         AutoFlipSP.s = IPS_OK;
         IDSetSwitch(&AutoFlipSP, nullptr);
     }
-<<<<<<< HEAD
 #endif
     
-=======
-
->>>>>>> df20bb14
     //PreferredPierSide
     getCommandString(PortFD, TempValue, ":GX96#");
     if (strstr(TempValue, "W"))
@@ -2457,7 +2222,6 @@
     return IPS_BUSY; // Normal case, should be set to normal by update.
 }
 
-<<<<<<< HEAD
 IPState LX200_OnStep::MoveAbsFocuser (uint32_t targetTicks) {
 	//  :FSsnnn#  Set focuser target position (in microns)
 	//            Returns: Nothing
@@ -2471,26 +2235,6 @@
 		return IPS_ALERT;
 	}
 	
-=======
-IPState LX200_OnStep::MoveAbsFocuser (uint32_t targetTicks)
-{
-    //  :FSsnnn#  Set focuser target position (in microns)
-    //            Returns: Nothing
-    if (FocusAbsPosN[0].max >= targetTicks && FocusAbsPosN[0].min <= targetTicks)
-    {
-        char read_buffer[32];
-        snprintf(read_buffer, sizeof(read_buffer), ":FS%06d#", targetTicks);
-        sendOnStepCommandBlind(read_buffer);
-        return IPS_BUSY; // Normal case, should be set to normal by update.
-    }
-    else
-    {
-        //Out of bounds as reported by OnStep
-        LOG_ERROR("Focuser value outside of limit");
-        LOGF_ERROR("Requested: %d min: %d max: %d", targetTicks, FocusAbsPosN[0].min, FocusAbsPosN[0].max);
-        return IPS_ALERT;
-    }
->>>>>>> df20bb14
 }
 IPState LX200_OnStep::MoveRelFocuser (FocusDirection dir, uint32_t ticks)
 {
@@ -2518,7 +2262,6 @@
 {
     char value[RB_MAX_LEN];
     double current = 0;
-<<<<<<< HEAD
 	if (OSFocuser1) {
 	// Alternate option:
 	//if (!sendOnStepCommand(":FA#")) {
@@ -2568,64 +2311,6 @@
 		IDSetNumber(&OSFocus2TargNP, nullptr);
 	}
  }
-=======
-    if (OSFocuser1)
-    {
-        // Alternate option:
-        //if (!sendOnStepCommand(":FA#")) {
-        getCommandString(PortFD, value, ":FG#");
-        FocusAbsPosN[0].value =  atoi(value);
-        current = FocusAbsPosN[0].value;
-        IDSetNumber(&FocusAbsPosNP, nullptr);
-        LOGF_DEBUG("Current focuser: %d, %d", atoi(value), FocusAbsPosN[0].value);
-        //  :FT#  get status
-        //         Returns: M# (for moving) or S# (for stopped)
-        getCommandString(PortFD, value, ":FT#");
-        if (value[0] == 'S')
-        {
-            FocusRelPosNP.s = IPS_OK;
-            IDSetNumber(&FocusRelPosNP, nullptr);
-            FocusAbsPosNP.s = IPS_OK;
-            IDSetNumber(&FocusAbsPosNP, nullptr);
-        }
-        else if (value[0] == 'M')
-        {
-            FocusRelPosNP.s = IPS_BUSY;
-            IDSetNumber(&FocusRelPosNP, nullptr);
-            FocusAbsPosNP.s = IPS_BUSY;
-            IDSetNumber(&FocusAbsPosNP, nullptr);
-        }
-        else     //INVALID REPLY
-        {
-            FocusRelPosNP.s = IPS_ALERT;
-            IDSetNumber(&FocusRelPosNP, nullptr);
-            FocusAbsPosNP.s = IPS_ALERT;
-            IDSetNumber(&FocusAbsPosNP, nullptr);
-        }
-        //  :FM#  Get max position (in microns)
-        //         Returns: n#
-        getCommandString(PortFD, value, ":FM#");
-        FocusAbsPosN[0].max   = atoi(value);
-        IUUpdateMinMax(&FocusAbsPosNP);
-        IDSetNumber(&FocusAbsPosNP, nullptr);
-        //  :FI#  Get full in position (in microns)
-        //         Returns: n#
-        getCommandString(PortFD, value, ":FI#");
-        FocusAbsPosN[0].min =  atoi(value);
-        IUUpdateMinMax(&FocusAbsPosNP);
-        IDSetNumber(&FocusAbsPosNP, nullptr);
-        FI::updateProperties();
-    }
-
-
-    if(OSFocuser2)
-    {
-        getCommandString(PortFD, value, ":fG#");
-        OSFocus2TargNP.np[0].value = atoi(value);
-        IDSetNumber(&OSFocus2TargNP, nullptr);
-    }
-}
->>>>>>> df20bb14
 
 //PEC Support
 //Should probably be added to inditelescope or another interface, because the PEC that's there... is very limited.
@@ -2786,7 +2471,6 @@
     return IPS_OK;
 }
 
-<<<<<<< HEAD
 // New, Multistar alignment goes here: 
 
 IPState LX200_OnStep::AlignStartGeometric (int stars){
@@ -2833,59 +2517,10 @@
 		return IPS_BUSY;
 	}
 	return IPS_ALERT;
-=======
-// New, Multistar alignment goes here:
-
-IPState LX200_OnStep::AlignStartGeometric (int stars)
-{
-    //See here https://groups.io/g/onstep/message/3624
-    char cmd[8];
-
-    LOG_INFO("Sending Command to Start Alignment");
-    IUSaveText(&OSNAlignT[0], "Align STARTED");
-    IUSaveText(&OSNAlignT[1], "GOTO a star, center it");
-    IUSaveText(&OSNAlignT[2], "GOTO a star, Solve and Sync");
-    IUSaveText(&OSNAlignT[3], "Press 'Issue Align'");
-    IDSetText(&OSNAlignTP, "==>Align Started");
-    // Check for max number of stars and gracefully fall back to max, if more are requested.
-    char read_buffer[RB_MAX_LEN];
-    if(getCommandString(PortFD, read_buffer, ":A?#"))
-    {
-        LOGF_INFO("Getting Max Star: response Error, response = %s>", read_buffer);
-        return IPS_ALERT;
-    }
-    //Check max_stars
-    int max_stars = read_buffer[0] - '0';
-    if (stars > max_stars)
-    {
-        LOG_INFO("Tried to start Align with too many stars.");
-        LOGF_INFO("Starting Align with %d stars", max_stars);
-        stars = max_stars;
-    }
-    snprintf(cmd, sizeof(cmd), ":A%.1d#", stars);
-    LOGF_INFO("Started Align with %s, max possible: %d", cmd, max_stars);
-    sendOnStepCommandBlind(cmd);
-    return IPS_BUSY;
-}
-
-
-IPState LX200_OnStep::AlignAddStar ()
-{
-    //See here https://groups.io/g/onstep/message/3624
-    char cmd[8];
-    LOG_INFO("Sending Command to Record Star");
-    strcpy(cmd, ":A+#");
-    if(sendOnStepCommandBlind(cmd))
-    {
-        return IPS_BUSY;
-    }
-    return IPS_ALERT;
->>>>>>> df20bb14
 }
 
 bool LX200_OnStep::UpdateAlignStatus ()
 {
-<<<<<<< HEAD
 	//  :A?#  Align status
 	//         Returns: mno#
 	//         where m is the maximum number of alignment stars
@@ -2933,57 +2568,6 @@
 		IUSaveText(&OSNAlignT[4],msg);
 		UpdateAlignErr();
 	}
-=======
-    //  :A?#  Align status
-    //         Returns: mno#
-    //         where m is the maximum number of alignment stars
-    //               n is the current alignment star (0 otherwise)
-    //               o is the last required alignment star when an alignment is in progress (0 otherwise)
-
-    char read_buffer[RB_MAX_LEN];
-    char msg[40];
-    char stars[5];
-    // 	IUFillText(&OSNAlignT[4], "4", "Current Status", "Not Updated");
-    // 	IUFillText(&OSNAlignT[5], "5", "Max Stars", "Not Updated");
-    // 	IUFillText(&OSNAlignT[6], "6", "Current Star", "Not Updated");
-    // 	IUFillText(&OSNAlignT[7], "7", "# of Align Stars", "Not Updated");
-
-    int max_stars, current_star, align_stars;
-    //	LOG_INFO("Gettng Align Status");
-    if(getCommandString(PortFD, read_buffer, ":A?#"))
-    {
-        LOGF_INFO("Align Status response Error, response = %s>", read_buffer);
-        return false;
-    }
-    // 	LOGF_INFO("Gettng Align Status: %s", read_buffer);
-    max_stars = read_buffer[0] - '0';
-    current_star = read_buffer[1] - '0';
-    align_stars = read_buffer[2] - '0';
-    snprintf(stars, sizeof(stars), "%d", max_stars);
-    IUSaveText(&OSNAlignT[5], stars);
-    snprintf(stars, sizeof(stars), "%d", current_star);
-    IUSaveText(&OSNAlignT[6], stars);
-    snprintf(stars, sizeof(stars), "%d", align_stars);
-    IUSaveText(&OSNAlignT[7], stars);
-
-
-    /*	if (align_stars > max_stars) {
-            LOGF_ERROR("Failed Sanity check, can't have more stars than max: :A?# gives: %s", read_buffer);
-            return false;
-        }*/
-
-    if (current_star <= align_stars)
-    {
-        snprintf(msg, sizeof(msg), "%s Manual Align: Star %d/%d", read_buffer, current_star, align_stars );
-        IUSaveText(&OSNAlignT[4], msg);
-    }
-    if (current_star > align_stars)
-    {
-        snprintf(msg, sizeof(msg), "Manual Align: Completed");
-        IUSaveText(&OSNAlignT[4], msg);
-        UpdateAlignErr();
-    }
->>>>>>> df20bb14
     IDSetText(&OSNAlignTP, nullptr);
 
 
@@ -3038,28 +2622,18 @@
     // 	LOGF_INFO("Getting Align Error Status: %s", read_buffer);
 
     long azmCor = strtold(read_buffer, nullptr);
-<<<<<<< HEAD
     fs_sexa(sexabuf, (double)azmCor/3600, 4, 3600);
     snprintf(polar_error, sizeof(polar_error), "%ld'' /%s", azmCor, sexabuf);   //azwing typo minutes ' > second ''
     IUSaveText(&OSNAlignErrT[1],polar_error);
     fs_sexa(sexabuf, (double)altCor/3600, 4, 3600);
     snprintf(polar_error, sizeof(polar_error), "%ld'' /%s", altCor, sexabuf);   //azwing typo minutes ' > second ''
     IUSaveText(&OSNAlignErrT[0],polar_error);
-=======
-    fs_sexa(sexabuf, (double)azmCor / 3600, 4, 3600);
-    snprintf(polar_error, sizeof(polar_error), "%ld' /%s", azmCor, sexabuf);
-    IUSaveText(&OSNAlignErrT[1], polar_error);
-    fs_sexa(sexabuf, (double)altCor / 3600, 4, 3600);
-    snprintf(polar_error, sizeof(polar_error), "%ld' /%s", altCor, sexabuf);
-    IUSaveText(&OSNAlignErrT[0], polar_error);
->>>>>>> df20bb14
     IDSetText(&OSNAlignErrTP, nullptr);
 
 
     return true;
 }
 
-<<<<<<< HEAD
 IPState LX200_OnStep::AlignDone(){
 	//See here https://groups.io/g/onstep/message/3624
 // 	char cmd[8];
@@ -3097,27 +2671,6 @@
 	IDSetText(&OSNAlignTP, nullptr);
 	return IPS_ALERT;
 	
-=======
-IPState LX200_OnStep::AlignDone()
-{
-    //See here https://groups.io/g/onstep/message/3624
-    char cmd[8];
-    LOG_INFO("Sending Command to Finish Alignment and write");
-    strcpy(cmd, ":AW#");
-    IUSaveText(&OSNAlignT[0], "Align FINISHED Written to EEprom");
-    IUSaveText(&OSNAlignT[1], "------");
-    IUSaveText(&OSNAlignT[2], "------");
-    IUSaveText(&OSNAlignT[3], "------");
-    IDSetText(&OSNAlignTP, nullptr);
-    if (sendOnStepCommandBlind(cmd))
-    {
-        return IPS_OK;
-    }
-    IUSaveText(&OSNAlignT[0], "Align WRITE FAILED");
-    IDSetText(&OSNAlignTP, nullptr);
-    return IPS_ALERT;
-
->>>>>>> df20bb14
 }
 
 
@@ -3200,7 +2753,6 @@
 }
 */
 
-<<<<<<< HEAD
 bool LX200_OnStep::OSGetOutputState(int output) {
 	//  :GXnn#   Get OnStep value
 	//         Returns: value
@@ -3220,36 +2772,10 @@
 		OSOutput1S[0].s = ISS_OFF;
 		OSOutput1S[1].s = ISS_ON;
 	}
-=======
-bool LX200_OnStep::OSGetOutputState(int output)
-{
-    //  :GXnn#   Get OnStep value
-    //         Returns: value
-    // nn= G0-GF (HEX!) - Output status
-    //
-    char value[64] = "  ";
-    char command[64] = ":$GXGm#";
-    LOGF_INFO("Output: %s", char(output));
-    LOGF_INFO("Command: %s", command);
-    command[5] = char(output);
-    LOGF_INFO("Command: %s", command);
-    getCommandString(PortFD, value, command);
-    if (value[0] == 0)
-    {
-        OSOutput1S[0].s = ISS_ON;
-        OSOutput1S[1].s = ISS_OFF;
-    }
-    else
-    {
-        OSOutput1S[0].s = ISS_OFF;
-        OSOutput1S[1].s = ISS_ON;
-    }
->>>>>>> df20bb14
     IDSetSwitch(&OSOutput1SP, nullptr);
     return true;
 }
 
-<<<<<<< HEAD
 bool LX200_OnStep::SetTrackRate(double raRate, double deRate) {
 	char read_buffer[RB_MAX_LEN];
 	snprintf(read_buffer, sizeof(read_buffer), ":RA%04f#", raRate);
@@ -3358,23 +2884,4 @@
 	NewRaDec(currentRA, currentDEC);
 	
 	return true;
-=======
-bool LX200_OnStep::SetTrackRate(double raRate, double deRate)
-{
-    char read_buffer[32];
-    snprintf(read_buffer, sizeof(read_buffer), ":RA%04f#", raRate);
-    LOGF_INFO("Setting: RA Rate to %04f", raRate);
-    if (!sendOnStepCommand(read_buffer))
-    {
-        return false;
-    }
-    snprintf(read_buffer, sizeof(read_buffer), ":RE%04f#", deRate);
-    LOGF_INFO("Setting: DE Rate to %04f", deRate);
-    if (!sendOnStepCommand(read_buffer))
-    {
-        return false;
-    }
-    LOG_INFO("RA and DE Rates succesfully set");
-    return true;
->>>>>>> df20bb14
 }