--- conflicted
+++ resolved
@@ -1909,13 +1909,9 @@
     GuideRateNP.np[0].value = pulseguiderate;
     GuideRateNP.np[1].value = pulseguiderate;
     IDSetNumber(&GuideRateNP, nullptr);
-<<<<<<< HEAD
-    
-    
-=======
-    
-    
->>>>>>> c10d93a5
+
+    
+    
 
 #ifndef OnStep_Alpha
     //AutoFlip
