﻿/*
    LX200 LX200_OnStep
    Based on LX200 classic, (alain@zwingelstein.org)
    Contributors:
    James Lan https://github.com/james-lan
    Ray Wells https://github.com/blueshawk
    Copyright (C) 2003 Jasem Mutlaq (mutlaqja@ikarustech.com)

    This library is free software; you can redistribute it and/or
    modify it under the terms of the GNU Lesser General Public
    License as published by the Free Software Foundation; either
    version 2.1 of the License, or (at your option) any later version.

    This library is distributed in the hope that it will be useful,
    but WITHOUT ANY WARRANTY; without even the implied warranty of
    MERCHANTABILITY or FITNESS FOR A PARTICULAR PURPOSE.  See the GNU
    Lesser General Public License for more details.

    You should have received a copy of the GNU Lesser General Public
    License along with this library; if not, write to the Free Software
    Foundation, Inc., 51 Franklin Street, Fifth Floor, Boston, MA  02110-1301  USA

*/


#include "lx200_OnStep.h"

#define LIBRARY_TAB  "Library"
#define FIRMWARE_TAB "Firmware data"
#define STATUS_TAB "ONStep Status"
#define PEC_TAB "PEC"
#define ALIGN_TAB "Align"
#define OUTPUT_TAB "Outputs"

#define ONSTEP_TIMEOUT  3
#define RA_AXIS     0
#define DEC_AXIS    1

LX200_OnStep::LX200_OnStep() : LX200Generic(), FI(this)
{
    currentCatalog    = LX200_STAR_C;
    currentSubCatalog = 0;

    setVersion(1, 6);	// don't forget to update libindi/drivers.xml
    
    setLX200Capability(LX200_HAS_TRACKING_FREQ | LX200_HAS_SITES | LX200_HAS_ALIGNMENT_TYPE | LX200_HAS_PULSE_GUIDING | LX200_HAS_PRECISE_TRACKING_FREQ);
    
    SetTelescopeCapability(GetTelescopeCapability() | TELESCOPE_CAN_CONTROL_TRACK | TELESCOPE_HAS_PEC | TELESCOPE_HAS_PIER_SIDE | TELESCOPE_HAS_TRACK_RATE, 10 );
    
    //CAN_ABORT, CAN_GOTO ,CAN_PARK ,CAN_SYNC ,HAS_LOCATION ,HAS_TIME ,HAS_TRACK_MODE Already inherited from lx200generic,
    // 4 stands for the number of Slewrate Buttons as defined in Inditelescope.cpp
    //setLX200Capability(LX200_HAS_FOCUS | LX200_HAS_TRACKING_FREQ | LX200_HAS_ALIGNMENT_TYPE | LX200_HAS_SITES | LX200_HAS_PULSE_GUIDING);
    //
    // Get generic capabilities but discard the followng:
    // LX200_HAS_FOCUS


    FI::SetCapability(FOCUSER_CAN_ABS_MOVE | FOCUSER_CAN_REL_MOVE | FOCUSER_CAN_ABORT);
    // Unused option: FOCUSER_HAS_VARIABLE_SPEED
}

const char *LX200_OnStep::getDefaultName()
{
    return "LX200 OnStep";
}

bool LX200_OnStep::initProperties()
{

    LX200Generic::initProperties();
    FI::initProperties(FOCUS_TAB);
    SetParkDataType(PARK_RA_DEC);

    //FocuserInterface
    //Initial, these will be updated later. 
    FocusRelPosN[0].min   = 0.;
    FocusRelPosN[0].max   = 30000.;
    FocusRelPosN[0].value = 0;
    FocusRelPosN[0].step  = 10;
    FocusAbsPosN[0].min   = 0.;
    FocusAbsPosN[0].max   = 60000.;
    FocusAbsPosN[0].value = 0;
    FocusAbsPosN[0].step  = 10;
    
    
    // ============== MAIN_CONTROL_TAB
    IUFillSwitch(&ReticS[0], "PLUS", "Light", ISS_OFF);
    IUFillSwitch(&ReticS[1], "MOINS", "Dark", ISS_OFF);
    IUFillSwitchVector(&ReticSP, ReticS, 2, getDeviceName(), "RETICULE_BRIGHTNESS", "Reticule +/-", MAIN_CONTROL_TAB, IP_RW, ISR_ATMOST1, 60, IPS_IDLE);

    IUFillNumber(&ElevationLimitN[0], "minAlt", "Elev Min", "%+03f", -90.0, 90.0, 1.0, -30.0);
    IUFillNumber(&ElevationLimitN[1], "maxAlt", "Elev Max", "%+03f", -90.0, 90.0, 1.0, 89.0);
    IUFillNumberVector(&ElevationLimitNP, ElevationLimitN, 2, getDeviceName(), "Slew elevation Limit", "", MAIN_CONTROL_TAB, IP_RW, 0, IPS_IDLE);

    IUFillText(&ObjectInfoT[0], "Info", "", "");
    IUFillTextVector(&ObjectInfoTP, ObjectInfoT, 1, getDeviceName(), "Object Info", "", MAIN_CONTROL_TAB, IP_RO, 0, IPS_IDLE);

    // ============== CONNECTION_TAB

    // ============== OPTION_TAB

    // ============== MOTION_CONTROL_TAB
    //Override the standard slew rate command. Also add appropriate description. This also makes it work in Ekos Mount Control correctly
    //Note that SlewRateSP and MaxSlewRateNP BOTH track the rate. I have left them in there because MaxRateNP reports OnStep Values
    uint8_t nSlewRate = 10;
    free(SlewRateS);
    SlewRateS = (ISwitch *)malloc(sizeof(ISwitch) * nSlewRate);
    // 0=.25X 1=.5x 2=1x 3=2x 4=4x 5=8x 6=24x 7=48x 8=half-MaxRate 9=MaxRate
    IUFillSwitch(&SlewRateS[0], "0", "0.25x", ISS_OFF);
    IUFillSwitch(&SlewRateS[1], "1", "0.5x", ISS_OFF);
    IUFillSwitch(&SlewRateS[2], "2", "1x", ISS_OFF);
    IUFillSwitch(&SlewRateS[3], "3", "2x", ISS_OFF);
    IUFillSwitch(&SlewRateS[4], "4", "4x", ISS_OFF);
    IUFillSwitch(&SlewRateS[5], "5", "8x", ISS_ON);
    IUFillSwitch(&SlewRateS[6], "6", "24x", ISS_OFF);
    IUFillSwitch(&SlewRateS[7], "7", "48x", ISS_OFF);
    IUFillSwitch(&SlewRateS[8], "8", "Half-Max", ISS_OFF);
    IUFillSwitch(&SlewRateS[9], "9", "Max", ISS_OFF);
    IUFillSwitchVector(&SlewRateSP, SlewRateS, nSlewRate, getDeviceName(), "TELESCOPE_SLEW_RATE", "Slew Rate", MOTION_TAB, IP_RW, ISR_1OFMANY, 0, IPS_IDLE);

    IUFillNumber(&MaxSlewRateN[0], "maxSlew", "Rate", "%f", 0.0, 9.0, 1.0, 5.0);    //2.0, 9.0, 1.0, 9.0
    IUFillNumberVector(&MaxSlewRateNP, MaxSlewRateN, 1, getDeviceName(), "Max slew Rate", "", MOTION_TAB, IP_RW, 0,IPS_IDLE);

    IUFillSwitch(&TrackCompS[0], "1", "Full Compensation", ISS_OFF);
    IUFillSwitch(&TrackCompS[1], "2", "Refraction", ISS_OFF);
    IUFillSwitch(&TrackCompS[2], "3", "Off", ISS_OFF);
    IUFillSwitchVector(&TrackCompSP, TrackCompS, 3, getDeviceName(), "Compensation", "Compensation Tracking", MOTION_TAB, IP_RW, ISR_1OFMANY, 0, IPS_IDLE);

    IUFillSwitch(&TrackAxisS[0], "1", "Single Axis", ISS_OFF);
    IUFillSwitch(&TrackAxisS[1], "2", "Dual Axis", ISS_OFF);
    IUFillSwitchVector(&TrackAxisSP, TrackAxisS, 2, getDeviceName(), "Multi-Axis", "Multi-Axis Tracking", MOTION_TAB, IP_RW, ISR_1OFMANY, 0, IPS_IDLE);
    
    IUFillNumber(&BacklashN[0], "Backlash DEC", "DE", "%g", 0, 999, 1, 15);
    IUFillNumber(&BacklashN[1], "Backlash RA", "RA", "%g", 0, 999, 1, 15);
    IUFillNumberVector(&BacklashNP, BacklashN, 2, getDeviceName(), "Backlash", "", MOTION_TAB, IP_RW, 0,IPS_IDLE);
    
    IUFillNumber(&GuideRateN[RA_AXIS], "GUIDE_RATE_WE", "W/E Rate", "%g", 0, 1, 0.25, 0.5);
    IUFillNumber(&GuideRateN[DEC_AXIS], "GUIDE_RATE_NS", "N/S Rate", "%g", 0, 1, 0.25, 0.5);
    IUFillNumberVector(&GuideRateNP, GuideRateN, 2, getDeviceName(), "GUIDE_RATE", "Guiding Rate", MOTION_TAB, IP_RO, 0, IPS_IDLE);
    
    IUFillSwitch(&AutoFlipS[0], "1", "AutoFlip: OFF", ISS_OFF);
    IUFillSwitch(&AutoFlipS[1], "2", "AutoFlip: ON", ISS_OFF);
    IUFillSwitchVector(&AutoFlipSP, AutoFlipS, 2, getDeviceName(), "AutoFlip", "Meridian Auto Flip", MOTION_TAB, IP_RW, ISR_1OFMANY, 0, IPS_IDLE);
    
    IUFillSwitch(&HomePauseS[0], "1", "HomePause: OFF", ISS_OFF);
    IUFillSwitch(&HomePauseS[1], "2", "HomePause: ON", ISS_OFF);
    IUFillSwitch(&HomePauseS[2], "3", "HomePause: Continue", ISS_OFF);
    IUFillSwitchVector(&HomePauseSP, HomePauseS, 3, getDeviceName(), "HomePause", "Pause at Home", MOTION_TAB, IP_RW, ISR_1OFMANY, 0, IPS_IDLE);
    
    IUFillSwitch(&FrequencyAdjustS[0], "1", "Frequency -", ISS_OFF);
    IUFillSwitch(&FrequencyAdjustS[1], "2", "Frequency +", ISS_OFF);
    IUFillSwitch(&FrequencyAdjustS[2], "3", "Reset Sidereal Frequency", ISS_OFF);
    IUFillSwitchVector(&FrequencyAdjustSP, FrequencyAdjustS, 3, getDeviceName(), "FrequencyAdjust", "Frequency Adjust", MOTION_TAB, IP_RW, ISR_1OFMANY, 0, IPS_IDLE);
    
    IUFillSwitch(&PreferredPierSideS[0], "1", "West", ISS_OFF);
    IUFillSwitch(&PreferredPierSideS[1], "2", "East", ISS_OFF);
    IUFillSwitch(&PreferredPierSideS[2], "3", "Best", ISS_OFF);
    IUFillSwitchVector(&PreferredPierSideSP, PreferredPierSideS, 3, getDeviceName(), "Preferred Pier Side", "Preferred Pier Side", MOTION_TAB, IP_RW, ISR_1OFMANY, 0, IPS_IDLE);
    
    IUFillNumber(&minutesPastMeridianN[0], "East", "East", "%g", 0, 180, 1, 30);
    IUFillNumber(&minutesPastMeridianN[1], "West", "West", "%g", 0, 180, 1, 30);
    IUFillNumberVector(&minutesPastMeridianNP, minutesPastMeridianN, 2, getDeviceName(), "Minutes Past Meridian", "Minutes Past Meridian", MOTION_TAB, IP_RW, 0,IPS_IDLE);
    

    // ============== SITE_MANAGEMENT_TAB
    IUFillSwitch(&SetHomeS[0], "RETURN_HOME", "Return  Home", ISS_OFF);
    IUFillSwitch(&SetHomeS[1], "AT_HOME", "At Home (Reset)", ISS_OFF);
    IUFillSwitchVector(&SetHomeSP, SetHomeS, 2, getDeviceName(), "HOME_INIT", "Homing", SITE_TAB, IP_RW, ISR_ATMOST1, 60, IPS_IDLE);

    // ============== GUIDE_TAB

    // ============== FOCUSER_TAB
    // Focuser 1

    IUFillSwitch(&OSFocus1InitializeS[0], "Focus1_0", "Zero", ISS_OFF);
    IUFillSwitch(&OSFocus1InitializeS[1], "Focus1_2", "Mid", ISS_OFF);
//     IUFillSwitch(&OSFocus1InitializeS[2], "Focus1_3", "max", ISS_OFF);
    IUFillSwitchVector(&OSFocus1InitializeSP, OSFocus1InitializeS, 2, getDeviceName(), "Foc1Rate", "Initialize", FOCUS_TAB, IP_RW, ISR_ATMOST1, 0, IPS_IDLE);

    
    // Focuser 2
    //IUFillSwitch(&OSFocus2SelS[0], "Focus2_Sel1", "Foc 1", ISS_OFF);
    //IUFillSwitch(&OSFocus2SelS[1], "Focus2_Sel2", "Foc 2", ISS_OFF);
    //IUFillSwitchVector(&OSFocus2SelSP, OSFocus2SelS, 2, getDeviceName(), "Foc2Sel", "Foc 2", FOCUS_TAB, IP_RW, ISR_ATMOST1, 0, IPS_IDLE);

    IUFillSwitch(&OSFocus2MotionS[0], "Focus2_In", "In", ISS_OFF);
    IUFillSwitch(&OSFocus2MotionS[1], "Focus2_Out", "Out", ISS_OFF);
    IUFillSwitch(&OSFocus2MotionS[2], "Focus2_Stop", "Stop", ISS_OFF);
    IUFillSwitchVector(&OSFocus2MotionSP, OSFocus2MotionS, 3, getDeviceName(), "Foc2Mot", "Foc 2 Motion", FOCUS_TAB, IP_RW, ISR_ATMOST1, 0, IPS_IDLE);

    IUFillSwitch(&OSFocus2RateS[0], "Focus2_1", "min", ISS_OFF);
    IUFillSwitch(&OSFocus2RateS[1], "Focus2_2", "0.01", ISS_OFF);
    IUFillSwitch(&OSFocus2RateS[2], "Focus2_3", "0.1", ISS_OFF);
    IUFillSwitch(&OSFocus2RateS[3], "Focus2_4", "1", ISS_OFF);
    IUFillSwitchVector(&OSFocus2RateSP, OSFocus2RateS, 4, getDeviceName(), "Foc2Rate", "Foc 2 Rates", FOCUS_TAB, IP_RW, ISR_ATMOST1, 0, IPS_IDLE);

    IUFillNumber(&OSFocus2TargN[0], "FocusTarget2", "Abs Pos", "%g", -25000, 25000, 1, 0);
    IUFillNumberVector(&OSFocus2TargNP, OSFocus2TargN, 1, getDeviceName(), "Foc2Targ", "Foc 2 Target", FOCUS_TAB, IP_RW, 0,IPS_IDLE);

    // ============== FIRMWARE_TAB
    IUFillText(&VersionT[0], "Date", "", "");
    IUFillText(&VersionT[1], "Time", "", "");
    IUFillText(&VersionT[2], "Number", "", "");
    IUFillText(&VersionT[3], "Name", "", "");
    IUFillTextVector(&VersionTP, VersionT, 4, getDeviceName(), "Firmware Info", "", FIRMWARE_TAB, IP_RO, 0, IPS_IDLE);

    //PEC Tab
    IUFillSwitch(&OSPECStatusS[0], "OFF", "OFF", ISS_OFF);
    IUFillSwitch(&OSPECStatusS[1], "Playing", "Playing", ISS_OFF);
    IUFillSwitch(&OSPECStatusS[2], "Recording", "Recording", ISS_OFF);
    IUFillSwitch(&OSPECStatusS[3], "Will Play", "Will Play", ISS_OFF);
    IUFillSwitch(&OSPECStatusS[4], "Will Record", "Will Record", ISS_OFF);
    IUFillSwitchVector(&OSPECStatusSP, OSPECStatusS, 5, getDeviceName(), "PEC Status", "PEC Status", PEC_TAB, IP_RO, ISR_ATMOST1, 0, IPS_IDLE);
    
    IUFillSwitch(&OSPECIndexS[0], "Not Detected", "Not Detected", ISS_ON);    IUFillSwitch(&OSPECIndexS[1], "Detected", "Detected", ISS_OFF);
    IUFillSwitchVector(&OSPECIndexSP, OSPECIndexS, 2, getDeviceName(), "PEC Index Detect", "PEC Index", PEC_TAB, IP_RO, ISR_ATMOST1, 0, IPS_IDLE);
    
    IUFillSwitch(&OSPECRecordS[0], "Clear", "Clear", ISS_OFF);
    IUFillSwitch(&OSPECRecordS[1], "Record", "Record", ISS_OFF);
    IUFillSwitch(&OSPECRecordS[2], "Write to EEPROM", "Write to EEPROM", ISS_OFF);
    IUFillSwitchVector(&OSPECRecordSP, OSPECRecordS, 3, getDeviceName(), "PEC Operations", "PEC Recording", PEC_TAB, IP_RW, ISR_ATMOST1, 0, IPS_IDLE);
    
    IUFillSwitch(&OSPECReadS[0], "Read", "Read PEC to FILE****", ISS_OFF);
    IUFillSwitch(&OSPECReadS[1], "Write", "Write PEC from FILE***", ISS_OFF);
//    IUFillSwitch(&OSPECReadS[2], "Write to EEPROM", "Write to EEPROM", ISS_OFF);
    IUFillSwitchVector(&OSPECReadSP, OSPECReadS, 2, getDeviceName(), "PEC File", "PEC File", PEC_TAB, IP_RW, ISR_ATMOST1, 0, IPS_IDLE);
    // ============== New ALIGN_TAB 
    // Only supports Alpha versions currently (July 2018) Now Beta (Dec 2018)
    IUFillSwitch(&OSNAlignStarsS[0], "1", "1 Star", ISS_OFF);
    IUFillSwitch(&OSNAlignStarsS[1], "2", "2 Stars", ISS_OFF);
    IUFillSwitch(&OSNAlignStarsS[2], "3", "3 Stars", ISS_ON);
    IUFillSwitch(&OSNAlignStarsS[3], "4", "4 Stars", ISS_OFF);
    IUFillSwitch(&OSNAlignStarsS[4], "5", "5 Stars", ISS_OFF);
    IUFillSwitch(&OSNAlignStarsS[5], "6", "6 Stars", ISS_OFF);
    IUFillSwitch(&OSNAlignStarsS[6], "7", "7 Stars", ISS_OFF);
    IUFillSwitch(&OSNAlignStarsS[7], "8", "8 Stars", ISS_OFF);
    IUFillSwitch(&OSNAlignStarsS[8], "9", "9 Stars", ISS_OFF);
    IUFillSwitchVector(&OSNAlignStarsSP, OSNAlignStarsS, 9, getDeviceName(), "AlignStars", "Align using some stars, Alpha only", ALIGN_TAB, IP_RW, ISR_ATMOST1, 0, IPS_IDLE);
    
    IUFillSwitch(&OSNAlignS[0], "0", "Start Align", ISS_OFF);
    IUFillSwitch(&OSNAlignS[1], "1", "Issue Align", ISS_OFF);
    IUFillSwitch(&OSNAlignS[2], "3", "Write Align", ISS_OFF);
    IUFillSwitchVector(&OSNAlignSP, OSNAlignS, 2, getDeviceName(), "NewAlignStar", "Align using up to 6 stars, Alpha only", ALIGN_TAB, IP_RW, ISR_ATMOST1, 0, IPS_IDLE);
    
    IUFillSwitch(&OSNAlignWriteS[0], "0", "Write Align to NVRAM/Flash", ISS_OFF);
    IUFillSwitchVector(&OSNAlignWriteSP, OSNAlignWriteS, 1, getDeviceName(), "NewAlignStar2", "NVRAM", ALIGN_TAB, IP_RW, ISR_ATMOST1, 0, IPS_IDLE);
    IUFillSwitch(&OSNAlignPolarRealignS[0], "0", "Instructions", ISS_OFF);
    IUFillSwitch(&OSNAlignPolarRealignS[1], "1", "Refine Polar Align (manually)", ISS_OFF);
    IUFillSwitchVector(&OSNAlignPolarRealignSP, OSNAlignPolarRealignS, 2, getDeviceName(), "AlignMP", "Polar Correction, See info box", ALIGN_TAB, IP_RW, ISR_ATMOST1, 0, IPS_IDLE);
    
    IUFillText(&OSNAlignT[0], "0", "Align Process Status", "Align not started");
    IUFillText(&OSNAlignT[1], "1", "1. Manual Process", "Point towards the NCP");
    IUFillText(&OSNAlignT[2], "2", "2. Plate Solver Process", "Point towards the NCP");
    IUFillText(&OSNAlignT[3], "3", "Manual Action after 1", "Press 'Start Align'");
    IUFillText(&OSNAlignT[4], "4", "Current Status", "Not Updated");
    IUFillText(&OSNAlignT[5], "5", "Max Stars", "Not Updated");
    IUFillText(&OSNAlignT[6], "6", "Current Star", "Not Updated");
    IUFillText(&OSNAlignT[7], "7", "# of Align Stars", "Not Updated");
    IUFillTextVector(&OSNAlignTP, OSNAlignT, 8, getDeviceName(), "NAlign Process", "", ALIGN_TAB, IP_RO, 0, IPS_IDLE);
    
    IUFillText(&OSNAlignErrT[0], "0", "EQ Polar Error Alt", "Available once Aligned");
    IUFillText(&OSNAlignErrT[1], "1", "EQ Polar Error Az", "Available once Aligned");
//     IUFillText(&OSNAlignErrT[2], "2", "2. Plate Solver Process", "Point towards the NCP");
//     IUFillText(&OSNAlignErrT[3], "3", "After 1 or 2", "Press 'Start Align'");
//     IUFillText(&OSNAlignErrT[4], "4", "Current Status", "Not Updated");
//     IUFillText(&OSNAlignErrT[5], "5", "Max Stars", "Not Updated");
//     IUFillText(&OSNAlignErrT[6], "6", "Current Star", "Not Updated");
//     IUFillText(&OSNAlignErrT[7], "7", "# of Align Stars", "Not Updated");
    IUFillTextVector(&OSNAlignErrTP, OSNAlignErrT, 2, getDeviceName(), "ErrAlign Process", "", ALIGN_TAB, IP_RO, 0, IPS_IDLE);    
    
#ifdef ONSTEP_NOTDONE
    // =============== OUTPUT_TAB
    // =============== 
    IUFillSwitch(&OSOutput1S[0], "0", "OFF", ISS_ON);
    IUFillSwitch(&OSOutput1S[1], "1", "ON", ISS_OFF);
    IUFillSwitchVector(&OSOutput1SP, OSOutput1S, 2, getDeviceName(), "Output 1", "Output 1", OUTPUT_TAB, IP_RW, ISR_ATMOST1, 60, IPS_ALERT);
    
    IUFillSwitch(&OSOutput2S[0], "0", "OFF", ISS_ON);
    IUFillSwitch(&OSOutput2S[1], "1", "ON", ISS_OFF);
    IUFillSwitchVector(&OSOutput2SP, OSOutput2S, 2, getDeviceName(), "Output 2", "Output 2", OUTPUT_TAB, IP_RW, ISR_ATMOST1, 60, IPS_ALERT);
#endif

    for(int i=0; i<PORTS_COUNT; i++)
    {
        char port_name[30];
        sprintf(port_name, "Output %d", i);
        IUFillNumber(&OutputPorts[i], port_name,port_name, "%g", 0, 255, 1, 0);
    }

    IUFillNumberVector(&OutputPorts_NP, OutputPorts, PORTS_COUNT, getDeviceName(), "Outputs", "Outputs",  OUTPUT_TAB, IP_WO, 60, IPS_OK);


    // ============== STATUS_TAB
    IUFillText(&OnstepStat[0], ":GU# return", "", "");
    IUFillText(&OnstepStat[1], "Tracking", "", "");
    IUFillText(&OnstepStat[2], "Refractoring", "", "");
    IUFillText(&OnstepStat[3], "Park", "", "");
    IUFillText(&OnstepStat[4], "Pec", "", "");
    IUFillText(&OnstepStat[5], "TimeSync", "", "");
    IUFillText(&OnstepStat[6], "Mount Type", "", "");
    IUFillText(&OnstepStat[7], "Error", "", "");
    IUFillText(&OnstepStat[8], "Multi-Axis Tracking", "", "");
    IUFillTextVector(&OnstepStatTP, OnstepStat, 9, getDeviceName(), "OnStep Status", "", STATUS_TAB, IP_RO, 0, IPS_OK);


    
    setDriverInterface(getDriverInterface() | FOCUSER_INTERFACE);

    return true;
}

void LX200_OnStep::ISGetProperties(const char *dev)
{
    if (dev != nullptr && strcmp(dev, getDeviceName()) != 0) return;
    LX200Generic::ISGetProperties(dev);
}

bool LX200_OnStep::updateProperties()
{
    LX200Generic::updateProperties();
    FI::updateProperties();

    if (isConnected())
    {
        // Firstinitialize some variables
        // keep sorted by TABs is easier
        // Main Control
        defineSwitch(&ReticSP);
        defineNumber(&ElevationLimitNP);
        defineText(&ObjectInfoTP);
        // Connection

        // Options

        // Motion Control
        defineNumber(&MaxSlewRateNP);
        defineSwitch(&TrackCompSP);
	defineSwitch(&TrackAxisSP);
        defineNumber(&BacklashNP);
	defineNumber(&GuideRateNP);
        defineSwitch(&AutoFlipSP);
        defineSwitch(&HomePauseSP);
        defineSwitch(&FrequencyAdjustSP);
	defineSwitch(&PreferredPierSideSP);
	defineNumber(&minutesPastMeridianNP);

        // Site Management
        defineSwitch(&ParkOptionSP);
        defineSwitch(&SetHomeSP);

        // Guide

        // Focuser

        // Focuser 1

         if (!sendOnStepCommand(":FA#"))  // do we have a Focuser 1
         {
            OSFocuser1 = true;
            defineSwitch(&OSFocus1InitializeSP);
         }
        // Focuser 2
        if (!sendOnStepCommand(":fA#"))  // Do we have a Focuser 2
        {
            OSFocuser2 = true;
            //defineSwitch(&OSFocus2SelSP);
            defineSwitch(&OSFocus2MotionSP);
            defineSwitch(&OSFocus2RateSP);
            defineNumber(&OSFocus2TargNP);
        }

        // Firmware Data
        defineText(&VersionTP);

        //PEC
        defineSwitch(&OSPECStatusSP);
        defineSwitch(&OSPECIndexSP);
        defineSwitch(&OSPECRecordSP);
        defineSwitch(&OSPECReadSP);
	
        //New Align
        defineSwitch(&OSNAlignStarsSP);
        defineSwitch(&OSNAlignSP);
	defineSwitch(&OSNAlignWriteSP);
        defineText(&OSNAlignTP);
        defineText(&OSNAlignErrTP);
	defineSwitch(&OSNAlignPolarRealignSP);
    #ifdef ONSTEP_NOTDONE
        //Outputs
        defineSwitch(&OSOutput1SP);
        defineSwitch(&OSOutput2SP);
    #endif

        defineNumber(&OutputPorts_NP);

        // OnStep Status
        defineText(&OnstepStatTP);

        if (InitPark())
        {
            // If loading parking data is successful, we just set the default parking values.
            SetAxis1ParkDefault(LocationN[LOCATION_LATITUDE].value >= 0 ? 0 : 180);
            SetAxis2ParkDefault(LocationN[LOCATION_LATITUDE].value);
        }
        else
        {
            // Otherwise, we set all parking data to default in case no parking data is found.
            SetAxis1Park(LocationN[LOCATION_LATITUDE].value >= 0 ? 0 : 180);
            SetAxis1ParkDefault(LocationN[LOCATION_LATITUDE].value);

            SetAxis1ParkDefault(LocationN[LOCATION_LATITUDE].value >= 0 ? 0 : 180);
            SetAxis2ParkDefault(LocationN[LOCATION_LATITUDE].value);
         }

         double longitude=-1000, latitude=-1000;
         // Get value from config file if it exists.
         IUGetConfigNumber(getDeviceName(), "GEOGRAPHIC_COORD", "LONG", &longitude);
         IUGetConfigNumber(getDeviceName(), "GEOGRAPHIC_COORD", "LAT", &latitude);
         if (longitude != -1000 && latitude != -1000)
         {
             updateLocation(latitude, longitude, 0);
         }
    }
    else
    {
        // keep sorted by TABs is easier
        // Main Control
        deleteProperty(ReticSP.name);
        deleteProperty(ElevationLimitNP.name);
        // Connection

        // Options

        // Motion Control
        deleteProperty(MaxSlewRateNP.name);
        deleteProperty(TrackCompSP.name);
	deleteProperty(TrackAxisSP.name);
        deleteProperty(BacklashNP.name);
	deleteProperty(GuideRateNP.name);
        deleteProperty(AutoFlipSP.name);
        deleteProperty(HomePauseSP.name);
        deleteProperty(FrequencyAdjustSP.name);
	deleteProperty(PreferredPierSideSP.name);
	deleteProperty(minutesPastMeridianNP.name);

        // Site Management
        deleteProperty(ParkOptionSP.name);
        deleteProperty(SetHomeSP.name);
        // Guide

        // Focuser
        // Focuser 1
        deleteProperty(OSFocus1InitializeSP.name);
	
        // Focuser 2
        //deleteProperty(OSFocus2SelSP.name);
        deleteProperty(OSFocus2MotionSP.name);
        deleteProperty(OSFocus2RateSP.name);
        deleteProperty(OSFocus2TargNP.name);

        // Firmware Data
        deleteProperty(VersionTP.name);


        //PEC
        deleteProperty(OSPECStatusSP.name);
        deleteProperty(OSPECIndexSP.name);
        deleteProperty(OSPECRecordSP.name);
        deleteProperty(OSPECReadSP.name);
	
        //New Align
        deleteProperty(OSNAlignStarsSP.name);
        deleteProperty(OSNAlignSP.name);
	deleteProperty(OSNAlignWriteSP.name);
        deleteProperty(OSNAlignTP.name);
        deleteProperty(OSNAlignErrTP.name);
	deleteProperty(OSNAlignPolarRealignSP.name);
    #ifdef ONSTEP_NOTDONE
        //Outputs
        deleteProperty(OSOutput1SP.name);
        deleteProperty(OSOutput2SP.name);
    #endif

        deleteProperty(OutputPorts_NP.name);

        // OnStep Status
        deleteProperty(OnstepStatTP.name);
    }
    return true;
}

bool LX200_OnStep::ISNewNumber(const char *dev, const char *name, double values[], char *names[], int n)
{
    if (dev != nullptr && strcmp(dev, getDeviceName()) == 0)
    {
	if (strstr(name, "FOCUS_"))
		    return FI::processNumber(dev, name, values, names, n);
        if (!strcmp(name, ObjectNoNP.name))
        {
            char object_name[256];

            if (selectCatalogObject(PortFD, currentCatalog, (int)values[0]) < 0)
            {
                ObjectNoNP.s = IPS_ALERT;
                IDSetNumber(&ObjectNoNP, "Failed to select catalog object.");
                return false;
            }

            getLX200RA(PortFD, &targetRA);
            getLX200DEC(PortFD, &targetDEC);

            ObjectNoNP.s = IPS_OK;
            IDSetNumber(&ObjectNoNP, "Object updated.");

            if (getObjectInfo(PortFD, object_name) < 0)
                IDMessage(getDeviceName(), "Getting object info failed.");
            else
            {
                IUSaveText(&ObjectInfoTP.tp[0], object_name);
                IDSetText(&ObjectInfoTP, nullptr);
            }
            Goto(targetRA, targetDEC);
            return true;
        }

        if (!strcmp(name, MaxSlewRateNP.name))
        {
            int ret;
            char cmd[4];
            snprintf(cmd, 4, ":R%d#", (int)values[0]);
            ret = sendOnStepCommandBlind(cmd);

            //if (setMaxSlewRate(PortFD, (int)values[0]) < 0) //(int) MaxSlewRateN[0].value
            if (ret == -1)
            {
                LOGF_DEBUG("Pas OK Return value =%d", ret);
                LOGF_DEBUG("Setting Max Slew Rate to %f\n", values[0]);
                MaxSlewRateNP.s = IPS_ALERT;
                IDSetNumber(&MaxSlewRateNP, "Setting Max Slew Rate Failed");
                return false;
            }
            LOGF_DEBUG("OK Return value =%d", ret);
            MaxSlewRateNP.s           = IPS_OK;
            MaxSlewRateNP.np[0].value = values[0];
            IDSetNumber(&MaxSlewRateNP, "Slewrate set to %04.1f", values[0]);
	    IUResetSwitch(&SlewRateSP);
	    SlewRateS[int(values[0])].s = ISS_ON;
	    SlewRateSP.s = IPS_OK;
	    IDSetSwitch(&SlewRateSP, nullptr);
            return true;
        }

        if (!strcmp(name, BacklashNP.name))
        {
            char cmd[9];
            int i, nset;
            double bklshdec=0, bklshra=0;

            for (nset = i = 0; i < n; i++)
            {
                INumber *bktp = IUFindNumber(&BacklashNP, names[i]);
                if (bktp == &BacklashN[0])
                {
                    bklshdec = values[i];
                    LOGF_DEBUG("===CMD==> Backlash DEC= %f", bklshdec);
                    nset += bklshdec >= 0 && bklshdec <= 999;  //range 0 to 999
                }
                else if (bktp == &BacklashN[1])
                {
                    bklshra = values[i];
                    LOGF_DEBUG("===CMD==> Backlash RA= %f", bklshra);
                    nset += bklshra >= 0 && bklshra <= 999;   //range 0 to 999
                }
            }
            if (nset == 2)
            {
                snprintf(cmd, 9, ":$BD%d#", (int)bklshdec);
                if (sendOnStepCommand(cmd))
                {
                    BacklashNP.s = IPS_ALERT;
                    IDSetNumber(&BacklashNP, "Error Backlash DEC limit.");
                }
                const struct timespec timeout = {0, 100000000L};
                nanosleep(&timeout, nullptr); // time for OnStep to respond to previous cmd
                snprintf(cmd, 9, ":$BR%d#", (int)bklshra);
                if (sendOnStepCommand(cmd))
                {
                    BacklashNP.s = IPS_ALERT;
                    IDSetNumber(&BacklashNP, "Error Backlash RA limit.");
                }

                BacklashNP.np[0].value = bklshdec;
                BacklashNP.np[1].value = bklshra;
                BacklashNP.s           = IPS_OK;
                IDSetNumber(&BacklashNP, nullptr);
                return true;
            }
            else
            {
                BacklashNP.s = IPS_ALERT;
                IDSetNumber(&BacklashNP, "Backlash invalid.");
                return false;
            }
        }

        if (!strcmp(name, ElevationLimitNP.name))
        {
            // new elevation limits
            double minAlt = 0, maxAlt = 0;
            int i, nset;

            for (nset = i = 0; i < n; i++)
            {
                INumber *altp = IUFindNumber(&ElevationLimitNP, names[i]);
                if (altp == &ElevationLimitN[0])
                {
                    minAlt = values[i];
                    nset += minAlt >= -30.0 && minAlt <= 30.0;  //range -30 to 30
                }
                else if (altp == &ElevationLimitN[1])
                {
                    maxAlt = values[i];
                    nset += maxAlt >= 60.0 && maxAlt <= 90.0;   //range 60 to 90
                }
            }
            if (nset == 2)
            {
                if (setMinElevationLimit(PortFD, (int)minAlt) < 0)
                {
                    ElevationLimitNP.s = IPS_ALERT;
                    IDSetNumber(&ElevationLimitNP, "Error setting min elevation limit.");
                }

                if (setMaxElevationLimit(PortFD, (int)maxAlt) < 0)
                {
                    ElevationLimitNP.s = IPS_ALERT;
                    IDSetNumber(&ElevationLimitNP, "Error setting max elevation limit.");
                    return false;
                }
                ElevationLimitNP.np[0].value = minAlt;
                ElevationLimitNP.np[1].value = maxAlt;
                ElevationLimitNP.s           = IPS_OK;
                IDSetNumber(&ElevationLimitNP, nullptr);
                return true;
            }
            else
            {
                ElevationLimitNP.s = IPS_IDLE;
                IDSetNumber(&ElevationLimitNP, "elevation limit missing or invalid.");
                return false;
            }
        }
    }

    if (!strcmp(name, minutesPastMeridianNP.name))  
    {
	    char cmd[20];
	    int i, nset;
	    double minPMEast=0, minPMWest=0;
	    
	    for (nset = i = 0; i < n; i++)
	    {
		    INumber *bktp = IUFindNumber(&minutesPastMeridianNP, names[i]);
		    if (bktp == &minutesPastMeridianN[0])
		    {
			    minPMEast = values[i];
			    LOGF_DEBUG("===CMD==> minutesPastMeridianN[0]/East = %f", minPMEast);
			    nset += minPMEast >= 0 && minPMEast <= 180;  //range 0 to 180
		    }
		    else if (bktp == &minutesPastMeridianN[1])
		    {
			    minPMWest = values[i];
			    LOGF_DEBUG("===CMD==> minutesPastMeridianN[1]/West= %f", minPMWest);
			    nset += minPMWest >= 0 && minPMWest <= 180;   //range 0 to 180
		    }
	    }
	    if (nset == 2)
	    {
		    snprintf(cmd, 20, ":SXE9,%d#", (int) minPMEast);
		    if (sendOnStepCommand(cmd))
		    {
			    minutesPastMeridianNP.s = IPS_ALERT;
			    IDSetNumber(&minutesPastMeridianNP, "Error Backlash DEC limit.");
		    }
		    const struct timespec timeout = {0, 100000000L};
		    nanosleep(&timeout, nullptr); // time for OnStep to respond to previous cmd
		    snprintf(cmd, 20, ":SXEA,%d#", (int) minPMWest);
		    if (sendOnStepCommand(cmd))
		    {
			    minutesPastMeridianNP.s = IPS_ALERT;
			    IDSetNumber(&minutesPastMeridianNP, "Error Backlash RA limit.");
		    }
		    
		    minutesPastMeridianNP.np[0].value = minPMEast;
		    minutesPastMeridianNP.np[1].value = minPMWest;
		    minutesPastMeridianNP.s           = IPS_OK;
		    IDSetNumber(&minutesPastMeridianNP, nullptr);
		    return true;
	    }
	    else
	    {
		    minutesPastMeridianNP.s = IPS_ALERT;
		    IDSetNumber(&minutesPastMeridianNP, "minutesPastMeridian invalid.");
		    return false;
	    }
    }
    // Focuser
    // Focuser 1 Now handled by Focusr Interface

    // Focuser 2 Target
    if (!strcmp(name, OSFocus2TargNP.name))
    {
        char cmd[32];

        if ((values[0] >= -25000) && (values[0] <= 25000))
        {
            snprintf(cmd, 15, ":fR%d#", (int)values[0]);
            sendOnStepCommandBlind(cmd);
            OSFocus2TargNP.s           = IPS_OK;
	    IDSetNumber(&OSFocus2TargNP, "Focuser 2 position (relative) moved by %d", (int)values[0]);
	    OSUpdateFocuser();
        }
        else
        {
            OSFocus2TargNP.s = IPS_ALERT;
            IDSetNumber(&OSFocus2TargNP, "Setting Max Slew Rate Failed");
        }
        return true;
    }

    if (!strcmp(name, OutputPorts_NP.name))
    {
        //go through all output values and see if any value needs to be changed
        for(int i = 0; i < n; i++)
        {
            int value = (int)values[i];
            if(OutputPorts_NP.np[i].value != value)
            {
                int ret;
                char cmd[20];
                int port = STARTING_PORT + i;

                snprintf(cmd, sizeof(cmd), ":SXG%d,%d#", port, value);
                ret = sendOnStepCommandBlind(cmd);

                if (ret == -1)
                {
                    LOGF_ERROR("Set port %d to value =%d failed", port, value);
                    OutputPorts_NP.s = IPS_ALERT;
                    return false;
                }

                OutputPorts_NP.s           = IPS_OK;

                OutputPorts_NP.np[i].value = value;
                IDSetNumber(&OutputPorts_NP, "Set port %d to value =%d", port, value);
            }
        }
        return true;
    }

    return LX200Generic::ISNewNumber(dev, name, values, names, n);
}

bool LX200_OnStep::ISNewSwitch(const char *dev, const char *name, ISState *states, char *names[], int n)
{
    int index = 0;

    if (dev != nullptr && strcmp(dev, getDeviceName()) == 0)
    {
        // Reticlue +/- Buttons
        if (!strcmp(name, ReticSP.name))
        {
            long ret = 0;

            IUUpdateSwitch(&ReticSP, states, names, n);
            ReticSP.s = IPS_OK;

            if (ReticS[0].s == ISS_ON)
            {
                ret = ReticPlus(PortFD);
                ReticS[0].s=ISS_OFF;
                IDSetSwitch(&ReticSP, "Bright");
            }
            else
            {
                ret = ReticMoins(PortFD);
                ReticS[1].s=ISS_OFF;
                IDSetSwitch(&ReticSP, "Dark");
            }

            IUResetSwitch(&ReticSP);
            IDSetSwitch(&ReticSP, nullptr);
            return true;
        }
        //Move to more standard controls
        if (!strcmp(name, SlewRateSP.name))
	{
		IUUpdateSwitch(&SlewRateSP, states, names, n);
		int ret;
		char cmd[4];
		int index = IUFindOnSwitchIndex(&SlewRateSP) ;//-1; //-1 because index is 1-10, OS Values are 0-9
		snprintf(cmd, 4, ":R%d#", index);
		ret = sendOnStepCommandBlind(cmd);
		
		//if (setMaxSlewRate(PortFD, (int)values[0]) < 0) //(int) MaxSlewRateN[0].value
		if (ret == -1)
		{
			LOGF_DEBUG("Pas OK Return value =%d", ret);
			LOGF_DEBUG("Setting Max Slew Rate to %u\n", index);
			SlewRateSP.s = IPS_ALERT;
			IDSetSwitch(&SlewRateSP, "Setting Max Slew Rate Failed");
			return false;
		}
		LOGF_INFO("Setting Max Slew Rate to %u\n", index);
		LOGF_DEBUG("OK Return value =%d", ret);
		MaxSlewRateNP.s           = IPS_OK;
		MaxSlewRateNP.np[0].value = index;
		IDSetNumber(&MaxSlewRateNP, "Slewrate set to %d", index);
		IUResetSwitch(&SlewRateSP);
		SlewRateS[index].s = ISS_ON;
		SlewRateSP.s = IPS_OK;
		IDSetSwitch(&SlewRateSP, nullptr);
		return true;
	}
        // Homing, Cold and Warm Init
        if (!strcmp(name, SetHomeSP.name))
        {
            IUUpdateSwitch(&SetHomeSP, states, names, n);
            SetHomeSP.s = IPS_OK;

            if (SetHomeS[0].s == ISS_ON)
            {
                if(!sendOnStepCommandBlind(":hC#"))
                    return false;
                IDSetSwitch(&SetHomeSP, "Return Home");
                SetHomeS[0].s = ISS_OFF;
            }
            else
            {
                if(!sendOnStepCommandBlind(":hF#"))
                    return false;
                IDSetSwitch(&SetHomeSP, "At Home (Reset)");
                SetHomeS[1].s = ISS_OFF;
            }
            IUResetSwitch(&ReticSP);
            SetHomeSP.s = IPS_IDLE;
            IDSetSwitch(&SetHomeSP, nullptr);
            return true;
        }

        // Tracking Compensation selection
        if (!strcmp(name, TrackCompSP.name))
        {
            IUUpdateSwitch(&TrackCompSP, states, names, n);
            TrackCompSP.s = IPS_BUSY;

            if (TrackCompS[0].s == ISS_ON)
            {
                if (!sendOnStepCommand(":To#"))
                {
                    IDSetSwitch(&TrackCompSP, "Full Compensated Tracking On");
		    TrackCompSP.s = IPS_OK;
		    IDSetSwitch(&TrackCompSP, nullptr);
                    return true;
                }
            }
            if (TrackCompS[1].s == ISS_ON)
            {
                if (!sendOnStepCommand(":Tr#"))
                {
                    IDSetSwitch(&TrackCompSP, "Refraction Tracking On");
		    TrackCompSP.s = IPS_OK;
		    IDSetSwitch(&TrackCompSP, nullptr);
                    return true;
                }
            }
            if (TrackCompS[2].s == ISS_ON)
            {
                if (!sendOnStepCommand(":Tn#"))
                {
                    IDSetSwitch(&TrackCompSP, "Refraction Tracking Disabled");
		    TrackCompSP.s = IPS_OK;
		    IDSetSwitch(&TrackCompSP, nullptr);
                    return true;
                }
            }
            IUResetSwitch(&TrackCompSP);
            TrackCompSP.s = IPS_IDLE;
            IDSetSwitch(&TrackCompSP, nullptr);
            return true;
        }
        if (!strcmp(name, TrackAxisSP.name))
	{
		IUUpdateSwitch(&TrackAxisSP, states, names, n);
		TrackAxisSP.s = IPS_BUSY;
	
		if (TrackAxisS[0].s == ISS_ON)
		{
			if (!sendOnStepCommand(":T1#"))
			{
				IDSetSwitch(&TrackAxisSP, "Single Tracking On");
				TrackAxisSP.s = IPS_OK;
				IDSetSwitch(&TrackAxisSP, nullptr);
				return true;
			}
		}
		if (TrackAxisS[1].s == ISS_ON)
		{
			if (!sendOnStepCommand(":T2#"))
			{
				IDSetSwitch(&TrackAxisSP, "Dual Axis Tracking On");
				TrackAxisSP.s = IPS_OK;
				IDSetSwitch(&TrackAxisSP, nullptr);
				return true;
			}
		}
		IUResetSwitch(&TrackAxisSP);
		TrackAxisSP.s = IPS_IDLE;
		IDSetSwitch(&TrackAxisSP, nullptr);
		return true;
	}
        
        
        
        if (!strcmp(name, AutoFlipSP.name))
	{
		IUUpdateSwitch(&AutoFlipSP, states, names, n);
		AutoFlipSP.s = IPS_BUSY;
		
		if (AutoFlipS[0].s == ISS_ON)
		{
			if (sendOnStepCommand(":SX95,0#"))
			{
				AutoFlipSP.s = IPS_OK;
				IDSetSwitch(&AutoFlipSP, "Auto Meridan Flip OFF");
				return true;
			} 
		}
		if (AutoFlipS[1].s == ISS_ON)
		{
			if (sendOnStepCommand(":SX95,1#"))
			{
				AutoFlipSP.s = IPS_OK;
				IDSetSwitch(&AutoFlipSP, "Auto Meridan Flip ON");
				return true;
			}
		}
		IUResetSwitch(&AutoFlipSP);
		//AutoFlipSP.s = IPS_IDLE;
		IDSetSwitch(&AutoFlipSP, nullptr);
		return true;
	}
        
        if (!strcmp(name, HomePauseSP.name))
	{
		IUUpdateSwitch(&HomePauseSP, states, names, n);
		HomePauseSP.s = IPS_BUSY;
		
		if (HomePauseS[0].s == ISS_ON)
		{
			if (sendOnStepCommand(":SX98,0#"))
			{
				HomePauseSP.s = IPS_OK;
				IDSetSwitch(&HomePauseSP, "Home Pause OFF");
				return true;
			} 
		}
		if (HomePauseS[1].s == ISS_ON)
		{
			if (sendOnStepCommand(":SX98,1#"))
			{
				HomePauseSP.s = IPS_OK;
				IDSetSwitch(&HomePauseSP, "Home Pause ON");
				return true;
			}
		}
		if (HomePauseS[2].s == ISS_ON)
		{
			if (sendOnStepCommand(":SX99,1#"))
			{
				IUResetSwitch(&HomePauseSP);
				HomePauseSP.s = IPS_OK;
				IDSetSwitch(&HomePauseSP, "Home Pause: Continue");
				return true;
			}
		}
		IUResetSwitch(&HomePauseSP);
		HomePauseSP.s = IPS_IDLE;
		IDSetSwitch(&HomePauseSP, nullptr);
		return true;
	}        
        
        if (!strcmp(name, FrequencyAdjustSP.name))      // 
		
	//
	{
		IUUpdateSwitch(&FrequencyAdjustSP, states, names, n);
		FrequencyAdjustSP.s = IPS_OK;
		
		if (FrequencyAdjustS[0].s == ISS_ON)
		{
			if (!sendOnStepCommandBlind(":T-#"))
			{
				IDSetSwitch(&FrequencyAdjustSP, "Frequency decreased");
				return true;
			}
		}
		if (FrequencyAdjustS[1].s == ISS_ON)
		{
			if (!sendOnStepCommandBlind(":T+#"))
			{
				IDSetSwitch(&FrequencyAdjustSP, "Frequency increased");
				return true;
			}
		}
		if (FrequencyAdjustS[2].s == ISS_ON)
		{
			if (!sendOnStepCommandBlind(":TR#"))
			{
				IDSetSwitch(&FrequencyAdjustSP, "Frequency Reset (TO saved EEPROM)");
				return true;
			}
		}
		IUResetSwitch(&FrequencyAdjustSP);
		FrequencyAdjustSP.s = IPS_IDLE;
		IDSetSwitch(&FrequencyAdjustSP, nullptr);
		return true;
	}
	
	//Pier Side
	if (!strcmp(name, PreferredPierSideSP.name))
	{
		IUUpdateSwitch(&PreferredPierSideSP, states, names, n);
		PreferredPierSideSP.s = IPS_BUSY;
		
		if (PreferredPierSideS[0].s == ISS_ON) //West
		{
			if (sendOnStepCommand(":SX96,W#"))
			{
				PreferredPierSideSP.s = IPS_OK;
				IDSetSwitch(&PreferredPierSideSP, "Preferred Pier Side: West");
				return true;
			} 
		}
		if (PreferredPierSideS[1].s == ISS_ON) //East
		{
			if (sendOnStepCommand(":SX96,E#"))
			{
				PreferredPierSideSP.s = IPS_OK;
				IDSetSwitch(&PreferredPierSideSP, "Preferred Pier Side: East");
				return true;
			}
		}
		if (PreferredPierSideS[2].s == ISS_ON) //Best
		{
			if (sendOnStepCommand(":SX96,B#"))
			{
				PreferredPierSideSP.s = IPS_OK;
				IDSetSwitch(&PreferredPierSideSP, "Preferred Pier Side: Best");
				return true;
			}
		}
		IUResetSwitch(&PreferredPierSideSP);
		IDSetSwitch(&PreferredPierSideSP, nullptr);
		return true;
	}	
	
	
        // Focuser
        // Focuser 1 Rates
        if (!strcmp(name, OSFocus1InitializeSP.name))
        {
            char cmd[32];
            if (IUUpdateSwitch(&OSFocus1InitializeSP, states, names, n) < 0)
                return false;
            index = IUFindOnSwitchIndex(&OSFocus1InitializeSP);
            if (index == 0) {
		snprintf(cmd, 5, ":FZ#");
		sendOnStepCommandBlind(cmd);
		OSFocus1InitializeS[index].s=ISS_OFF;
		OSFocus1InitializeSP.s = IPS_OK;
		IDSetSwitch(&OSFocus1InitializeSP, nullptr);    
	    }
	    if (index == 1) {
		    snprintf(cmd, 5, ":FH#");
		    sendOnStepCommandBlind(cmd);
		    OSFocus1InitializeS[index].s=ISS_OFF;
		    OSFocus1InitializeSP.s = IPS_OK;
		    IDSetSwitch(&OSFocus1InitializeSP, nullptr);
	    }
        }

        // Focuser 2 Rates
        if (!strcmp(name, OSFocus2RateSP.name))
        {
            char cmd[32];

            if (IUUpdateSwitch(&OSFocus2RateSP, states, names, n) < 0)
                return false;

            index = IUFindOnSwitchIndex(&OSFocus2RateSP);
            snprintf(cmd, 5, ":F%d#", index+1);
            sendOnStepCommandBlind(cmd);
            OSFocus2RateS[index].s=ISS_OFF;
            OSFocus2RateSP.s = IPS_OK;
            IDSetSwitch(&OSFocus2RateSP, nullptr);
        }
        // Focuser 2 Motion
        if (!strcmp(name, OSFocus2MotionSP.name))
        {
            char cmd[32];

            if (IUUpdateSwitch(&OSFocus2MotionSP, states, names, n) < 0)
                return false;

            index = IUFindOnSwitchIndex(&OSFocus2MotionSP);
            if (index ==0)
            {
                strcpy(cmd, ":f+#");
            }
            if (index ==1)
            {
                strcpy(cmd, ":f-#");
            }
            if (index ==2)
            {
                strcpy(cmd, ":fQ#");
            }
            sendOnStepCommandBlind(cmd);
            const struct timespec timeout = {0, 100000000L};
            nanosleep(&timeout, nullptr); // Pulse 0,1 s
            if(index != 2)
            {
                sendOnStepCommandBlind(":fQ#");
            }
            OSFocus2MotionS[index].s=ISS_OFF;
            OSFocus2MotionSP.s = IPS_OK;
            IDSetSwitch(&OSFocus2MotionSP, nullptr);
        }

        // PEC
        if (!strcmp(name, OSPECRecordSP.name))
	{
		IUUpdateSwitch(&OSPECRecordSP, states, names, n);
		OSPECRecordSP.s = IPS_OK;
		
		if (OSPECRecordS[0].s == ISS_ON)
		{
			ClearPECBuffer(0);
			OSPECRecordS[0].s = ISS_OFF;
		}
		if (OSPECRecordS[1].s == ISS_ON)
		{
			StartPECRecord(0);
			OSPECRecordS[1].s = ISS_OFF;
		}
		if (OSPECRecordS[2].s == ISS_ON)
		{
			SavePECBuffer(0);
			OSPECRecordS[2].s = ISS_OFF;
		}
		IDSetSwitch(&OSPECRecordSP, nullptr);
	}
	if (!strcmp(name, OSPECReadSP.name))
	{
		if (OSPECReadS[0].s == ISS_ON)
		{
			ReadPECBuffer(0);
			OSPECReadS[0].s = ISS_OFF;
		}
		if (OSPECReadS[1].s == ISS_ON)
		{
			WritePECBuffer(0);
			OSPECReadS[1].s = ISS_OFF;
		}
		IDSetSwitch(&OSPECReadSP, nullptr);
	} 
	if (!strcmp(name, PECStateSP.name))
	{
		index = IUFindOnSwitchIndex(&PECStateSP);
		if (index == 0)
		{
			StopPECPlayback(0);
			PECStateS[0].s = ISS_ON;
			PECStateS[1].s = ISS_OFF;
			IDSetSwitch(&PECStateSP, nullptr);
		} else if (index == 1)
		{
			StartPECPlayback(0);
			PECStateS[0].s = ISS_OFF;
			PECStateS[1].s = ISS_ON;
			IDSetSwitch(&PECStateSP, nullptr);
		}
		
    }

	// Align Buttons
	if (!strcmp(name, OSNAlignStarsSP.name))
	{
		IUResetSwitch(&OSNAlignStarsSP);
		IUUpdateSwitch(&OSNAlignStarsSP, states, names, n);
		index = IUFindOnSwitchIndex(&OSNAlignStarsSP);
		
		return true;
	}

    // Alignment
    if (!strcmp(name, OSNAlignSP.name))
	{
		if (IUUpdateSwitch(&OSNAlignSP, states, names, n) < 0)
			return false;
		
		index = IUFindOnSwitchIndex(&OSNAlignSP);
		//NewGeometricAlignment    
		//End NewGeometricAlignment 
		OSNAlignSP.s = IPS_BUSY;
		if (index == 0)
		{    
			
			/* Index is 0-8 and represents index+1*/
			
			int index_stars = IUFindOnSwitchIndex(&OSNAlignStarsSP);
			if ((index_stars <= 8) && (index_stars >= 0)) {
				int stars = index_stars+1;
				OSNAlignS[0].s = ISS_OFF;
				LOGF_INFO("Align index: %d, stars: %d", index_stars, stars); 
				AlignStartGeometric(stars);
			}
		}
		if (index == 1)
		{
			OSNAlignS[1].s = ISS_OFF;
			OSNAlignSP.s = AlignAddStar();
		}
		//Write to EEPROM moved to new line/variable 
		IDSetSwitch(&OSNAlignSP, nullptr);
		UpdateAlignStatus();
	}
	
	if (!strcmp(name, OSNAlignWriteSP.name))
	{
		if (IUUpdateSwitch(&OSNAlignWriteSP, states, names, n) < 0)
			return false;
		
		index = IUFindOnSwitchIndex(&OSNAlignWriteSP);

		OSNAlignWriteSP.s = IPS_BUSY;
		if (index == 0)
		{
			OSNAlignWriteS[0].s = ISS_OFF;
			OSNAlignWriteSP.s = AlignWrite();
		}
		IDSetSwitch(&OSNAlignWriteSP, nullptr);
		UpdateAlignStatus();
	}
	
	if (!strcmp(name, OSNAlignPolarRealignSP.name))
	{
		char cmd[10];
		if (IUUpdateSwitch(&OSNAlignPolarRealignSP, states, names, n) < 0)
			return false;
		
// 		index = IUFindOnSwitchIndex(&OSNAlignPolarRealignS);
		
		OSNAlignPolarRealignSP.s = IPS_BUSY;
// 		if (index == 0)
		if (OSNAlignPolarRealignS[0].s == ISS_ON) //INFO
		{
			OSNAlignPolarRealignS[0].s = ISS_OFF;
			LOG_INFO("Step 1: Goto a bright star between 50 and 80 degrees N/S from the pole. Preferably on the Meridian.");
			LOG_INFO("Step 2: Make sure it is centered.");
			LOG_INFO("Step 3: Press Refine Polar Alignment.");
			LOG_INFO("Step 4: Using the mount's Alt and Az screws manually recenter the star. (Video mode if your camera supports it will be helpful.)");
			LOG_INFO("Optional: Start a new alignment.");
			IDSetSwitch(&OSNAlignPolarRealignSP, nullptr);
			UpdateAlignStatus();
			return true;
		}
		if (OSNAlignPolarRealignS[1].s == ISS_ON) //Command
		{
			OSNAlignPolarRealignS[1].s = ISS_OFF;
// 			int returncode=sendOnStepCommand("
			snprintf(cmd, 5, ":MP#");
			sendOnStepCommandBlind(cmd);
			if (!sendOnStepCommandBlind(":MP#"))
			{
				IDSetSwitch(&OSNAlignPolarRealignSP, "Command for Refine Polar Alignment successful");
				UpdateAlignStatus();
				OSNAlignPolarRealignSP.s = IPS_OK;
				return true;
			} else {
				IDSetSwitch(&OSNAlignPolarRealignSP, "Command for Refine Polar Alignment FAILED");
				UpdateAlignStatus();
				OSNAlignPolarRealignSP.s = IPS_ALERT;
				return false;
			}
		}
	}

#ifdef ONSTEP_NOTDONE	
	if (!strcmp(name, OSOutput1SP.name))      // 
	{
		if (OSOutput1S[0].s == ISS_ON)
		{
			OSDisableOutput(1);
			//PECStateS[0].s == ISS_OFF;
		} else if (OSOutput1S[1].s == ISS_ON)
		{
			OSEnableOutput(1);
			//PECStateS[1].s == ISS_OFF;
		}
		IDSetSwitch(&OSOutput1SP, nullptr);
	}
	if (!strcmp(name, OSOutput2SP.name))      // 
	{
		if (OSOutput2S[0].s == ISS_ON)
		{
			OSDisableOutput(2);
			//PECStateS[0].s == ISS_OFF;
		} else if (OSOutput2S[1].s == ISS_ON)
		{
			OSEnableOutput(2);
			//PECStateS[1].s == ISS_OFF;
		}
		IDSetSwitch(&OSOutput2SP, nullptr);
	}
#endif
	
    // Focuser
        if (strstr(name, "FOCUS"))
	{
		return FI::processSwitch(dev, name, states, names, n);
	}
	
    }

    return LX200Generic::ISNewSwitch(dev, name, states, names, n);
}

void LX200_OnStep::getBasicData()
{
    // process parent
    LX200Generic::getBasicData();

    if (!isSimulation())
    {
        char buffer[128];
        getVersionDate(PortFD, buffer);
        IUSaveText(&VersionT[0], buffer);
        getVersionTime(PortFD, buffer);
        IUSaveText(&VersionT[1], buffer);
        getVersionNumber(PortFD, buffer);
        IUSaveText(&VersionT[2], buffer);
        getProductName(PortFD, buffer);
        IUSaveText(&VersionT[3], buffer);

        IDSetText(&VersionTP, nullptr);

            if (InitPark())
            {
                // If loading parking data is successful, we just set the default parking values.
                LOG_INFO("=============== Parkdata loaded");
            }
            else
            {
                // Otherwise, we set all parking data to default in case no parking data is found.
                LOG_INFO("=============== Parkdata Load Failed");
            }
    }
}

//======================== Parking =======================
bool LX200_OnStep::SetCurrentPark()
{
    char response[RB_MAX_LEN];

    if(!getCommandString(PortFD, response, ":hQ#"))
        {
            LOGF_WARN("===CMD==> Set Park Pos %s", response);
            return false;
        }
    SetAxis1Park(currentRA);
    SetAxis2Park(currentDEC);
    LOG_WARN("Park Value set to current postion");
    return true;
}

bool LX200_OnStep::SetDefaultPark()
{
    IDMessage(getDeviceName(), "Setting Park Data to Default.");
    SetAxis1Park(20);
    SetAxis2Park(80);
    LOG_WARN("Park Position set to Default value, 20/80");
    return true;
}

bool LX200_OnStep::UnPark()
{
    char response[RB_MAX_LEN];


    if (!isSimulation())
    {
        if(!getCommandString(PortFD, response, ":hR#"))
        {
            return false;
        }
     }
    return true;
}

bool LX200_OnStep::Park()
{
    if (!isSimulation())
    {
        // If scope is moving, let's stop it first.
        if (EqNP.s == IPS_BUSY)
        {
            if (!isSimulation() && abortSlew(PortFD) < 0)
            {
                Telescope::AbortSP.s = IPS_ALERT;
                IDSetSwitch(&(Telescope::AbortSP), "Abort slew failed.");
                return false;
            }
            Telescope::AbortSP.s = IPS_OK;
            EqNP.s    = IPS_IDLE;
            IDSetSwitch(&(Telescope::AbortSP), "Slew aborted.");
            IDSetNumber(&EqNP, nullptr);

            if (MovementNSSP.s == IPS_BUSY || MovementWESP.s == IPS_BUSY)
            {
                MovementNSSP.s = MovementWESP.s = IPS_IDLE;
                EqNP.s                          = IPS_IDLE;
                IUResetSwitch(&MovementNSSP);
                IUResetSwitch(&MovementWESP);

                IDSetSwitch(&MovementNSSP, nullptr);
                IDSetSwitch(&MovementWESP, nullptr);
            }
        }
        if (!isSimulation() && slewToPark(PortFD) < 0)
        {
            ParkSP.s = IPS_ALERT;
            IDSetSwitch(&ParkSP, "Parking Failed.");
            return false;
        }
    }
    ParkSP.s   = IPS_BUSY;
    return true;
}

// Periodically Polls OnStep Parameter from controller
bool LX200_OnStep::ReadScopeStatus()
{
    char OSbacklashDEC[RB_MAX_LEN];
    char OSbacklashRA[RB_MAX_LEN];
    char GuideValue[RB_MAX_LEN];
    char TempValue[RB_MAX_LEN];
    char TempValue2[RB_MAX_LEN];
    Errors Lasterror = ERR_NONE;

    if (isSimulation()) //if Simulation is selected
    {
        mountSim();
        return true;
    }

    if (getLX200RA(PortFD, &currentRA) < 0 || getLX200DEC(PortFD, &currentDEC) < 0) // Update actual position
    {
        EqNP.s = IPS_ALERT;
        IDSetNumber(&EqNP, "Error reading RA/DEC.");
        return false;
    }

#ifdef OnStep_Alpha    
    OSSupports_bitfield_Gu = try_bitfield_Gu();
    
    if (!OSSupports_bitfield_Gu) {
	    //Fall back to :GU parsing
#endif    
    getCommandString(PortFD,OSStat,":GU#"); // :GU# returns a string containg controller status
    if (strcmp(OSStat,OldOSStat) != 0)  //if status changed
    {
    // ============= Telescope Status
    strcpy(OldOSStat ,OSStat);

    IUSaveText(&OnstepStat[0],OSStat);
    if (strstr(OSStat,"n") && strstr(OSStat,"N"))
    {
        IUSaveText(&OnstepStat[1],"Idle");
        TrackState=SCOPE_IDLE;
    }
    if (strstr(OSStat,"n") && !strstr(OSStat,"N"))
    {
        IUSaveText(&OnstepStat[1],"Slewing");
        TrackState=SCOPE_SLEWING;
    }
    if (strstr(OSStat,"N") && !strstr(OSStat,"n"))
    {
        IUSaveText(&OnstepStat[1],"Tracking");
        TrackState=SCOPE_TRACKING;
    }

    // ============= Refractoring

    if ((strstr(OSStat,"r") || strstr(OSStat,"t"))) //On, either refractory only (r) or full (t)
	{
		if (strstr(OSStat,"t")) {IUSaveText(&OnstepStat[2],"Full Comp"); }
		if (strstr(OSStat,"r")) { IUSaveText(&OnstepStat[2],"Refractory Comp"); }
		if (strstr(OSStat,"s")) {
				IUSaveText(&OnstepStat[8],"Single Axis"); 
		} else { 
				IUSaveText(&OnstepStat[8],"2-Axis"); 
		}
	} else {
		IUSaveText(&OnstepStat[2],"Refractoring Off");
		IUSaveText(&OnstepStat[8],"N/A");
	}


    // ============= Parkstatus
    if(FirstRead)   // it is the first time I read the status so I need to update
    {
        if (strstr(OSStat,"P"))
        {
            SetParked(true); //defaults to TrackState=SCOPE_PARKED
            IUSaveText(&OnstepStat[3],"Parked");
         }
        if (strstr(OSStat,"F"))
        {
            SetParked(false); // defaults to TrackState=SCOPE_IDLE
            IUSaveText(&OnstepStat[3],"Parking Failed");
        }
        if (strstr(OSStat,"I"))
        {
            SetParked(false); //defaults to TrackState=SCOPE_IDLE but we want
            TrackState=SCOPE_PARKING;
            IUSaveText(&OnstepStat[3],"Park in Progress");
        }
        if (strstr(OSStat,"p"))
        {
            SetParked(false); //defaults to TrackState=SCOPE_IDLE but we want
            if (strstr(OSStat,"nN"))    // azwing need to detect if unparked idle or tracking
            {
                IUSaveText(&OnstepStat[1],"Idle");
                TrackState=SCOPE_IDLE;
            }
            else TrackState=SCOPE_TRACKING;
            IUSaveText(&OnstepStat[3],"UnParked");
        }
    FirstRead=false;
    }
    else
    {
        if (!isParked())
        {
            if(strstr(OSStat,"P"))
            {
                SetParked(true);
                IUSaveText(&OnstepStat[3],"Parked");
                //LOG_INFO("OnStep Parking Succeded");
            }
            if (strstr(OSStat,"I"))
            {
                SetParked(false); //defaults to TrackState=SCOPE_IDLE but we want
                TrackState=SCOPE_PARKING;
                IUSaveText(&OnstepStat[3],"Park in Progress");
                LOG_INFO("OnStep Parking in Progress...");
            }
        }
        if (isParked())
        {
            if (strstr(OSStat,"F"))
            {
                // keep Status even if error  TrackState=SCOPE_IDLE;
                SetParked(false); //defaults to TrackState=SCOPE_IDLE
                IUSaveText(&OnstepStat[3],"Parking Failed");
                LOG_ERROR("OnStep Parking failed, need to re Init OnStep at home");
            }
            if (strstr(OSStat,"p"))
            {
                SetParked(false); //defaults to TrackState=SCOPE_IDLE but we want
                if (strstr(OSStat,"nN"))    // azwing need to detect if unparked idle or tracking
                {
                    IUSaveText(&OnstepStat[1],"Idle");
                    TrackState=SCOPE_IDLE;
                }
                else TrackState=SCOPE_TRACKING;
                IUSaveText(&OnstepStat[3],"UnParked");
                //LOG_INFO("OnStep Unparked...");
            }
        }
    }

      
    //if (strstr(OSStat,"H")) { IUSaveText(&OnstepStat[3],"At Home"); }
    if (strstr(OSStat,"H") && strstr(OSStat,"P"))
    {
        IUSaveText(&OnstepStat[3],"At Home and Parked");
    }
    if (strstr(OSStat,"H") && strstr(OSStat,"p"))
    {
        IUSaveText(&OnstepStat[3],"At Home and UnParked");
    }
    //AutoPauseAtHome
    if (strstr(OSStat, "u")){ //  pa[u]se at home enabled?
	    HomePauseS[1].s = ISS_ON;
	    HomePauseSP.s = IPS_OK;
	    IDSetSwitch(&HomePauseSP, "Pause at Home Enabled");
    } else {
	    HomePauseS[0].s=ISS_ON;
	    HomePauseSP.s = IPS_OK;
	    IDSetSwitch(&HomePauseSP, nullptr);
    }    
    
    if (strstr(OSStat,"w")) { IUSaveText(&OnstepStat[3],"Waiting at Home"); }

    // ============= Pec Status
    if (!strstr(OSStat,"R") && !strstr(OSStat,"W")) { IUSaveText(&OnstepStat[4],"N/A"); }
    if (strstr(OSStat,"R")) { IUSaveText(&OnstepStat[4],"Recorded"); }
    if (strstr(OSStat,"W")) { IUSaveText(&OnstepStat[4],"Autorecord"); }

    // ============= Time Sync Status
    if (!strstr(OSStat,"S")) { IUSaveText(&OnstepStat[5],"N/A"); }
    if (strstr(OSStat,"S")) { IUSaveText(&OnstepStat[5],"PPS / GPS Sync Ok"); }

    // ============= Mount Types
    if (strstr(OSStat,"E")) { IUSaveText(&OnstepStat[6],"German Mount"); OSMountType = 0;}
    if (strstr(OSStat,"K")) { IUSaveText(&OnstepStat[6],"Fork Mount"); OSMountType = 1;}
    if (strstr(OSStat,"k")) { IUSaveText(&OnstepStat[6],"Fork Alt Mount"); OSMountType = 2;}
    if (strstr(OSStat,"A")) { IUSaveText(&OnstepStat[6],"AltAZ Mount"); OSMountType = 3; }

    // ============= Error Code 
    //From OnStep: ERR_NONE, ERR_MOTOR_FAULT, ERR_ALT_MIN, ERR_LIMIT_SENSE, ERR_DEC, ERR_AZM, ERR_UNDER_POLE, ERR_MERIDIAN, ERR_SYNC, ERR_PARK, ERR_GOTO_SYNC, ERR_UNSPECIFIED, ERR_ALT_MAX, ERR_GOTO_ERR_NONE, ERR_GOTO_ERR_BELOW_HORIZON, ERR_GOTO_ERR_ABOVE_OVERHEAD, ERR_GOTO_ERR_STANDBY, ERR_GOTO_ERR_PARK, ERR_GOTO_ERR_GOTO, ERR_GOTO_ERR_OUTSIDE_LIMITS, ERR_GOTO_ERR_HARDWARE_FAULT, ERR_GOTO_ERR_IN_MOTION, ERR_GOTO_ERR_UNSPECIFIED
    
    //For redoing this, quick python, if needed (will only give the error name):
    //all_errors=' (Insert)
    //split_errors=all_errors.split(', ')
    //for specific in split_errors:
    //     print('case ' +specific+':')                          
    //     print('\tIUSaveText(&OnstepStat[7],"'+specific+'");')
    //     print('\tbreak;')  
    
    
    Lasterror=(Errors)(OSStat[strlen(OSStat)-1]-'0');
    
    
#ifdef OnStep_Alpha // For the moment, for :Gu
    } else {
	getCommandString(PortFD,OSStat,":Gu#"); // :Gu# returns a string containg controller status that's bitpacked
	if (strcmp(OSStat,OldOSStat) != 0)  //if status changed
	{ 
		//Ignored for now.     
	}
	//Byte 0: Current Status
	if (OSStat[0] & 0b10000001 == 0b10000001) {
		//Not tracking
	}
	if (OSStat[0] & 0b10000010 == 0b10000010) {
		//No goto
	}
	if (OSStat[0] & 0b10000100 == 0b10000100) {
		// PPS sync
		IUSaveText(&OnstepStat[5],"PPS / GPS Sync Ok");
	} else {
		IUSaveText(&OnstepStat[5],"N/A");
	}
	if (OSStat[0] & 0b10001000 == 0b10001000) {
		// Guide active
	}
	//Refraction and Number of axis handled differently for now, might combine to one variable. 
	// reply[0]|=0b11010000;                       // Refr enabled Single axis
	// reply[0]|=0b10010000;                       // Refr enabled
	// reply[0]|=0b11100000;                       // OnTrack enabled Single axis
	// reply[0]|=0b10100000;                       // OnTrack enabled
	if ((OSStat[0] & 0b10010000 == 0b10010000 || OSStat[0] & 0b10100000 == 0b10100000)) //On, either refractory only (r) or full (t)
	{
		if (OSStat[0] & 0b10100000 == 0b10100000) { IUSaveText(&OnstepStat[2],"Full Comp"); }
		if (OSStat[0] & 0b10010000 == 0b10010000) { IUSaveText(&OnstepStat[2],"Refractory Comp"); }
		if (OSStat[0] & 0b11000000 == 0b11000000) {
			IUSaveText(&OnstepStat[8],"Single Axis"); 
		} else { 
			IUSaveText(&OnstepStat[8],"2-Axis"); 
		}
	} else {
		IUSaveText(&OnstepStat[2],"Refractoring Off");
		IUSaveText(&OnstepStat[8],"N/A");
	}
	//Byte 1: Standard tracking rates
	if (OSStat[1] & 0b10000001 == 0b10000001) {
		// Lunar rate selected
	}
	if (OSStat[1] & 0b10000010 == 0b10000010) {
		// Solar rate selected
	}
	if (OSStat[1] & 0b10000011 == 0b10000011) {
		// King rate selected
	}
	//Byte 2: Flags
	if (OSStat[2] & 0b10000001 == 0b10000001) {
		// At home
	}
	if (OSStat[2] & 0b10000010 == 0b10000010) {
		// Waiting at home
		IUSaveText(&OnstepStat[3],"Waiting at Home");
	}
	if (OSStat[2] & 0b10000100 == 0b10000100) {
		// Pause at home enabled?
		//AutoPauseAtHome
		HomePauseS[1].s = ISS_ON;
		HomePauseSP.s = IPS_OK;
		IDSetSwitch(&HomePauseSP, "Pause at Home Enabled");
	} else {
		HomePauseS[0].s=ISS_ON;
		HomePauseSP.s = IPS_OK;
		IDSetSwitch(&HomePauseSP, nullptr);
	}
	if (OSStat[2] & 0b10001000 == 0b10001000) {
		// Buzzer enabled?
	}
	if (OSStat[2] & 0b10010000 == 0b10010000) {
		// Auto meridian flip
		AutoFlipS[1].s = ISS_ON;
		AutoFlipSP.s = IPS_OK;
		IDSetSwitch(&AutoFlipSP, nullptr);
	} else {
		AutoFlipS[0].s=ISS_ON;
		AutoFlipSP.s = IPS_OK;
		IDSetSwitch(&AutoFlipSP, nullptr);
	}
	if (OSStat[2] & 0b10100000 == 0b10100000) {
		// PEC data has been recorded
	}

	
	
	
	//Byte 3: Mount type and info
	if (OSStat[3] & 0b10000001 == 0b10000001) {
		// GEM
		IUSaveText(&OnstepStat[6],"German Mount"); 
		OSMountType = 0;
	}
	if (OSStat[3] & 0b10000010 == 0b10000010) {
		// FORK
		IUSaveText(&OnstepStat[6],"Fork Mount"); 
		OSMountType = 1;
	}
	if (OSStat[3] & 0b10000100 == 0b10000100) {
		// Fork Alt
		IUSaveText(&OnstepStat[6],"Fork Alt Mount"); 
		OSMountType = 2;
	}
	if (OSStat[3] & 0b10001000 == 0b10001000) {
		// ALTAZM
		IUSaveText(&OnstepStat[6],"AltAZ Mount"); 
		OSMountType = 3;
	}
	
	
	setPierSide(PIER_UNKNOWN);
	if (OSStat[3] & 0b10010000 == 0b10010000) {
		// Pier side none
		setPierSide(PIER_UNKNOWN);
		// INDI doesn't account for 'None'
	}
	if (OSStat[3] & 0b10100000 == 0b10100000) {
		// Pier side east
		setPierSide(PIER_EAST);
	}
	if (OSStat[3] & 0b11000000 == 0b11000000) {
		// Pier side west
		setPierSide(PIER_WEST);
	}
	//     Byte 4: PEC
	PECStatusGU = OSStat[4] & 0b01111111;
	if (OSStat[4] == 0) {
		// AltAZM, no PEC possible 
		PECStatusGU=0;
	} else {
		//    PEC status: 0 ignore, 1 get ready to play, 2 playing, 3 get ready to record, 4 recording
		
		
	}
	ParkStatusGU = OSStat[5] & 0b01111111;
	PulseGuideGU = OSStat[6] & 0b01111111;
	GuideRateGU = OSStat[7] & 0b01111111;
	LastError = OSStat[8] & 0b01111111;
    }
#endif
    
    
    switch (Lasterror) {
	case ERR_NONE:
		IUSaveText(&OnstepStat[7],"None"); 
		break;
	case ERR_MOTOR_FAULT:
		IUSaveText(&OnstepStat[7],"Motor/Driver Fault"); 
		break;
	case ERR_ALT_MIN:
		IUSaveText(&OnstepStat[7],"Below Horizon Limit"); 
		break;
	case ERR_LIMIT_SENSE:
		IUSaveText(&OnstepStat[7],"Limit Sense"); 
		break;
	case ERR_DEC:
		IUSaveText(&OnstepStat[7],"Dec Limit Exceeded"); 
		break;
	case ERR_AZM:
		IUSaveText(&OnstepStat[7],"Azm Limit Exceeded"); 
		break;
	case ERR_UNDER_POLE:
		IUSaveText(&OnstepStat[7],"Under Pole Limit Exceeded"); 
		break;
	case ERR_MERIDIAN:
		IUSaveText(&OnstepStat[7],"Meridian Limit (W) Exceeded"); 
		break;
	case ERR_SYNC:
		IUSaveText(&OnstepStat[7],"Sync Safety Limit Exceeded"); 
		break;
	case ERR_PARK:
		IUSaveText(&OnstepStat[7],"Park Failed"); 
		break;
	case ERR_GOTO_SYNC:
		IUSaveText(&OnstepStat[7],"Goto Sync Failed"); 
		break;
	case ERR_UNSPECIFIED:
		IUSaveText(&OnstepStat[7],"Unspecified Error"); 
		break;
	case ERR_ALT_MAX:
		IUSaveText(&OnstepStat[7],"Above Overhead Limit"); 
		break;
	case ERR_GOTO_ERR_NONE:
		IUSaveText(&OnstepStat[7],"Goto No Error"); 
		break;
	case ERR_GOTO_ERR_BELOW_HORIZON:
		IUSaveText(&OnstepStat[7],"Goto Below Horizon"); 
		break;
	case ERR_GOTO_ERR_ABOVE_OVERHEAD:
		IUSaveText(&OnstepStat[7],"Goto Abv Overhead"); 
		break;
	case ERR_GOTO_ERR_STANDBY:
		IUSaveText(&OnstepStat[7],"Goto Err Standby"); 
		break;
	case ERR_GOTO_ERR_PARK:
		IUSaveText(&OnstepStat[7],"Goto Err Park"); 
		break;
	case ERR_GOTO_ERR_GOTO:
		IUSaveText(&OnstepStat[7],"Goto Err Goto"); 
		break;
	case ERR_GOTO_ERR_OUTSIDE_LIMITS:
		IUSaveText(&OnstepStat[7],"Goto Outside Limits"); 
		break;
	case ERR_GOTO_ERR_HARDWARE_FAULT:
		IUSaveText(&OnstepStat[7],"Goto H/W Fault"); 
		break;
	case ERR_GOTO_ERR_IN_MOTION:
		IUSaveText(&OnstepStat[7],"Goto Err Motion"); 
		break;
	case ERR_GOTO_ERR_UNSPECIFIED:
		IUSaveText(&OnstepStat[7],"Goto Unspecified Error"); 
		break;
	default:
		IUSaveText(&OnstepStat[7],"Unknown Error"); 
		break;
    }
    }

#ifndef OnStep_Alpha
    // Get actual Pier Side
    getCommandString(PortFD,OSPier,":Gm#");
    if (strcmp(OSPier, OldOSPier) !=0)  // any change ?
    {
        strcpy(OldOSPier, OSPier);
        switch(OSPier[0])
        {
        case 'E':
            setPierSide(PIER_EAST);
        break;

        case 'W':
            setPierSide(PIER_WEST);
        break;

        case 'N':
            setPierSide(PIER_UNKNOWN);
        break;

        case '?':
            setPierSide(PIER_UNKNOWN);
        break;
        }
    }
#endif

    //========== Get actual Backlash values
    getCommandString(PortFD,OSbacklashDEC, ":%BD#");
    getCommandString(PortFD,OSbacklashRA, ":%BR#");
    BacklashNP.np[0].value = atof(OSbacklashDEC);
    BacklashNP.np[1].value = atof(OSbacklashRA);
    IDSetNumber(&BacklashNP, nullptr);
    
    double pulseguiderate;
    getCommandString(PortFD, GuideValue, ":GX90#");
//     LOGF_DEBUG("Guide Rate String: %s", GuideValue);
    pulseguiderate=atof(GuideValue);
    LOGF_DEBUG("Guide Rate: %f", pulseguiderate);
    GuideRateNP.np[0].value = pulseguiderate;
    GuideRateNP.np[1].value = pulseguiderate;
    IDSetNumber(&GuideRateNP, nullptr);

<<<<<<< HEAD
=======
    
    
>>>>>>> 31fef248

#ifndef OnStep_Alpha
    //AutoFlip
    getCommandString(PortFD,TempValue,":GX95#");
    if (atoi(TempValue)) {
	AutoFlipS[1].s = ISS_ON;
	AutoFlipSP.s = IPS_OK;
	IDSetSwitch(&AutoFlipSP, nullptr);
    } else {
	AutoFlipS[0].s=ISS_ON;
	AutoFlipSP.s = IPS_OK;
	IDSetSwitch(&AutoFlipSP, nullptr);
    }
#endif
    
    //PreferredPierSide
    getCommandString(PortFD,TempValue,":GX96#");
    if (strstr(TempValue,"W")) {
	PreferredPierSideS[0].s = ISS_ON;
	PreferredPierSideSP.s = IPS_OK;
	IDSetSwitch(&PreferredPierSideSP, nullptr);
    } else if (strstr(TempValue,"E")) {
	PreferredPierSideS[1].s=ISS_ON;
	PreferredPierSideSP.s = IPS_OK;
	IDSetSwitch(&PreferredPierSideSP, nullptr);
    } else if (strstr(TempValue,"B")) {
	PreferredPierSideS[2].s=ISS_ON;
	PreferredPierSideSP.s = IPS_OK;
	IDSetSwitch(&PreferredPierSideSP, nullptr);
    } else {
	IUResetSwitch(&PreferredPierSideSP);
	PreferredPierSideSP.s = IPS_BUSY;
	IDSetSwitch(&PreferredPierSideSP, nullptr);
    }

    
    getCommandString(PortFD,TempValue, ":GXE9#"); // E
    getCommandString(PortFD,TempValue2, ":GXEA#"); // W 
    minutesPastMeridianNP.np[0].value = atof(TempValue); // E
    minutesPastMeridianNP.np[1].value = atof(TempValue2); //W
    IDSetNumber(&minutesPastMeridianNP, nullptr);

    // Update OnStep Status TAB
    IDSetText(&OnstepStatTP, nullptr);
    //Align tab, so it doesn't conflict
    //May want to reduce frequency of updates 
    if (!UpdateAlignStatus()) LOG_WARN("Fail Align Command");
    UpdateAlignErr();
    
    
    OSUpdateFocuser();  // Update Focuser Position
#ifndef OnStep_Alpha
    PECStatus(0);
    //#Gu# has this built in
#endif
    
    
    NewRaDec(currentRA, currentDEC);
    return true;
}


bool LX200_OnStep::SetTrackEnabled(bool enabled) //track On/Off events handled by inditelescope       Tested
{
    char response[RB_MAX_LEN];

    if (enabled)
    {
        if(!getCommandString(PortFD, response, ":Te#"))
        {
            LOGF_ERROR("===CMD==> Track On %s", response);
            return false;
        }
    }
    else
    {
    if(!getCommandString(PortFD, response, ":Td#"))
        {
            LOGF_ERROR("===CMD==> Track Off %s", response);
            return false;
        }
    }
    return true;
}

bool LX200_OnStep::setLocalDate(uint8_t days, uint8_t months, uint16_t years)
{
    years = years % 100;
    char cmd[32];

    snprintf(cmd, 32, ":SC%02d/%02d/%02d#", months, days, years);

    if (!sendOnStepCommand(cmd)) return true;
    return false;
}

bool LX200_OnStep::sendOnStepCommandBlind(const char *cmd)
{
    int error_type;
    int nbytes_write = 0;

    DEBUGF(DBG_SCOPE, "CMD <%s>", cmd);

    tcflush(PortFD, TCIFLUSH);

    if ((error_type = tty_write_string(PortFD, cmd, &nbytes_write)) != TTY_OK)
        return error_type;

    return 1;
}

bool LX200_OnStep::sendOnStepCommand(const char *cmd)
{
    char response[1];
    int error_type;
    int nbytes_write = 0, nbytes_read = 0;

    DEBUGF(DBG_SCOPE, "CMD <%s>", cmd);

    tcflush(PortFD, TCIFLUSH);

    if ((error_type = tty_write_string(PortFD, cmd, &nbytes_write)) != TTY_OK)
        return error_type;

    error_type = tty_read(PortFD, response, 1, ONSTEP_TIMEOUT, &nbytes_read);

    tcflush(PortFD, TCIFLUSH);

    if (nbytes_read < 1)
    {
        LOG_ERROR("Unable to parse response.");
        return error_type;
    }

    return (response[0] == '0');
}

bool LX200_OnStep::updateLocation(double latitude, double longitude, double elevation)
{
    INDI_UNUSED(elevation);

    if (isSimulation())
        return true;

    double onstep_long = 360 - longitude ;
	while (onstep_long < 0)
        onstep_long += 360;
	while (onstep_long > 360)
		onstep_long -= 360;

    if (!isSimulation() && setSiteLongitude(PortFD, onstep_long) < 0)
    {
        LOG_ERROR("Error setting site longitude coordinates");
        return false;
    }

    if (!isSimulation() && setSiteLatitude(PortFD, latitude) < 0)
    {
        LOG_ERROR("Error setting site latitude coordinates");
        return false;
    }

    char l[32]={0}, L[32]={0};
    fs_sexa(l, latitude, 3, 3600);
    fs_sexa(L, longitude, 4, 3600);

    LOGF_INFO("Site location updated to Lat %.32s - Long %.32s", l, L);

    return true;
}

int LX200_OnStep::setMaxElevationLimit(int fd, int max)   // According to standard command is :SoDD*#       Tested
{
    LOGF_INFO("<%s>", __FUNCTION__);

    char read_buffer[RB_MAX_LEN]={0};

    snprintf(read_buffer, sizeof(read_buffer), ":So%02d#", max);

    return (setStandardProcedure(fd, read_buffer));
}

int LX200_OnStep::setSiteLongitude(int fd, double Long)
{
    //DEBUGFDEVICE(lx200Name, DBG_SCOPE, "<%s>", __FUNCTION__);
    int d, m, s;
    char read_buffer[32];

    getSexComponents(Long, &d, &m, &s);

    snprintf(read_buffer, sizeof(read_buffer), ":Sg%.03d:%02d#", d, m);

    return (setStandardProcedure(fd, read_buffer));
}
/***** FOCUSER INTERFACE ******

NOT USED: 
virtual bool 	SetFocuserSpeed (int speed)
SetFocuserSpeed Set Focuser speed. More...

USED:
virtual IPState 	MoveFocuser (FocusDirection dir, int speed, uint16_t duration)
MoveFocuser the focuser in a particular direction with a specific speed for a finite duration. More...

USED:
virtual IPState 	MoveAbsFocuser (uint32_t targetTicks)
MoveFocuser the focuser to an absolute position. More...

USED:
virtual IPState 	MoveRelFocuser (FocusDirection dir, uint32_t ticks)
MoveFocuser the focuser to an relative position. More...

USED:
virtual bool 	AbortFocuser ()
AbortFocuser all focus motion. More...

*/


IPState LX200_OnStep::MoveFocuser(FocusDirection dir, int speed, uint16_t duration)
{
	INDI_UNUSED(speed);
	//  :FRsnnn#  Set focuser target position relative (in microns)
	//            Returns: Nothing
	double output;
	char read_buffer[32];
	output = duration;
	if (dir == FOCUS_INWARD) output = 0-output; 
	snprintf(read_buffer, sizeof(read_buffer), ":FR%5f#", output);
	sendOnStepCommandBlind(read_buffer);
	return IPS_BUSY; // Normal case, should be set to normal by update. 
}

IPState LX200_OnStep::MoveAbsFocuser (uint32_t targetTicks) {
	//  :FSsnnn#  Set focuser target position (in microns)
	//            Returns: Nothing
	if (FocusAbsPosN[0].max >= int(targetTicks) && FocusAbsPosN[0].min <= int(targetTicks)) {
		char read_buffer[32];
		snprintf(read_buffer, sizeof(read_buffer), ":FS%06d#", int(targetTicks));
		sendOnStepCommandBlind(read_buffer);
		return IPS_BUSY; // Normal case, should be set to normal by update.
	} else {
		LOG_INFO("Unable to move focuser, out of range");
		return IPS_ALERT;
	}
	
}
IPState LX200_OnStep::MoveRelFocuser (FocusDirection dir, uint32_t ticks) {
	//  :FRsnnn#  Set focuser target position relative (in microns)
	//            Returns: Nothing
	int output;
	char read_buffer[32];
	output = ticks;
	if (dir == FOCUS_INWARD) output = 0-ticks; 
	snprintf(read_buffer, sizeof(read_buffer), ":FR%04d#", output);
	sendOnStepCommandBlind(read_buffer);
	return IPS_BUSY; // Normal case, should be set to normal by update. 
}

bool LX200_OnStep::AbortFocuser () {   
	//  :FQ#   Stop the focuser
	//         Returns: Nothing
	char cmd[8];
	strcpy(cmd, ":FQ#");
	return sendOnStepCommandBlind(cmd);
}

void LX200_OnStep::OSUpdateFocuser()
{
    char value[RB_MAX_LEN];
    double current = 0;
	if (OSFocuser1) {
	// Alternate option:
	//if (!sendOnStepCommand(":FA#")) {
		getCommandString(PortFD, value, ":FG#");
		FocusAbsPosN[0].value =  atoi(value);
		current = FocusAbsPosN[0].value;
		IDSetNumber(&FocusAbsPosNP, nullptr);
		LOGF_DEBUG("Current focuser: %d, %d", atoi(value), FocusAbsPosN[0].value);
		//  :FT#  get status
		//         Returns: M# (for moving) or S# (for stopped)
		getCommandString(PortFD, value, ":FT#");
		if (value[0] == 'S') {
			FocusRelPosNP.s = IPS_OK;
			IDSetNumber(&FocusRelPosNP, nullptr);
			FocusAbsPosNP.s = IPS_OK;
			IDSetNumber(&FocusAbsPosNP, nullptr);
		} else if (value[0] == 'M') {
			FocusRelPosNP.s = IPS_BUSY;
			IDSetNumber(&FocusRelPosNP, nullptr);
			FocusAbsPosNP.s = IPS_BUSY;
			IDSetNumber(&FocusAbsPosNP, nullptr);
		} else { //INVALID REPLY
			FocusRelPosNP.s = IPS_ALERT;
			IDSetNumber(&FocusRelPosNP, nullptr);
			FocusAbsPosNP.s = IPS_ALERT;
			IDSetNumber(&FocusAbsPosNP, nullptr);
		}
		//  :FM#  Get max position (in microns)
		//         Returns: n#
		getCommandString(PortFD, value, ":FM#");
		FocusAbsPosN[0].max   = atoi(value);
		//  :FI#  Get full in position (in microns)
		//         Returns: n#
		getCommandString(PortFD, value, ":FI#");
		FocusAbsPosN[0].min =  atoi(value);
		IUUpdateMinMax(&FocusAbsPosNP);
		IDSetNumber(&FocusAbsPosNP, nullptr);
		FI::updateProperties();
		LOGF_DEBUG("After update proerties: FocusAbsPosN min: %f max: %f", FocusAbsPosN[0].min, FocusAbsPosN[0].max);
	} 
	

	if(OSFocuser2)
	{
		getCommandString(PortFD, value, ":fG#");
		OSFocus2TargNP.np[0].value = atoi(value);
		IDSetNumber(&OSFocus2TargNP, nullptr);
	}
 }

//PEC Support
//Should probably be added to inditelescope or another interface, because the PEC that's there... is very limited. 


IPState LX200_OnStep::StartPECPlayback (int axis) {
	//  :$QZ+  Enable RA PEC compensation 
	//         Returns: nothing
	INDI_UNUSED(axis); //We only have RA on OnStep
	char cmd[8];
	LOG_INFO("Sending Command to Start PEC Playback");
	strcpy(cmd, ":$QZ+#");
	sendOnStepCommandBlind(cmd);
	return IPS_BUSY;
}

IPState LX200_OnStep::StopPECPlayback (int axis) {
	//  :$QZ-  Disable RA PEC Compensation
	//         Returns: nothing
	INDI_UNUSED(axis); //We only have RA on OnStep
	char cmd[8];
	LOG_INFO("Sending Command to Stop PEC Playback");
	strcpy(cmd, ":$QZ-#");
	sendOnStepCommandBlind(cmd);
	return IPS_BUSY;
}

IPState LX200_OnStep::StartPECRecord (int axis) {
	//  :$QZ/  Ready Record PEC
	//         Returns: nothing
	INDI_UNUSED(axis); //We only have RA on OnStep
	char cmd[8];
	LOG_INFO("Sending Command to Start PEC record");
	strcpy(cmd, ":$QZ/#");
	sendOnStepCommandBlind(cmd);
	return IPS_BUSY;
}

IPState LX200_OnStep::ClearPECBuffer (int axis) {
	//  :$QZZ  Clear the PEC data buffer
	//         Return: Nothing
	INDI_UNUSED(axis); //We only have RA on OnStep
	char cmd[8];
	LOG_INFO("Sending Command to Clear PEC record");
	strcpy(cmd, ":$QZZ#");
	sendOnStepCommandBlind(cmd);
	return IPS_BUSY;
	
}

IPState LX200_OnStep::SavePECBuffer (int axis) {
	//  :$QZ!  Write PEC data to EEPROM
	//         Returns: nothing
	INDI_UNUSED(axis); //We only have RA on OnStep
	char cmd[8];
	LOG_INFO("Sending Command to Save PEC to EEPROM");
	strcpy(cmd, ":$QZ!#");
	sendOnStepCommandBlind(cmd);
	return IPS_BUSY;
	
}


IPState LX200_OnStep::PECStatus (int axis) {
	INDI_UNUSED(axis); //We only have RA on OnStep
//	LOG_INFO("Getting PEC Status");
	//  :$QZ?  Get PEC status
	//         Returns: S#
	// Returns status (pecSense) In the form: Status is one of "IpPrR" (I)gnore, get ready to (p)lay, (P)laying, get ready to (r)ecord, (R)ecording.  Or an optional (.) to indicate an index detect. 
// 	IUFillSwitch(&OSPECStatusS[0], "OFF", "OFF", ISS_ON);
// 	IUFillSwitch(&OSPECStatusS[1], "Playing", "Playing", ISS_OFF);
// 	IUFillSwitch(&OSPECStatusS[2], "Recording", "Recording", ISS_OFF);
// 	IUFillSwitch(&OSPECStatusS[3], "Will Play", "Will Play", ISS_OFF);
// 	IUFillSwitch(&OSPECStatusS[4], "Will Record", "Will Record", ISS_OFF);
	//ReticS[0].s=ISS_OFF;
    char value[RB_MAX_LEN] ="  ";
	OSPECStatusSP.s = IPS_BUSY;
	getCommandString(PortFD, value, ":$QZ?#");
//	LOGF_INFO("Response %s", value);
// 	LOGF_INFO("Response %d", value[0]);
// 	LOGF_INFO("Response %d", value[1]);
	OSPECStatusS[0].s = ISS_OFF ;
	OSPECStatusS[1].s = ISS_OFF ;
	OSPECStatusS[2].s = ISS_OFF ;
	OSPECStatusS[3].s = ISS_OFF ;
	OSPECStatusS[4].s = ISS_OFF ;
	if (value[0] == 'I') {  //Ignore
		OSPECStatusSP.s = IPS_OK;
		OSPECStatusS[0].s = ISS_ON ;
		OSPECRecordSP.s = IPS_IDLE;
	} else if (value[0] == 'R') { //Active Recording
		OSPECStatusSP.s = IPS_OK;
		OSPECStatusS[2].s = ISS_ON ;
		OSPECRecordSP.s = IPS_BUSY;
	} else if (value[0] == 'r') { //Waiting for index before recording
		OSPECStatusSP.s = IPS_OK;
		OSPECStatusS[4].s = ISS_ON ;
		OSPECRecordSP.s = IPS_BUSY;
	} else if (value[0] == 'P') { //Active Playing
		OSPECStatusSP.s = IPS_BUSY;
		OSPECStatusS[1].s = ISS_ON ;
		OSPECRecordSP.s = IPS_IDLE;
	} else if (value[0] == 'p') { //Waiting for index before playing
		OSPECStatusSP.s = IPS_BUSY;
		OSPECStatusS[3].s = ISS_ON ;
		OSPECRecordSP.s = IPS_IDLE;
	} else { //INVALID REPLY
		OSPECStatusSP.s = IPS_ALERT;
		OSPECRecordSP.s = IPS_ALERT;
	}
	if (value[1] == '.') {
		OSPECIndexSP.s = IPS_OK;
		OSPECIndexS[0].s = ISS_OFF;
		OSPECIndexS[1].s = ISS_ON;
	} else {
		OSPECIndexS[1].s = ISS_OFF;
		OSPECIndexS[0].s = ISS_ON;
	}
	IDSetSwitch(&OSPECStatusSP, nullptr);
	IDSetSwitch(&OSPECRecordSP, nullptr);
	IDSetSwitch(&OSPECIndexSP, nullptr);
	return IPS_OK;
}


IPState LX200_OnStep::ReadPECBuffer (int axis) {
	INDI_UNUSED(axis); //We only have RA on OnStep
	LOG_ERROR("PEC Reading NOT Implemented");
	return IPS_OK;
}


IPState LX200_OnStep::WritePECBuffer (int axis) {
	INDI_UNUSED(axis); //We only have RA on OnStep
	LOG_ERROR("PEC Writing NOT Implemented");
	return IPS_OK;
}

// New, Multistar alignment goes here: 

IPState LX200_OnStep::AlignStartGeometric (int stars){
	//See here https://groups.io/g/onstep/message/3624
	char cmd[8];

	LOG_INFO("Sending Command to Start Alignment");
	IUSaveText(&OSNAlignT[0],"Align STARTED");
	IUSaveText(&OSNAlignT[1],"GOTO a star, center it");
	IUSaveText(&OSNAlignT[2],"GOTO a star, Solve and Sync");
	IUSaveText(&OSNAlignT[3],"Press 'Issue Align' if not solving");
	IDSetText(&OSNAlignTP, "==>Align Started");
	// Check for max number of stars and gracefully fall back to max, if more are requested.
	char read_buffer[RB_MAX_LEN];
	if(getCommandString(PortFD, read_buffer, ":A?#"))
	{
		LOGF_INFO("Getting Max Star: response Error, response = %s>", read_buffer);
		return IPS_ALERT;
	}
	//Check max_stars
	int max_stars = read_buffer[0] - '0';
	if (stars > max_stars) {
		LOG_INFO("Tried to start Align with too many stars.");
		LOGF_INFO("Starting Align with %d stars", max_stars);
		stars = max_stars;
	}
	snprintf(cmd, sizeof(cmd), ":A%.1d#", stars);
	LOGF_INFO("Started Align with %s, max possible: %d", cmd, max_stars);
	if(sendOnStepCommand(cmd)){
		LOG_INFO("Starting Align failed");
		return IPS_BUSY;
	}
	return IPS_ALERT;
}


IPState LX200_OnStep::AlignAddStar (){
	//See here https://groups.io/g/onstep/message/3624
	char cmd[8];
	LOG_INFO("Sending Command to Record Star");
	strcpy(cmd, ":A+#");
	if(sendOnStepCommand(cmd)) {
		LOG_INFO("Adding Align failed");
		return IPS_BUSY;
	}
	return IPS_ALERT;
}

bool LX200_OnStep::UpdateAlignStatus ()
{
	//  :A?#  Align status
	//         Returns: mno#
	//         where m is the maximum number of alignment stars
	//               n is the current alignment star (0 otherwise)
	//               o is the last required alignment star when an alignment is in progress (0 otherwise)
	
	char read_buffer[RB_MAX_LEN];
	char msg[40];
	char stars[5];
	
	int max_stars, current_star, align_stars;
//	LOG_INFO("Gettng Align Status");
	if(getCommandString(PortFD, read_buffer, ":A?#"))
	{
		LOGF_INFO("Align Status response Error, response = %s>", read_buffer);
		return false;
	}
// 	LOGF_INFO("Getting Align Status: %s", read_buffer);
	max_stars = read_buffer[0] - '0';
	current_star = read_buffer[1] - '0';
	align_stars = read_buffer[2] - '0';
	snprintf(stars, sizeof(stars), "%d", max_stars);
	IUSaveText(&OSNAlignT[5],stars);
	snprintf(stars, sizeof(stars), "%d", current_star);
	IUSaveText(&OSNAlignT[6],stars);
	snprintf(stars, sizeof(stars), "%d", align_stars);
	IUSaveText(&OSNAlignT[7],stars);
	LOGF_DEBUG("Align: max_stars: %i current star: %u, align_stars %u", max_stars, current_star, align_stars);

/*	if (align_stars > max_stars) {
		LOGF_ERROR("Failed Sanity check, can't have more stars than max: :A?# gives: %s", read_buffer);
		return false;
	}*/
	
	if (current_star <= align_stars)
	{
		snprintf(msg, sizeof(msg), "%s Manual Align: Star %d/%d", read_buffer, current_star, align_stars );
		IUSaveText(&OSNAlignT[4],msg);
	}
	if (current_star > align_stars && max_stars > 1)
	{
		LOGF_DEBUG("Align: current star: %u, align_stars %u", int(current_star), int(align_stars));
		snprintf(msg, sizeof(msg), "Manual Align: Completed");
		AlignDone();
		IUSaveText(&OSNAlignT[4],msg);
		UpdateAlignErr();
	}
    IDSetText(&OSNAlignTP, nullptr);
	

	
	return true;
}

bool LX200_OnStep::UpdateAlignErr()
{
	//  :GXnn#   Get OnStep value
	//         Returns: value
	
	// 00 ax1Cor
	// 01 ax2Cor
	// 02 altCor
	// 03 azmCor
	// 04 doCor
	// 05 pdCor
	// 06 ffCor
	// 07 dfCor
	// 08 tfCor
	// 09 Number of stars, reset to first star
	// 0A Star  #n HA
	// 0B Star  #n Dec
	// 0C Mount #n HA
	// 0D Mount #n Dec
	// 0E Mount PierSide (and increment n)

	
	
	char read_buffer[RB_MAX_LEN];
    char polar_error[40], sexabuf[20];
    // 	IUFillText(&OSNAlignT[4], "4", "Current Status", "Not Updated");
    // 	IUFillText(&OSNAlignT[5], "5", "Max Stars", "Not Updated");
    // 	IUFillText(&OSNAlignT[6], "6", "Current Star", "Not Updated");
    // 	IUFillText(&OSNAlignT[7], "7", "# of Align Stars", "Not Updated");
	
	//	LOG_INFO("Gettng Align Error Status");
	if(getCommandString(PortFD, read_buffer, ":GX02#"))
	{
		LOGF_INFO("Polar Align Error Status response Error, response = %s>", read_buffer);
		return false;
	}
// 	LOGF_INFO("Getting Align Error Status: %s", read_buffer);
	
    long altCor = strtold(read_buffer, nullptr);
	if(getCommandString(PortFD, read_buffer, ":GX03#"))
	{
		LOGF_INFO("Polar Align Error Status response Error, response = %s>", read_buffer);
		return false;
	}
// 	LOGF_INFO("Getting Align Error Status: %s", read_buffer);
	
    long azmCor = strtold(read_buffer, nullptr);
    fs_sexa(sexabuf, (double)azmCor/3600, 4, 3600);
    snprintf(polar_error, sizeof(polar_error), "%ld'' /%s", azmCor, sexabuf);   //azwing typo minutes ' > second ''
    IUSaveText(&OSNAlignErrT[1],polar_error);
    fs_sexa(sexabuf, (double)altCor/3600, 4, 3600);
    snprintf(polar_error, sizeof(polar_error), "%ld'' /%s", altCor, sexabuf);   //azwing typo minutes ' > second ''
    IUSaveText(&OSNAlignErrT[0],polar_error);
    IDSetText(&OSNAlignErrTP, nullptr);
	
	
	return true;
}

IPState LX200_OnStep::AlignDone(){
	//See here https://groups.io/g/onstep/message/3624
// 	char cmd[8];
	LOG_INFO("Alignment Done");
// 	LOG_INFO("Sending Command to Finish Alignment and write");
// 	strcpy(cmd, ":AW#");
    IUSaveText(&OSNAlignT[0],"Align FINISHED");
    IUSaveText(&OSNAlignT[1],"------");
    IUSaveText(&OSNAlignT[2],"Optionally press:");
    IUSaveText(&OSNAlignT[3],"Write Align to NVRAM/Flash ");
    IDSetText(&OSNAlignTP, nullptr);
// 	if (sendOnStepCommandBlind(cmd)){
// 		return IPS_OK;
// 	}
// 	IUSaveText(&OSNAlignT[0],"Align WRITE FAILED");
    IDSetText(&OSNAlignTP, nullptr);
	return IPS_OK;
	
}

IPState LX200_OnStep::AlignWrite(){
	//See here https://groups.io/g/onstep/message/3624
	char cmd[8];
	LOG_INFO("Sending Command to Finish Alignment and write");
	strcpy(cmd, ":AW#");
	IUSaveText(&OSNAlignT[0],"Align FINISHED");
	IUSaveText(&OSNAlignT[1],"------");
	IUSaveText(&OSNAlignT[2],"And Written to EEPROM");
	IUSaveText(&OSNAlignT[3],"------");
	IDSetText(&OSNAlignTP, nullptr);
	if (sendOnStepCommandBlind(cmd)){
		return IPS_OK;
	}
	IUSaveText(&OSNAlignT[0],"Align WRITE FAILED");
	IDSetText(&OSNAlignTP, nullptr);
	return IPS_ALERT;
	
}


#ifdef ONSTEP_NOTDONE
IPState LX200_OnStep::OSEnableOutput(int output) {
	//  :SXnn,VVVVVV...#   Set OnStep value
	//          Return: 0 on failure
	//                  1 on success
	//	if (parameter[0]=='G') { // Gn: General purpose output
	// :SXGn,value 
	// value, 0 = low, other = high
	LOG_INFO("Not implemented yet");
	return IPS_OK;
}
#endif

IPState LX200_OnStep::OSDisableOutput(int output) {
	LOG_INFO("Not implemented yet");
	OSGetOutputState(output);
	return IPS_OK;
}

/*
bool LX200_OnStep::OSGetValue(char selection[2]) {
	//  :GXnn#   Get OnStep value
	//         Returns: value 
	//         Error = 123456789 
	//
	// Double unless noted: integer:i, special:* and values in {}
	// 
	//   00 ax1Cor
	//   01 ax2Cor
	//   02 altCor  //EQ Altitude Correction
	//   03 azmCor  //EQ Azimuth Correction
	//   04 doCor
	//   05 pdCor
	//   06 ffCor
	//   07 dfCor
	//   08 tfCor
	//   09 Number of stars, reset to first star
	//   0A Star  #n HA
	//   0B Star  #n Dec
	//   0C Mount #n HA
	//   0D Mount #n Dec
	//   0E Mount PierSide (and increment n)
	//   80 UTC time
	//   81 UTC date
	//   90 pulse-guide rate
	// i 91 pec analog value 
	//   92 MaxRate
	//   93 MaxRate (default) number 
	// * 94 pierSide (N if never) {Same as :Gm# (E, W, None)}
	// i 95 autoMeridianFlip AutoFlip setting {0/1+}
	// * 96 preferred pier side {E, W, B}
	//   97 slew speed
	// * 98 rotator {D, R, N} 
	//   9A temperature in deg. C
	//   9B pressure in mb
	//   9C relative humidity in %
	//   9D altitude in meters
	//   9E dew point in deg. C
	//   9F internal MCU temperature in deg. C
	// * Un: Get stepper driver statUs
	//   En: Get settings
	//   Fn: Debug
	//   G0-GF (HEX!) = Onstep output status
	char value[64] ="  ";
	char command[64]=":$GXmm#";
	int error_type;
	command[4]=selection[0];
	command[5]=selection[1];
	//Should change to LOGF_DEBUG once tested
	LOGF_INFO("Command: %s", command);
	LOGF_INFO("Response: %s", command);
	if(getCommandString(PortFD, value, command) != TTY_OK) {
		return false;
		
}
*/

bool LX200_OnStep::OSGetOutputState(int output) {
	//  :GXnn#   Get OnStep value
	//         Returns: value
	// nn= G0-GF (HEX!) - Output status
	//
	char value[RB_MAX_LEN] ="  ";
	char command[64]=":$GXGm#";
	LOGF_INFO("Output: %s", char(output));
	LOGF_INFO("Command: %s", command);
	command[5]=char(output);
	LOGF_INFO("Command: %s", command);
	getCommandString(PortFD, value, command);
	if (value[0] == 0) {
		OSOutput1S[0].s = ISS_ON;
		OSOutput1S[1].s = ISS_OFF;
	} else {
		OSOutput1S[0].s = ISS_OFF;
		OSOutput1S[1].s = ISS_ON;
	}
    IDSetSwitch(&OSOutput1SP, nullptr);
    return true;
}

bool LX200_OnStep::SetTrackRate(double raRate, double deRate) {
	char read_buffer[RB_MAX_LEN];
	snprintf(read_buffer, sizeof(read_buffer), ":RA%04f#", raRate);
	LOGF_INFO("Setting: RA Rate to %04f", raRate);
	if (!sendOnStepCommand(read_buffer))
	{
		return false;
	}
	snprintf(read_buffer, sizeof(read_buffer), ":RE%04f#", deRate);
	LOGF_INFO("Setting: DE Rate to %04f", deRate);
	if (!sendOnStepCommand(read_buffer))
	{
		return false;
	}
	LOG_INFO("RA and DE Rates succesfully set");
	return true;
}

void LX200_OnStep::slewError(int slewCode)
{
	//         0=Goto is possible
	//         1=below the horizon limit
	//         2=above overhead limit
	//         3=controller in standby
	//         4=mount is parked
	//         5=Goto in progress
	//         6=outside limits (MaxDec, MinDec, UnderPoleLimit, MeridianLimit)
	//         7=hardware fault
	//         8=already in motion
	//         9=unspecified error
	switch(slewCode)
	{
		case 0:
<<<<<<< HEAD
<<<<<<< HEAD
			LOG_ERROR("OnStep slewError called with value 0-goto possible, this is normal operation");
			return;
		case 1:
			LOG_ERROR("OnStep slewError: Below the horizon limit");
			break;
		case 2:
			LOG_ERROR("OnStep slewError: Above Overhead limit");
			break;
		case 3:
			LOG_ERROR("OnStep slewError: Controller in standby");
			break;
		case 4:
			LOG_ERROR("OnStep slewError: Mount is Parked");
			break;
		case 5:
			LOG_ERROR("OnStep slewError: Goto in progress");
			break;
		case 6:
			LOG_ERROR("OnStep slewError: Outside limits: Max/Min Dec, Under Pole Limit, Meridian Limit");
			break;
		case 7:
			LOG_ERROR("OnStep slewError: Hardware Fault");
			break;
		case 8:
			LOG_ERROR("OnStep slewError: Already in motion");
			break;
		case 9:
			LOG_ERROR("OnStep slewError: Unspecified Error");
			break;
		default:
			LOG_ERROR("OnStep slewError: Not in range of values that should be returned! INVALID");	
=======
=======
>>>>>>> 31fef248
			LOG_ERROR("OnStep slewError/slew called with value 0-goto possible, this is normal operation");
			return;
		case 1:
			LOG_ERROR("OnStep slewError/slew: Below the horizon limit");
			break;
		case 2:
			LOG_ERROR("OnStep slewError/slew: Above Overhead limit");
			break;
		case 3:
			LOG_ERROR("OnStep slewError/slew: Controller in standby");
			break;
		case 4:
			LOG_ERROR("OnStep slewError/slew: Mount is Parked");
			break;
		case 5:
			LOG_ERROR("OnStep slewError/slew: Goto in progress");
			break;
		case 6:
			LOG_ERROR("OnStep slewError/slew: Outside limits: Max/Min Dec, Under Pole Limit, Meridian Limit, Sync attempted to wrong pier side");
			break;
		case 7:
			LOG_ERROR("OnStep slewError/slew: Hardware Fault");
			break;
		case 8:
			LOG_ERROR("OnStep slewError/slew: Already in motion");
			break;
		case 9:
			LOG_ERROR("OnStep slewError/slew: Unspecified Error");
			break;
		default:
			LOG_ERROR("OnStep slewError/slew: Not in range of values that should be returned! INVALID, Something went wrong!");	
<<<<<<< HEAD
>>>>>>> Onstep
=======
>>>>>>> 31fef248
	}
	EqNP.s = IPS_ALERT;
	IDSetNumber(&EqNP, nullptr);
}
<<<<<<< HEAD
<<<<<<< HEAD
=======
=======
>>>>>>> 31fef248


//Override LX200 sync function, to allow for error returns
bool LX200_OnStep::Sync(double ra, double dec)
{
	
	char read_buffer[RB_MAX_LEN]={0};
	int error_code;
	
	if (!isSimulation()) {
		if (setObjectRA(PortFD, ra) < 0 || (setObjectDEC(PortFD, dec)) < 0)
		{
			EqNP.s = IPS_ALERT;
			IDSetNumber(&EqNP, "Error setting RA/DEC. Unable to Sync.");
			return false;
		}
		LOG_DEBUG("CMD <:CM#>");
		getCommandString(PortFD, read_buffer, ":CM#");
		LOGF_DEBUG("RES <%s>", read_buffer);
		if (strcmp(read_buffer,"N/A"))
		{
			error_code = read_buffer[1] - '0';
			LOGF_DEBUG("Sync failed with response: %s, Error code: %i", read_buffer, error_code);
			slewError(error_code);
			EqNP.s = IPS_ALERT;
			IDSetNumber(&EqNP, "Synchronization failed.");
			return false;
		}
	}
	
	currentRA  = ra;
	currentDEC = dec;
	
	LOG_INFO("OnStep: Synchronization successful.");
	
	EqNP.s     = IPS_OK;
	
	NewRaDec(currentRA, currentDEC);
	
	return true;
<<<<<<< HEAD
}
>>>>>>> Onstep
=======
}
>>>>>>> 31fef248
<|MERGE_RESOLUTION|>--- conflicted
+++ resolved
@@ -1910,11 +1910,8 @@
     GuideRateNP.np[1].value = pulseguiderate;
     IDSetNumber(&GuideRateNP, nullptr);
 
-<<<<<<< HEAD
-=======
-    
-    
->>>>>>> 31fef248
+    
+    
 
 #ifndef OnStep_Alpha
     //AutoFlip
@@ -2709,42 +2706,6 @@
 	switch(slewCode)
 	{
 		case 0:
-<<<<<<< HEAD
-<<<<<<< HEAD
-			LOG_ERROR("OnStep slewError called with value 0-goto possible, this is normal operation");
-			return;
-		case 1:
-			LOG_ERROR("OnStep slewError: Below the horizon limit");
-			break;
-		case 2:
-			LOG_ERROR("OnStep slewError: Above Overhead limit");
-			break;
-		case 3:
-			LOG_ERROR("OnStep slewError: Controller in standby");
-			break;
-		case 4:
-			LOG_ERROR("OnStep slewError: Mount is Parked");
-			break;
-		case 5:
-			LOG_ERROR("OnStep slewError: Goto in progress");
-			break;
-		case 6:
-			LOG_ERROR("OnStep slewError: Outside limits: Max/Min Dec, Under Pole Limit, Meridian Limit");
-			break;
-		case 7:
-			LOG_ERROR("OnStep slewError: Hardware Fault");
-			break;
-		case 8:
-			LOG_ERROR("OnStep slewError: Already in motion");
-			break;
-		case 9:
-			LOG_ERROR("OnStep slewError: Unspecified Error");
-			break;
-		default:
-			LOG_ERROR("OnStep slewError: Not in range of values that should be returned! INVALID");	
-=======
-=======
->>>>>>> 31fef248
 			LOG_ERROR("OnStep slewError/slew called with value 0-goto possible, this is normal operation");
 			return;
 		case 1:
@@ -2776,19 +2737,10 @@
 			break;
 		default:
 			LOG_ERROR("OnStep slewError/slew: Not in range of values that should be returned! INVALID, Something went wrong!");	
-<<<<<<< HEAD
->>>>>>> Onstep
-=======
->>>>>>> 31fef248
 	}
 	EqNP.s = IPS_ALERT;
 	IDSetNumber(&EqNP, nullptr);
 }
-<<<<<<< HEAD
-<<<<<<< HEAD
-=======
-=======
->>>>>>> 31fef248
 
 
 //Override LX200 sync function, to allow for error returns
@@ -2829,9 +2781,4 @@
 	NewRaDec(currentRA, currentDEC);
 	
 	return true;
-<<<<<<< HEAD
-}
->>>>>>> Onstep
-=======
-}
->>>>>>> 31fef248
+}