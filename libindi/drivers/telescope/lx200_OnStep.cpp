--- conflicted
+++ resolved
@@ -41,7 +41,7 @@
     currentCatalog    = LX200_STAR_C;
     currentSubCatalog = 0;
 
-    setVersion(1, 6);	// don't forget to update libindi/drivers.xml
+    setVersion(1, 6);   // don't forget to update libindi/drivers.xml
 
     setLX200Capability(LX200_HAS_TRACKING_FREQ | LX200_HAS_SITES | LX200_HAS_ALIGNMENT_TYPE | LX200_HAS_PULSE_GUIDING | LX200_HAS_PRECISE_TRACKING_FREQ);
     
@@ -340,9 +340,9 @@
         // Motion Control
         defineNumber(&MaxSlewRateNP);
         defineSwitch(&TrackCompSP);
-	defineSwitch(&TrackAxisSP);
+        defineSwitch(&TrackAxisSP);
         defineNumber(&BacklashNP);
-	defineNumber(&GuideRateNP);
+        defineNumber(&GuideRateNP);
         defineSwitch(&AutoFlipSP);
         defineSwitch(&HomePauseSP);
         defineSwitch(&FrequencyAdjustSP);
@@ -386,10 +386,10 @@
         //New Align
         defineSwitch(&OSNAlignStarsSP);
         defineSwitch(&OSNAlignSP);
-	defineSwitch(&OSNAlignWriteSP);
+        defineSwitch(&OSNAlignWriteSP);
         defineText(&OSNAlignTP);
         defineText(&OSNAlignErrTP);
-	defineSwitch(&OSNAlignPolarRealignSP);
+        defineSwitch(&OSNAlignPolarRealignSP);
 
 #ifdef ONSTEP_NOTDONE
         //Outputs
@@ -440,9 +440,9 @@
         // Motion Control
         deleteProperty(MaxSlewRateNP.name);
         deleteProperty(TrackCompSP.name);
-	deleteProperty(TrackAxisSP.name);
+        deleteProperty(TrackAxisSP.name);
         deleteProperty(BacklashNP.name);
-	deleteProperty(GuideRateNP.name);
+        deleteProperty(GuideRateNP.name);
         deleteProperty(AutoFlipSP.name);
         deleteProperty(HomePauseSP.name);
         deleteProperty(FrequencyAdjustSP.name);
@@ -477,10 +477,10 @@
         //New Align
         deleteProperty(OSNAlignStarsSP.name);
         deleteProperty(OSNAlignSP.name);
-	deleteProperty(OSNAlignWriteSP.name);
+        deleteProperty(OSNAlignWriteSP.name);
         deleteProperty(OSNAlignTP.name);
         deleteProperty(OSNAlignErrTP.name);
-	deleteProperty(OSNAlignPolarRealignSP.name);
+        deleteProperty(OSNAlignPolarRealignSP.name);
 
 #ifdef ONSTEP_NOTDONE
         //Outputs
@@ -550,10 +550,10 @@
             MaxSlewRateNP.s           = IPS_OK;
             MaxSlewRateNP.np[0].value = values[0];
             IDSetNumber(&MaxSlewRateNP, "Slewrate set to %04.1f", values[0]);
-	    IUResetSwitch(&SlewRateSP);
-	    SlewRateS[int(values[0])].s = ISS_ON;
-	    SlewRateSP.s = IPS_OK;
-	    IDSetSwitch(&SlewRateSP, nullptr);
+            IUResetSwitch(&SlewRateSP);
+            SlewRateS[int(values[0])].s = ISS_ON;
+            SlewRateSP.s = IPS_OK;
+            IDSetSwitch(&SlewRateSP, nullptr);
             return true;
         }
 
@@ -802,34 +802,34 @@
         }
         //Move to more standard controls
         if (!strcmp(name, SlewRateSP.name))
-	{
-		IUUpdateSwitch(&SlewRateSP, states, names, n);
-		int ret;
-		char cmd[4];
-		int index = IUFindOnSwitchIndex(&SlewRateSP) ;//-1; //-1 because index is 1-10, OS Values are 0-9
-		snprintf(cmd, 4, ":R%d#", index);
-		ret = sendOnStepCommandBlind(cmd);
-		
-		//if (setMaxSlewRate(PortFD, (int)values[0]) < 0) //(int) MaxSlewRateN[0].value
-		if (ret == -1)
-		{
-			LOGF_DEBUG("Pas OK Return value =%d", ret);
-			LOGF_DEBUG("Setting Max Slew Rate to %u\n", index);
-			SlewRateSP.s = IPS_ALERT;
-			IDSetSwitch(&SlewRateSP, "Setting Max Slew Rate Failed");
-			return false;
-		}
-		LOGF_INFO("Setting Max Slew Rate to %u\n", index);
-		LOGF_DEBUG("OK Return value =%d", ret);
-		MaxSlewRateNP.s           = IPS_OK;
-		MaxSlewRateNP.np[0].value = index;
-		IDSetNumber(&MaxSlewRateNP, "Slewrate set to %d", index);
-		IUResetSwitch(&SlewRateSP);
-		SlewRateS[index].s = ISS_ON;
-		SlewRateSP.s = IPS_OK;
-		IDSetSwitch(&SlewRateSP, nullptr);
-		return true;
-	}
+        {
+                IUUpdateSwitch(&SlewRateSP, states, names, n);
+                int ret;
+                char cmd[4];
+                int index = IUFindOnSwitchIndex(&SlewRateSP) ;//-1; //-1 because index is 1-10, OS Values are 0-9
+                snprintf(cmd, 4, ":R%d#", index);
+                ret = sendOnStepCommandBlind(cmd);
+                
+                //if (setMaxSlewRate(PortFD, (int)values[0]) < 0) //(int) MaxSlewRateN[0].value
+                if (ret == -1)
+                {
+                        LOGF_DEBUG("Pas OK Return value =%d", ret);
+                        LOGF_DEBUG("Setting Max Slew Rate to %u\n", index);
+                        SlewRateSP.s = IPS_ALERT;
+                        IDSetSwitch(&SlewRateSP, "Setting Max Slew Rate Failed");
+                        return false;
+                }
+                LOGF_INFO("Setting Max Slew Rate to %u\n", index);
+                LOGF_DEBUG("OK Return value =%d", ret);
+                MaxSlewRateNP.s           = IPS_OK;
+                MaxSlewRateNP.np[0].value = index;
+                IDSetNumber(&MaxSlewRateNP, "Slewrate set to %d", index);
+                IUResetSwitch(&SlewRateSP);
+                SlewRateS[index].s = ISS_ON;
+                SlewRateSP.s = IPS_OK;
+                IDSetSwitch(&SlewRateSP, nullptr);
+                return true;
+        }
         // Homing, Cold and Warm Init
         if (!strcmp(name, SetHomeSP.name))
         {
@@ -899,64 +899,64 @@
         }
 
         if (!strcmp(name, TrackAxisSP.name))
-	{
-		IUUpdateSwitch(&TrackAxisSP, states, names, n);
-		TrackAxisSP.s = IPS_BUSY;
-
-		if (TrackAxisS[0].s == ISS_ON)
-		{
-			if (!sendOnStepCommand(":T1#"))
-			{
-				IDSetSwitch(&TrackAxisSP, "Single Tracking On");
-				TrackAxisSP.s = IPS_OK;
-				IDSetSwitch(&TrackAxisSP, nullptr);
-				return true;
-			}
-		}
-		if (TrackAxisS[1].s == ISS_ON)
-		{
-			if (!sendOnStepCommand(":T2#"))
-			{
-				IDSetSwitch(&TrackAxisSP, "Dual Axis Tracking On");
-				TrackAxisSP.s = IPS_OK;
-				IDSetSwitch(&TrackAxisSP, nullptr);
-				return true;
-			}
-		}
-		IUResetSwitch(&TrackAxisSP);
-		TrackAxisSP.s = IPS_IDLE;
-		IDSetSwitch(&TrackAxisSP, nullptr);
-		return true;
-	}
-
-	if (!strcmp(name, AutoFlipSP.name))
-	{
-		IUUpdateSwitch(&AutoFlipSP, states, names, n);
-		AutoFlipSP.s = IPS_BUSY;
-		
-		if (AutoFlipS[0].s == ISS_ON)
-		{
-			if (sendOnStepCommand(":SX95,0#"))
-			{
-				AutoFlipSP.s = IPS_OK;
-				IDSetSwitch(&AutoFlipSP, "Auto Meridan Flip OFF");
-				return true;
-			} 
-		}
-		if (AutoFlipS[1].s == ISS_ON)
-		{
-			if (sendOnStepCommand(":SX95,1#"))
-			{
-				AutoFlipSP.s = IPS_OK;
-				IDSetSwitch(&AutoFlipSP, "Auto Meridan Flip ON");
-				return true;
-			}
-		}
-		IUResetSwitch(&AutoFlipSP);
-		//AutoFlipSP.s = IPS_IDLE;
-		IDSetSwitch(&AutoFlipSP, nullptr);
-		return true;
-	}
+        {
+            IUUpdateSwitch(&TrackAxisSP, states, names, n);
+            TrackAxisSP.s = IPS_BUSY;
+            
+            if (TrackAxisS[0].s == ISS_ON)
+            {
+                if (!sendOnStepCommand(":T1#"))
+                {
+                    IDSetSwitch(&TrackAxisSP, "Single Tracking On");
+                    TrackAxisSP.s = IPS_OK;
+                    IDSetSwitch(&TrackAxisSP, nullptr);
+                    return true;
+                }
+            }
+            if (TrackAxisS[1].s == ISS_ON)
+            {
+                if (!sendOnStepCommand(":T2#"))
+                {
+                    IDSetSwitch(&TrackAxisSP, "Dual Axis Tracking On");
+                    TrackAxisSP.s = IPS_OK;
+                    IDSetSwitch(&TrackAxisSP, nullptr);
+                    return true;
+                }
+            }
+            IUResetSwitch(&TrackAxisSP);
+            TrackAxisSP.s = IPS_IDLE;
+            IDSetSwitch(&TrackAxisSP, nullptr);
+            return true;
+        }
+
+        if (!strcmp(name, AutoFlipSP.name))
+        {
+            IUUpdateSwitch(&AutoFlipSP, states, names, n);
+            AutoFlipSP.s = IPS_BUSY;
+            
+            if (AutoFlipS[0].s == ISS_ON)
+            {
+                if (sendOnStepCommand(":SX95,0#"))
+                {
+                    AutoFlipSP.s = IPS_OK;
+                    IDSetSwitch(&AutoFlipSP, "Auto Meridan Flip OFF");
+                    return true;
+                } 
+            }
+            if (AutoFlipS[1].s == ISS_ON)
+            {
+                if (sendOnStepCommand(":SX95,1#"))
+                {
+                    AutoFlipSP.s = IPS_OK;
+                    IDSetSwitch(&AutoFlipSP, "Auto Meridan Flip ON");
+                    return true;
+                }
+            }
+            IUResetSwitch(&AutoFlipSP);
+            //AutoFlipSP.s = IPS_IDLE;
+            IDSetSwitch(&AutoFlipSP, nullptr);
+            return true;
+        }
         
         if (!strcmp(name, HomePauseSP.name))
         {
@@ -1148,312 +1148,197 @@
         }
 
         // PEC
-        if (!strcmp(name, OSPECRecordSP.name))
-<<<<<<< HEAD
-	{
-		IUUpdateSwitch(&OSPECRecordSP, states, names, n);
-		OSPECRecordSP.s = IPS_OK;
-		
-		if (OSPECRecordS[0].s == ISS_ON)
-		{
-			OSPECEnabled = true;
-			ClearPECBuffer(0);
-			OSPECRecordS[0].s = ISS_OFF;
-		}
-		if (OSPECRecordS[1].s == ISS_ON)
-		{
-			OSPECEnabled = true;
-			StartPECRecord(0);
-			OSPECRecordS[1].s = ISS_OFF;
-		}
-		if (OSPECRecordS[2].s == ISS_ON)
-		{
-			OSPECEnabled = true;
-			SavePECBuffer(0);
-			OSPECRecordS[2].s = ISS_OFF;
-		}
-		IDSetSwitch(&OSPECRecordSP, nullptr);
-	}
-	if (!strcmp(name, OSPECReadSP.name))
-	{
-		if (OSPECReadS[0].s == ISS_ON)
-		{
-			OSPECEnabled = true;
-			ReadPECBuffer(0);
-			OSPECReadS[0].s = ISS_OFF;
-		}
-		if (OSPECReadS[1].s == ISS_ON)
-		{
-			OSPECEnabled = true;
-			WritePECBuffer(0);
-			OSPECReadS[1].s = ISS_OFF;
-		}
-		IDSetSwitch(&OSPECReadSP, nullptr);
-	} 
-	if (!strcmp(name, PECStateSP.name))
-	{
-		index = IUFindOnSwitchIndex(&PECStateSP);
-		if (index == 0)
-		{
-			OSPECEnabled = true;
-			StopPECPlayback(0); //Status will set OSPECEnabled to false if that's set by the controller
-			PECStateS[0].s = ISS_ON;
-			PECStateS[1].s = ISS_OFF;
-			IDSetSwitch(&PECStateSP, nullptr);
-		} else if (index == 1)
-		{
-			OSPECEnabled = true;
-			StartPECPlayback(0);
-			PECStateS[0].s = ISS_OFF;
-			PECStateS[1].s = ISS_ON;
-			IDSetSwitch(&PECStateSP, nullptr);
-		}
-		
-    }
-=======
-        {
+    if (!strcmp(name, OSPECRecordSP.name))
+    {
             IUUpdateSwitch(&OSPECRecordSP, states, names, n);
             OSPECRecordSP.s = IPS_OK;
->>>>>>> 8ad24ed9
-
+            
             if (OSPECRecordS[0].s == ISS_ON)
             {
-                ClearPECBuffer(0);
-                OSPECRecordS[0].s = ISS_OFF;
+                    OSPECEnabled = true;
+                    ClearPECBuffer(0);
+                    OSPECRecordS[0].s = ISS_OFF;
             }
             if (OSPECRecordS[1].s == ISS_ON)
             {
-                StartPECRecord(0);
-                OSPECRecordS[1].s = ISS_OFF;
+                    OSPECEnabled = true;
+                    StartPECRecord(0);
+                    OSPECRecordS[1].s = ISS_OFF;
             }
             if (OSPECRecordS[2].s == ISS_ON)
             {
-                SavePECBuffer(0);
-                OSPECRecordS[2].s = ISS_OFF;
+                    OSPECEnabled = true;
+                    SavePECBuffer(0);
+                    OSPECRecordS[2].s = ISS_OFF;
             }
             IDSetSwitch(&OSPECRecordSP, nullptr);
-        }
-        if (!strcmp(name, OSPECReadSP.name))
-        {
+    }
+    if (!strcmp(name, OSPECReadSP.name))
+    {
             if (OSPECReadS[0].s == ISS_ON)
             {
-                ReadPECBuffer(0);
-                OSPECReadS[0].s = ISS_OFF;
+                    OSPECEnabled = true;
+                    ReadPECBuffer(0);
+                    OSPECReadS[0].s = ISS_OFF;
             }
             if (OSPECReadS[1].s == ISS_ON)
             {
-                WritePECBuffer(0);
-                OSPECReadS[1].s = ISS_OFF;
+                    OSPECEnabled = true;
+                    WritePECBuffer(0);
+                    OSPECReadS[1].s = ISS_OFF;
             }
             IDSetSwitch(&OSPECReadSP, nullptr);
-        }
-        if (!strcmp(name, PECStateSP.name))
-        {
+    } 
+    if (!strcmp(name, PECStateSP.name))
+    {
             index = IUFindOnSwitchIndex(&PECStateSP);
             if (index == 0)
             {
-                StopPECPlayback(0);
-                PECStateS[0].s = ISS_ON;
-                PECStateS[1].s = ISS_OFF;
-                IDSetSwitch(&PECStateSP, nullptr);
+                    OSPECEnabled = true;
+                    StopPECPlayback(0); //Status will set OSPECEnabled to false if that's set by the controller
+                    PECStateS[0].s = ISS_ON;
+                    PECStateS[1].s = ISS_OFF;
+                    IDSetSwitch(&PECStateSP, nullptr);
             }
             else if (index == 1)
             {
-                StartPECPlayback(0);
-                PECStateS[0].s = ISS_OFF;
-                PECStateS[1].s = ISS_ON;
-                IDSetSwitch(&PECStateSP, nullptr);
-            }
-
-        }
-
-        // Align Buttons
-        if (!strcmp(name, OSNAlignStarsSP.name))
-        {
+                    OSPECEnabled = true;
+                    StartPECPlayback(0);
+                    PECStateS[0].s = ISS_OFF;
+                    PECStateS[1].s = ISS_ON;
+                    IDSetSwitch(&PECStateSP, nullptr);
+            }
+            
+    }
+
+    // Align Buttons
+    if (!strcmp(name, OSNAlignStarsSP.name))
+    {
             IUResetSwitch(&OSNAlignStarsSP);
             IUUpdateSwitch(&OSNAlignStarsSP, states, names, n);
             index = IUFindOnSwitchIndex(&OSNAlignStarsSP);
-
+            
             return true;
-        }
-
-        // Alignment
-        if (!strcmp(name, OSNAlignSP.name))
-        {
+    }
+
+    // Alignment
+    if (!strcmp(name, OSNAlignSP.name))
+    {
             if (IUUpdateSwitch(&OSNAlignSP, states, names, n) < 0)
-                return false;
-
+                    return false;
+            
             index = IUFindOnSwitchIndex(&OSNAlignSP);
-            //NewGeometricAlignment
-            //End NewGeometricAlignment
+            //NewGeometricAlignment    
+            //End NewGeometricAlignment 
             OSNAlignSP.s = IPS_BUSY;
             if (index == 0)
-            {
-
-                /* From above. Could be added to have 7,8 star
-                IUFillSwitch(&OSNAlignStarsS[0], "1", "1 Star", ISS_OFF);
-                IUFillSwitch(&OSNAlignStarsS[1], "2", "2 Stars", ISS_OFF);*
-                IUFillSwitch(&OSNAlignStarsS[2], "3", "3 Stars", ISS_ON);
-                IUFillSwitch(&OSNAlignStarsS[3], "4", "4 Stars", ISS_OFF);
-                IUFillSwitch(&OSNAlignStarsS[4], "5", "5 Stars", ISS_OFF);
-                IUFillSwitch(&OSNAlignStarsS[5], "6", "6 Stars", ISS_OFF);
-                IUFillSwitch(&OSNAlignStarsS[6], "9", "9 Stars", ISS_OFF);*/
-
-                int index_stars = IUFindOnSwitchIndex(&OSNAlignStarsSP);
-                if ((index_stars <= 6) && (index_stars >= 0))
-                {
-                    int stars = index_stars + 1;
-                    if (stars == 6) stars = 9;
-                    //if (stars == 5) stars = 6;
-                    OSNAlignS[0].s = ISS_OFF;
-                    LOGF_INFO("Align index: %d, stars: %d", index_stars, stars);
-                    AlignStartGeometric(stars);
-                }
+            {    
+                    
+                    /* Index is 0-8 and represents index+1*/
+                    
+                    int index_stars = IUFindOnSwitchIndex(&OSNAlignStarsSP);
+                    if ((index_stars <= 8) && (index_stars >= 0)) {
+                            int stars = index_stars+1;
+                            OSNAlignS[0].s = ISS_OFF;
+                            LOGF_INFO("Align index: %d, stars: %d", index_stars, stars); 
+                            AlignStartGeometric(stars);
+                    }
             }
             if (index == 1)
             {
-                OSNAlignS[1].s = ISS_OFF;
-                OSNAlignSP.s = AlignAddStar();
-            }
-            if (index == 2)
-            {
-                OSNAlignS[2].s = ISS_OFF;
-                OSNAlignSP.s = AlignDone();
-            }
+                    OSNAlignS[1].s = ISS_OFF;
+                    OSNAlignSP.s = AlignAddStar();
+            }
+            //Write to EEPROM moved to new line/variable 
             IDSetSwitch(&OSNAlignSP, nullptr);
             UpdateAlignStatus();
-        }
-
-	// Align Buttons
-	if (!strcmp(name, OSNAlignStarsSP.name))
-	{
-		IUResetSwitch(&OSNAlignStarsSP);
-		IUUpdateSwitch(&OSNAlignStarsSP, states, names, n);
-		index = IUFindOnSwitchIndex(&OSNAlignStarsSP);
-		
-		return true;
-	}
-
-    // Alignment
-    if (!strcmp(name, OSNAlignSP.name))
-	{
-		if (IUUpdateSwitch(&OSNAlignSP, states, names, n) < 0)
-			return false;
-		
-		index = IUFindOnSwitchIndex(&OSNAlignSP);
-		//NewGeometricAlignment    
-		//End NewGeometricAlignment 
-		OSNAlignSP.s = IPS_BUSY;
-		if (index == 0)
-		{    
-			
-			/* Index is 0-8 and represents index+1*/
-			
-			int index_stars = IUFindOnSwitchIndex(&OSNAlignStarsSP);
-			if ((index_stars <= 8) && (index_stars >= 0)) {
-				int stars = index_stars+1;
-				OSNAlignS[0].s = ISS_OFF;
-				LOGF_INFO("Align index: %d, stars: %d", index_stars, stars); 
-				AlignStartGeometric(stars);
-			}
-		}
-		if (index == 1)
-		{
-			OSNAlignS[1].s = ISS_OFF;
-			OSNAlignSP.s = AlignAddStar();
-		}
-		//Write to EEPROM moved to new line/variable 
-		IDSetSwitch(&OSNAlignSP, nullptr);
-		UpdateAlignStatus();
-	}
-	
-	if (!strcmp(name, OSNAlignWriteSP.name))
-	{
-		if (IUUpdateSwitch(&OSNAlignWriteSP, states, names, n) < 0)
-			return false;
-		
-		index = IUFindOnSwitchIndex(&OSNAlignWriteSP);
-
-		OSNAlignWriteSP.s = IPS_BUSY;
-		if (index == 0)
-		{
-			OSNAlignWriteS[0].s = ISS_OFF;
-			OSNAlignWriteSP.s = AlignWrite();
-		}
-		IDSetSwitch(&OSNAlignWriteSP, nullptr);
-		UpdateAlignStatus();
-	}
-	
-	if (!strcmp(name, OSNAlignPolarRealignSP.name))
-	{
-		char cmd[10];
-		if (IUUpdateSwitch(&OSNAlignPolarRealignSP, states, names, n) < 0)
-			return false;
-		
-// 		index = IUFindOnSwitchIndex(&OSNAlignPolarRealignS);
-		
-		OSNAlignPolarRealignSP.s = IPS_BUSY;
-// 		if (index == 0)
-		if (OSNAlignPolarRealignS[0].s == ISS_ON) //INFO
-		{
-			OSNAlignPolarRealignS[0].s = ISS_OFF;
-			LOG_INFO("Step 1: Goto a bright star between 50 and 80 degrees N/S from the pole. Preferably on the Meridian.");
-			LOG_INFO("Step 2: Make sure it is centered.");
-			LOG_INFO("Step 3: Press Refine Polar Alignment.");
-			LOG_INFO("Step 4: Using the mount's Alt and Az screws manually recenter the star. (Video mode if your camera supports it will be helpful.)");
-			LOG_INFO("Optional: Start a new alignment.");
-			IDSetSwitch(&OSNAlignPolarRealignSP, nullptr);
-			UpdateAlignStatus();
-			return true;
-		}
-		if (OSNAlignPolarRealignS[1].s == ISS_ON) //Command
-		{
-			OSNAlignPolarRealignS[1].s = ISS_OFF;
-// 			int returncode=sendOnStepCommand("
-			snprintf(cmd, 5, ":MP#");
-			sendOnStepCommandBlind(cmd);
-			if (!sendOnStepCommandBlind(":MP#"))
-			{
-				IDSetSwitch(&OSNAlignPolarRealignSP, "Command for Refine Polar Alignment successful");
-				UpdateAlignStatus();
-				OSNAlignPolarRealignSP.s = IPS_OK;
-				return true;
-			} else {
-				IDSetSwitch(&OSNAlignPolarRealignSP, "Command for Refine Polar Alignment FAILED");
-				UpdateAlignStatus();
-				OSNAlignPolarRealignSP.s = IPS_ALERT;
-				return false;
-			}
-		}
-	}
-
-#ifdef ONSTEP_NOTDONE	
-	if (!strcmp(name, OSOutput1SP.name))      // 
-	{
-		if (OSOutput1S[0].s == ISS_ON)
-		{
-			OSDisableOutput(1);
-			//PECStateS[0].s == ISS_OFF;
-		} else if (OSOutput1S[1].s == ISS_ON)
-		{
-			OSEnableOutput(1);
-			//PECStateS[1].s == ISS_OFF;
-		}
-		IDSetSwitch(&OSOutput1SP, nullptr);
-	}
-	if (!strcmp(name, OSOutput2SP.name))      // 
-	{
-		if (OSOutput2S[0].s == ISS_ON)
-		{
-			OSDisableOutput(2);
-			//PECStateS[0].s == ISS_OFF;
-		} else if (OSOutput2S[1].s == ISS_ON)
-		{
-			OSEnableOutput(2);
-			//PECStateS[1].s == ISS_OFF;
-		}
-		IDSetSwitch(&OSOutput2SP, nullptr);
-	}
+    }
+    
+    if (!strcmp(name, OSNAlignWriteSP.name))
+    {
+            if (IUUpdateSwitch(&OSNAlignWriteSP, states, names, n) < 0)
+                    return false;
+            
+            index = IUFindOnSwitchIndex(&OSNAlignWriteSP);
+
+            OSNAlignWriteSP.s = IPS_BUSY;
+            if (index == 0)
+            {
+                    OSNAlignWriteS[0].s = ISS_OFF;
+                    OSNAlignWriteSP.s = AlignWrite();
+            }
+            IDSetSwitch(&OSNAlignWriteSP, nullptr);
+            UpdateAlignStatus();
+    }
+    
+    if (!strcmp(name, OSNAlignPolarRealignSP.name))
+    {
+        char cmd[10];
+        if (IUUpdateSwitch(&OSNAlignPolarRealignSP, states, names, n) < 0)
+            return false;
+        
+        
+        OSNAlignPolarRealignSP.s = IPS_BUSY;
+        if (OSNAlignPolarRealignS[0].s == ISS_ON) //INFO
+        {
+            OSNAlignPolarRealignS[0].s = ISS_OFF;
+            LOG_INFO("Step 1: Goto a bright star between 50 and 80 degrees N/S from the pole. Preferably on the Meridian.");
+            LOG_INFO("Step 2: Make sure it is centered.");
+            LOG_INFO("Step 3: Press Refine Polar Alignment.");
+            LOG_INFO("Step 4: Using the mount's Alt and Az screws manually recenter the star. (Video mode if your camera supports it will be helpful.)");
+            LOG_INFO("Optional: Start a new alignment.");
+            IDSetSwitch(&OSNAlignPolarRealignSP, nullptr);
+            UpdateAlignStatus();
+            return true;
+        }
+        if (OSNAlignPolarRealignS[1].s == ISS_ON) //Command
+        {
+            OSNAlignPolarRealignS[1].s = ISS_OFF;
+            // int returncode=sendOnStepCommand("
+            snprintf(cmd, 5, ":MP#");
+            sendOnStepCommandBlind(cmd);
+            if (!sendOnStepCommandBlind(":MP#"))
+            {
+                IDSetSwitch(&OSNAlignPolarRealignSP, "Command for Refine Polar Alignment successful");
+                UpdateAlignStatus();
+                OSNAlignPolarRealignSP.s = IPS_OK;
+                return true;
+            } else {
+                IDSetSwitch(&OSNAlignPolarRealignSP, "Command for Refine Polar Alignment FAILED");
+                UpdateAlignStatus();
+                OSNAlignPolarRealignSP.s = IPS_ALERT;
+                return false;
+            }
+        }
+    }
+
+#ifdef ONSTEP_NOTDONE
+    if (!strcmp(name, OSOutput1SP.name))      // 
+    {
+        if (OSOutput1S[0].s == ISS_ON)
+        {
+            OSDisableOutput(1);
+            //PECStateS[0].s == ISS_OFF;
+        } else if (OSOutput1S[1].s == ISS_ON)
+        {
+            OSEnableOutput(1);
+            //PECStateS[1].s == ISS_OFF;
+        }
+        IDSetSwitch(&OSOutput1SP, nullptr);
+    }
+    if (!strcmp(name, OSOutput2SP.name))      // 
+    {
+        if (OSOutput2S[0].s == ISS_ON)
+        {
+            OSDisableOutput(2);
+            //PECStateS[0].s == ISS_OFF;
+        } else if (OSOutput2S[1].s == ISS_ON)
+        {
+            OSEnableOutput(2);
+            //PECStateS[1].s == ISS_OFF;
+        }
+        IDSetSwitch(&OSOutput2SP, nullptr);
+    }
 #endif
 
         // Focuser
@@ -1588,414 +1473,414 @@
     char TempValue[RB_MAX_LEN];
     char TempValue2[RB_MAX_LEN];
     Errors Lasterror = ERR_NONE;
-
+    
     if (isSimulation()) //if Simulation is selected
     {
         mountSim();
         return true;
     }
-
+    
     if (getLX200RA(PortFD, &currentRA) < 0 || getLX200DEC(PortFD, &currentDEC) < 0) // Update actual position
     {
         EqNP.s = IPS_ALERT;
         IDSetNumber(&EqNP, "Error reading RA/DEC.");
         return false;
     }
-
-#ifdef OnStep_Alpha    
+    
+    #ifdef OnStep_Alpha    
     OSSupports_bitfield_Gu = try_bitfield_Gu();
     
     if (!OSSupports_bitfield_Gu) {
-	    //Fall back to :GU parsing
-#endif    
-    getCommandString(PortFD,OSStat,":GU#"); // :GU# returns a string containg controller status
-    if (strcmp(OSStat,OldOSStat) != 0)  //if status changed
-    {
-	// ============= Telescope Status
-	strcpy(OldOSStat ,OSStat);
-
-	IUSaveText(&OnstepStat[0],OSStat);
-	if (strstr(OSStat,"n") && strstr(OSStat,"N"))
-	{
-		IUSaveText(&OnstepStat[1], "Idle");
-		TrackState = SCOPE_IDLE;
-	}
-	if (strstr(OSStat, "n") && !strstr(OSStat, "N"))
-	{
-		IUSaveText(&OnstepStat[1], "Slewing");
-		TrackState = SCOPE_SLEWING;
-	}
-	if (strstr(OSStat, "N") && !strstr(OSStat, "n"))
-	{
-		IUSaveText(&OnstepStat[1], "Tracking");
-		TrackState = SCOPE_TRACKING;
-	}
-	
-	// ============= Refractoring
-	if ((strstr(OSStat,"r") || strstr(OSStat,"t"))) //On, either refractory only (r) or full (t)
-	{
-		if (strstr(OSStat,"t")) {IUSaveText(&OnstepStat[2],"Full Comp"); }
-		if (strstr(OSStat,"r")) { IUSaveText(&OnstepStat[2],"Refractory Comp"); }
-		if (strstr(OSStat,"s")) {
-			IUSaveText(&OnstepStat[8],"Single Axis"); 
-		} else { 
-			IUSaveText(&OnstepStat[8],"2-Axis"); 
-		}
-	} else {
-		
-		IUSaveText(&OnstepStat[2],"Refractoring Off");
-		IUSaveText(&OnstepStat[8],"N/A");
-	}
-
-
-	// ============= Parkstatus
-	if(FirstRead)   // it is the first time I read the status so I need to update
-	{
-		if (strstr(OSStat,"P"))
-		{
-		SetParked(true); //defaults to TrackState=SCOPE_PARKED
-		IUSaveText(&OnstepStat[3],"Parked");
-		}
-		if (strstr(OSStat,"F"))
-		{
-		SetParked(false); // defaults to TrackState=SCOPE_IDLE
-		IUSaveText(&OnstepStat[3],"Parking Failed");
-		}
-		if (strstr(OSStat,"I"))
-		{
-		SetParked(false); //defaults to TrackState=SCOPE_IDLE but we want
-		TrackState=SCOPE_PARKING;
-		IUSaveText(&OnstepStat[3],"Park in Progress");
-		}
-		if (strstr(OSStat,"p"))
-		{
-		SetParked(false); //defaults to TrackState=SCOPE_IDLE but we want
-		if (strstr(OSStat,"nN"))    // azwing need to detect if unparked idle or tracking
-		{
-			IUSaveText(&OnstepStat[1],"Idle");
-			TrackState=SCOPE_IDLE;
-		}
-		else TrackState=SCOPE_TRACKING;
-		IUSaveText(&OnstepStat[3],"UnParked");
-		}
-	FirstRead=false;
-	}
-	else
-	{
-		if (!isParked())
-		{
-		if(strstr(OSStat,"P"))
-		{
-			SetParked(true);
-			IUSaveText(&OnstepStat[3],"Parked");
-			//LOG_INFO("OnStep Parking Succeded");
-		}
-		if (strstr(OSStat,"I"))
-		{
-			SetParked(false); //defaults to TrackState=SCOPE_IDLE but we want
-			TrackState=SCOPE_PARKING;
-			IUSaveText(&OnstepStat[3],"Park in Progress");
-			LOG_INFO("OnStep Parking in Progress...");
-		}
-		}
-		if (isParked())
-		{
-		if (strstr(OSStat,"F"))
-		{
-			// keep Status even if error  TrackState=SCOPE_IDLE;
-			SetParked(false); //defaults to TrackState=SCOPE_IDLE
-			IUSaveText(&OnstepStat[3],"Parking Failed");
-			LOG_ERROR("OnStep Parking failed, need to re Init OnStep at home");
-		}
-		if (strstr(OSStat,"p"))
-		{
-			SetParked(false); //defaults to TrackState=SCOPE_IDLE but we want
-			if (strstr(OSStat,"nN"))    // azwing need to detect if unparked idle or tracking
-			{
-			IUSaveText(&OnstepStat[1],"Idle");
-			TrackState=SCOPE_IDLE;
-			}
-			else TrackState=SCOPE_TRACKING;
-			IUSaveText(&OnstepStat[3],"UnParked");
-			//LOG_INFO("OnStep Unparked...");
-		}
-		}
-	}
-
-	
-	//if (strstr(OSStat,"H")) { IUSaveText(&OnstepStat[3],"At Home"); }
-	if (strstr(OSStat,"H") && strstr(OSStat,"P"))
-	{
-		IUSaveText(&OnstepStat[3],"At Home and Parked");
-	}
-	if (strstr(OSStat,"H") && strstr(OSStat,"p"))
-	{
-		IUSaveText(&OnstepStat[3],"At Home and UnParked");
-	}
-	//AutoPauseAtHome
-	if (strstr(OSStat, "u")){ //  pa[u]se at home enabled?
-		HomePauseS[1].s = ISS_ON;
-		HomePauseSP.s = IPS_OK;
-		IDSetSwitch(&HomePauseSP, "Pause at Home Enabled");
-	} else {
-		HomePauseS[0].s=ISS_ON;
-		HomePauseSP.s = IPS_OK;
-		IDSetSwitch(&HomePauseSP, nullptr);
-	}    
-	
-	if (strstr(OSStat,"w")) { IUSaveText(&OnstepStat[3],"Waiting at Home"); }
-
-	// ============= Pec Status
-	if (!strstr(OSStat,"R") && !strstr(OSStat,"W")) { IUSaveText(&OnstepStat[4],"N/A"); }
-	if (strstr(OSStat,"R")) { IUSaveText(&OnstepStat[4],"Recorded"); }
-	if (strstr(OSStat,"W")) { IUSaveText(&OnstepStat[4],"Autorecord"); }
-
-	// ============= Time Sync Status
-	if (!strstr(OSStat,"S")) { IUSaveText(&OnstepStat[5],"N/A"); }
-	if (strstr(OSStat,"S")) { IUSaveText(&OnstepStat[5],"PPS / GPS Sync Ok"); }
-
-	// ============= Mount Types
-	if (strstr(OSStat,"E")) { IUSaveText(&OnstepStat[6],"German Mount"); OSMountType = 0;}
-	if (strstr(OSStat,"K")) { IUSaveText(&OnstepStat[6],"Fork Mount"); OSMountType = 1;}
-	if (strstr(OSStat,"k")) { IUSaveText(&OnstepStat[6],"Fork Alt Mount"); OSMountType = 2;}
-	if (strstr(OSStat,"A")) { IUSaveText(&OnstepStat[6],"AltAZ Mount"); OSMountType = 3; }
-
-	// ============= Error Code 
-	//From OnStep: ERR_NONE, ERR_MOTOR_FAULT, ERR_ALT_MIN, ERR_LIMIT_SENSE, ERR_DEC, ERR_AZM, ERR_UNDER_POLE, ERR_MERIDIAN, ERR_SYNC, ERR_PARK, ERR_GOTO_SYNC, ERR_UNSPECIFIED, ERR_ALT_MAX, ERR_GOTO_ERR_NONE, ERR_GOTO_ERR_BELOW_HORIZON, ERR_GOTO_ERR_ABOVE_OVERHEAD, ERR_GOTO_ERR_STANDBY, ERR_GOTO_ERR_PARK, ERR_GOTO_ERR_GOTO, ERR_GOTO_ERR_OUTSIDE_LIMITS, ERR_GOTO_ERR_HARDWARE_FAULT, ERR_GOTO_ERR_IN_MOTION, ERR_GOTO_ERR_UNSPECIFIED
-	
-	//For redoing this, quick python, if needed (will only give the error name):
-	//all_errors=' (Insert)
-	//split_errors=all_errors.split(', ')
-	//for specific in split_errors:
-	//     print('case ' +specific+':')                          
-	//     print('\tIUSaveText(&OnstepStat[7],"'+specific+'");')
-	//     print('\tbreak;')  
-	
-	
-	Lasterror=(Errors)(OSStat[strlen(OSStat)-1]-'0');
-    }
-    
-#ifdef OnStep_Alpha // For the moment, for :Gu
+        //Fall back to :GU parsing
+        #endif    
+        getCommandString(PortFD,OSStat,":GU#"); // :GU# returns a string containg controller status
+        if (strcmp(OSStat,OldOSStat) != 0)  //if status changed
+        {
+            // ============= Telescope Status
+            strcpy(OldOSStat ,OSStat);
+            
+            IUSaveText(&OnstepStat[0],OSStat);
+            if (strstr(OSStat,"n") && strstr(OSStat,"N"))
+            {
+                IUSaveText(&OnstepStat[1], "Idle");
+                TrackState = SCOPE_IDLE;
+            }
+            if (strstr(OSStat, "n") && !strstr(OSStat, "N"))
+            {
+                IUSaveText(&OnstepStat[1], "Slewing");
+                TrackState = SCOPE_SLEWING;
+            }
+            if (strstr(OSStat, "N") && !strstr(OSStat, "n"))
+            {
+                IUSaveText(&OnstepStat[1], "Tracking");
+                TrackState = SCOPE_TRACKING;
+            }
+            
+            // ============= Refractoring
+            if ((strstr(OSStat,"r") || strstr(OSStat,"t"))) //On, either refractory only (r) or full (t)
+            {
+                if (strstr(OSStat,"t")) {IUSaveText(&OnstepStat[2],"Full Comp"); }
+                if (strstr(OSStat,"r")) { IUSaveText(&OnstepStat[2],"Refractory Comp"); }
+                if (strstr(OSStat,"s")) {
+                    IUSaveText(&OnstepStat[8],"Single Axis"); 
+                } else { 
+                    IUSaveText(&OnstepStat[8],"2-Axis"); 
+                }
+            } else {
+                
+                IUSaveText(&OnstepStat[2],"Refractoring Off");
+                IUSaveText(&OnstepStat[8],"N/A");
+            }
+            
+            
+            // ============= Parkstatus
+            if(FirstRead)   // it is the first time I read the status so I need to update
+            {
+                if (strstr(OSStat,"P"))
+                {
+                    SetParked(true); //defaults to TrackState=SCOPE_PARKED
+                    IUSaveText(&OnstepStat[3],"Parked");
+                }
+                if (strstr(OSStat,"F"))
+                {
+                    SetParked(false); // defaults to TrackState=SCOPE_IDLE
+                    IUSaveText(&OnstepStat[3],"Parking Failed");
+                }
+                if (strstr(OSStat,"I"))
+                {
+                    SetParked(false); //defaults to TrackState=SCOPE_IDLE but we want
+                    TrackState=SCOPE_PARKING;
+                    IUSaveText(&OnstepStat[3],"Park in Progress");
+                }
+                if (strstr(OSStat,"p"))
+                {
+                    SetParked(false); //defaults to TrackState=SCOPE_IDLE but we want
+                    if (strstr(OSStat,"nN"))    // azwing need to detect if unparked idle or tracking
+                    {
+                        IUSaveText(&OnstepStat[1],"Idle");
+                        TrackState=SCOPE_IDLE;
+                    }
+                    else TrackState=SCOPE_TRACKING;
+                    IUSaveText(&OnstepStat[3],"UnParked");
+                }
+                FirstRead=false;
+            }
+            else
+            {
+                if (!isParked())
+                {
+                    if(strstr(OSStat,"P"))
+                    {
+                        SetParked(true);
+                        IUSaveText(&OnstepStat[3],"Parked");
+                        //LOG_INFO("OnStep Parking Succeded");
+                    }
+                    if (strstr(OSStat,"I"))
+                    {
+                        SetParked(false); //defaults to TrackState=SCOPE_IDLE but we want
+                        TrackState=SCOPE_PARKING;
+                        IUSaveText(&OnstepStat[3],"Park in Progress");
+                        LOG_INFO("OnStep Parking in Progress...");
+                    }
+                }
+                if (isParked())
+                {
+                    if (strstr(OSStat,"F"))
+                    {
+                        // keep Status even if error  TrackState=SCOPE_IDLE;
+                        SetParked(false); //defaults to TrackState=SCOPE_IDLE
+                        IUSaveText(&OnstepStat[3],"Parking Failed");
+                        LOG_ERROR("OnStep Parking failed, need to re Init OnStep at home");
+                    }
+                    if (strstr(OSStat,"p"))
+                    {
+                        SetParked(false); //defaults to TrackState=SCOPE_IDLE but we want
+                        if (strstr(OSStat,"nN"))    // azwing need to detect if unparked idle or tracking
+                        {
+                            IUSaveText(&OnstepStat[1],"Idle");
+                            TrackState=SCOPE_IDLE;
+                        }
+                        else TrackState=SCOPE_TRACKING;
+                        IUSaveText(&OnstepStat[3],"UnParked");
+                        //LOG_INFO("OnStep Unparked...");
+                    }
+                }
+            }
+            
+            
+            //if (strstr(OSStat,"H")) { IUSaveText(&OnstepStat[3],"At Home"); }
+            if (strstr(OSStat,"H") && strstr(OSStat,"P"))
+            {
+                IUSaveText(&OnstepStat[3],"At Home and Parked");
+            }
+            if (strstr(OSStat,"H") && strstr(OSStat,"p"))
+            {
+                IUSaveText(&OnstepStat[3],"At Home and UnParked");
+            }
+            //AutoPauseAtHome
+            if (strstr(OSStat, "u")){ //  pa[u]se at home enabled?
+                HomePauseS[1].s = ISS_ON;
+                HomePauseSP.s = IPS_OK;
+                IDSetSwitch(&HomePauseSP, "Pause at Home Enabled");
+            } else {
+                HomePauseS[0].s=ISS_ON;
+                HomePauseSP.s = IPS_OK;
+                IDSetSwitch(&HomePauseSP, nullptr);
+            }    
+            
+            if (strstr(OSStat,"w")) { IUSaveText(&OnstepStat[3],"Waiting at Home"); }
+            
+            // ============= Pec Status
+            if (!strstr(OSStat,"R") && !strstr(OSStat,"W")) { IUSaveText(&OnstepStat[4],"N/A"); }
+            if (strstr(OSStat,"R")) { IUSaveText(&OnstepStat[4],"Recorded"); }
+            if (strstr(OSStat,"W")) { IUSaveText(&OnstepStat[4],"Autorecord"); }
+            
+            // ============= Time Sync Status
+            if (!strstr(OSStat,"S")) { IUSaveText(&OnstepStat[5],"N/A"); }
+            if (strstr(OSStat,"S")) { IUSaveText(&OnstepStat[5],"PPS / GPS Sync Ok"); }
+            
+            // ============= Mount Types
+            if (strstr(OSStat,"E")) { IUSaveText(&OnstepStat[6],"German Mount"); OSMountType = 0;}
+            if (strstr(OSStat,"K")) { IUSaveText(&OnstepStat[6],"Fork Mount"); OSMountType = 1;}
+            if (strstr(OSStat,"k")) { IUSaveText(&OnstepStat[6],"Fork Alt Mount"); OSMountType = 2;}
+            if (strstr(OSStat,"A")) { IUSaveText(&OnstepStat[6],"AltAZ Mount"); OSMountType = 3; }
+            
+            // ============= Error Code 
+            //From OnStep: ERR_NONE, ERR_MOTOR_FAULT, ERR_ALT_MIN, ERR_LIMIT_SENSE, ERR_DEC, ERR_AZM, ERR_UNDER_POLE, ERR_MERIDIAN, ERR_SYNC, ERR_PARK, ERR_GOTO_SYNC, ERR_UNSPECIFIED, ERR_ALT_MAX, ERR_GOTO_ERR_NONE, ERR_GOTO_ERR_BELOW_HORIZON, ERR_GOTO_ERR_ABOVE_OVERHEAD, ERR_GOTO_ERR_STANDBY, ERR_GOTO_ERR_PARK, ERR_GOTO_ERR_GOTO, ERR_GOTO_ERR_OUTSIDE_LIMITS, ERR_GOTO_ERR_HARDWARE_FAULT, ERR_GOTO_ERR_IN_MOTION, ERR_GOTO_ERR_UNSPECIFIED
+            
+            //For redoing this, quick python, if needed (will only give the error name):
+            //all_errors=' (Insert)
+            //split_errors=all_errors.split(', ')
+            //for specific in split_errors:
+            //     print('case ' +specific+':')                          
+            //     print('\tIUSaveText(&OnstepStat[7],"'+specific+'");')
+            //     print('\tbreak;')  
+            
+            
+            Lasterror=(Errors)(OSStat[strlen(OSStat)-1]-'0');
+        }
+        
+        #ifdef OnStep_Alpha // For the moment, for :Gu
     } else {
-	getCommandString(PortFD,OSStat,":Gu#"); // :Gu# returns a string containg controller status that's bitpacked
-	if (strcmp(OSStat,OldOSStat) != 0)  //if status changed
-	{ 
-		//Ignored for now.     
-	}
-	//Byte 0: Current Status
-	if (OSStat[0] & 0b10000001 == 0b10000001) {
-		//Not tracking
-	}
-	if (OSStat[0] & 0b10000010 == 0b10000010) {
-		//No goto
-	}
-	if (OSStat[0] & 0b10000100 == 0b10000100) {
-		// PPS sync
-		IUSaveText(&OnstepStat[5],"PPS / GPS Sync Ok");
-	} else {
-		IUSaveText(&OnstepStat[5],"N/A");
-	}
-	if (OSStat[0] & 0b10001000 == 0b10001000) {
-		// Guide active
-	}
-	//Refraction and Number of axis handled differently for now, might combine to one variable. 
-	// reply[0]|=0b11010000;                       // Refr enabled Single axis
-	// reply[0]|=0b10010000;                       // Refr enabled
-	// reply[0]|=0b11100000;                       // OnTrack enabled Single axis
-	// reply[0]|=0b10100000;                       // OnTrack enabled
-	if ((OSStat[0] & 0b10010000 == 0b10010000 || OSStat[0] & 0b10100000 == 0b10100000)) //On, either refractory only (r) or full (t)
-	{
-		if (OSStat[0] & 0b10100000 == 0b10100000) { IUSaveText(&OnstepStat[2],"Full Comp"); }
-		if (OSStat[0] & 0b10010000 == 0b10010000) { IUSaveText(&OnstepStat[2],"Refractory Comp"); }
-		if (OSStat[0] & 0b11000000 == 0b11000000) {
-			IUSaveText(&OnstepStat[8],"Single Axis"); 
-		} else { 
-			IUSaveText(&OnstepStat[8],"2-Axis"); 
-		}
-	} else {
-		IUSaveText(&OnstepStat[2],"Refractoring Off");
-		IUSaveText(&OnstepStat[8],"N/A");
-	}
-	//Byte 1: Standard tracking rates
-	if (OSStat[1] & 0b10000001 == 0b10000001) {
-		// Lunar rate selected
-	}
-	if (OSStat[1] & 0b10000010 == 0b10000010) {
-		// Solar rate selected
-	}
-	if (OSStat[1] & 0b10000011 == 0b10000011) {
-		// King rate selected
-	}
-	//Byte 2: Flags
-	if (OSStat[2] & 0b10000001 == 0b10000001) {
-		// At home
-	}
-	if (OSStat[2] & 0b10000010 == 0b10000010) {
-		// Waiting at home
-		IUSaveText(&OnstepStat[3],"Waiting at Home");
-	}
-	if (OSStat[2] & 0b10000100 == 0b10000100) {
-		// Pause at home enabled?
-		//AutoPauseAtHome
-		HomePauseS[1].s = ISS_ON;
-		HomePauseSP.s = IPS_OK;
-		IDSetSwitch(&HomePauseSP, "Pause at Home Enabled");
-	} else {
-		HomePauseS[0].s=ISS_ON;
-		HomePauseSP.s = IPS_OK;
-		IDSetSwitch(&HomePauseSP, nullptr);
-	}
-	if (OSStat[2] & 0b10001000 == 0b10001000) {
-		// Buzzer enabled?
-	}
-	if (OSStat[2] & 0b10010000 == 0b10010000) {
-		// Auto meridian flip
-		AutoFlipS[1].s = ISS_ON;
-		AutoFlipSP.s = IPS_OK;
-		IDSetSwitch(&AutoFlipSP, nullptr);
-	} else {
-		AutoFlipS[0].s=ISS_ON;
-		AutoFlipSP.s = IPS_OK;
-		IDSetSwitch(&AutoFlipSP, nullptr);
-	}
-	if (OSStat[2] & 0b10100000 == 0b10100000) {
-		// PEC data has been recorded
-	}
-
-	
-	
-	
-	//Byte 3: Mount type and info
-	if (OSStat[3] & 0b10000001 == 0b10000001) {
-		// GEM
-		IUSaveText(&OnstepStat[6],"German Mount"); 
-		OSMountType = 0;
-	}
-	if (OSStat[3] & 0b10000010 == 0b10000010) {
-		// FORK
-		IUSaveText(&OnstepStat[6],"Fork Mount"); 
-		OSMountType = 1;
-	}
-	if (OSStat[3] & 0b10000100 == 0b10000100) {
-		// Fork Alt
-		IUSaveText(&OnstepStat[6],"Fork Alt Mount"); 
-		OSMountType = 2;
-	}
-	if (OSStat[3] & 0b10001000 == 0b10001000) {
-		// ALTAZM
-		IUSaveText(&OnstepStat[6],"AltAZ Mount"); 
-		OSMountType = 3;
-	}
-	
-	
-	setPierSide(PIER_UNKNOWN);
-	if (OSStat[3] & 0b10010000 == 0b10010000) {
-		// Pier side none
-		setPierSide(PIER_UNKNOWN);
-		// INDI doesn't account for 'None'
-	}
-	if (OSStat[3] & 0b10100000 == 0b10100000) {
-		// Pier side east
-		setPierSide(PIER_EAST);
-	}
-	if (OSStat[3] & 0b11000000 == 0b11000000) {
-		// Pier side west
-		setPierSide(PIER_WEST);
-	}
-	//     Byte 4: PEC
-	PECStatusGU = OSStat[4] & 0b01111111;
-	if (OSStat[4] == 0) {
-		// AltAZM, no PEC possible 
-		PECStatusGU=0;
-	} else {
-		//    PEC status: 0 ignore, 1 get ready to play, 2 playing, 3 get ready to record, 4 recording
-		
-		
-	}
-	ParkStatusGU = OSStat[5] & 0b01111111;
-	PulseGuideGU = OSStat[6] & 0b01111111;
-	GuideRateGU = OSStat[7] & 0b01111111;
-	LastError = OSStat[8] & 0b01111111;
-    }
-#endif
+        getCommandString(PortFD,OSStat,":Gu#"); // :Gu# returns a string containg controller status that's bitpacked
+        if (strcmp(OSStat,OldOSStat) != 0)  //if status changed
+        { 
+            //Ignored for now.     
+        }
+        //Byte 0: Current Status
+        if (OSStat[0] & 0b10000001 == 0b10000001) {
+            //Not tracking
+        }
+        if (OSStat[0] & 0b10000010 == 0b10000010) {
+            //No goto
+        }
+        if (OSStat[0] & 0b10000100 == 0b10000100) {
+            // PPS sync
+            IUSaveText(&OnstepStat[5],"PPS / GPS Sync Ok");
+        } else {
+            IUSaveText(&OnstepStat[5],"N/A");
+        }
+        if (OSStat[0] & 0b10001000 == 0b10001000) {
+            // Guide active
+        }
+        //Refraction and Number of axis handled differently for now, might combine to one variable. 
+        // reply[0]|=0b11010000;                       // Refr enabled Single axis
+        // reply[0]|=0b10010000;                       // Refr enabled
+        // reply[0]|=0b11100000;                       // OnTrack enabled Single axis
+        // reply[0]|=0b10100000;                       // OnTrack enabled
+        if ((OSStat[0] & 0b10010000 == 0b10010000 || OSStat[0] & 0b10100000 == 0b10100000)) //On, either refractory only (r) or full (t)
+        {
+            if (OSStat[0] & 0b10100000 == 0b10100000) { IUSaveText(&OnstepStat[2],"Full Comp"); }
+            if (OSStat[0] & 0b10010000 == 0b10010000) { IUSaveText(&OnstepStat[2],"Refractory Comp"); }
+            if (OSStat[0] & 0b11000000 == 0b11000000) {
+                IUSaveText(&OnstepStat[8],"Single Axis"); 
+            } else { 
+                IUSaveText(&OnstepStat[8],"2-Axis"); 
+            }
+        } else {
+            IUSaveText(&OnstepStat[2],"Refractoring Off");
+            IUSaveText(&OnstepStat[8],"N/A");
+        }
+        //Byte 1: Standard tracking rates
+        if (OSStat[1] & 0b10000001 == 0b10000001) {
+            // Lunar rate selected
+        }
+        if (OSStat[1] & 0b10000010 == 0b10000010) {
+            // Solar rate selected
+        }
+        if (OSStat[1] & 0b10000011 == 0b10000011) {
+            // King rate selected
+        }
+        //Byte 2: Flags
+        if (OSStat[2] & 0b10000001 == 0b10000001) {
+            // At home
+        }
+        if (OSStat[2] & 0b10000010 == 0b10000010) {
+            // Waiting at home
+            IUSaveText(&OnstepStat[3],"Waiting at Home");
+        }
+        if (OSStat[2] & 0b10000100 == 0b10000100) {
+            // Pause at home enabled?
+            //AutoPauseAtHome
+            HomePauseS[1].s = ISS_ON;
+            HomePauseSP.s = IPS_OK;
+            IDSetSwitch(&HomePauseSP, "Pause at Home Enabled");
+        } else {
+            HomePauseS[0].s=ISS_ON;
+            HomePauseSP.s = IPS_OK;
+            IDSetSwitch(&HomePauseSP, nullptr);
+        }
+        if (OSStat[2] & 0b10001000 == 0b10001000) {
+            // Buzzer enabled?
+        }
+        if (OSStat[2] & 0b10010000 == 0b10010000) {
+            // Auto meridian flip
+            AutoFlipS[1].s = ISS_ON;
+            AutoFlipSP.s = IPS_OK;
+            IDSetSwitch(&AutoFlipSP, nullptr);
+        } else {
+            AutoFlipS[0].s=ISS_ON;
+            AutoFlipSP.s = IPS_OK;
+            IDSetSwitch(&AutoFlipSP, nullptr);
+        }
+        if (OSStat[2] & 0b10100000 == 0b10100000) {
+            // PEC data has been recorded
+        }
+        
+        
+        
+        
+        //Byte 3: Mount type and info
+        if (OSStat[3] & 0b10000001 == 0b10000001) {
+            // GEM
+            IUSaveText(&OnstepStat[6],"German Mount"); 
+            OSMountType = 0;
+        }
+        if (OSStat[3] & 0b10000010 == 0b10000010) {
+            // FORK
+            IUSaveText(&OnstepStat[6],"Fork Mount"); 
+            OSMountType = 1;
+        }
+        if (OSStat[3] & 0b10000100 == 0b10000100) {
+            // Fork Alt
+            IUSaveText(&OnstepStat[6],"Fork Alt Mount"); 
+            OSMountType = 2;
+        }
+        if (OSStat[3] & 0b10001000 == 0b10001000) {
+            // ALTAZM
+            IUSaveText(&OnstepStat[6],"AltAZ Mount"); 
+            OSMountType = 3;
+        }
+        
+        
+        setPierSide(PIER_UNKNOWN);
+        if (OSStat[3] & 0b10010000 == 0b10010000) {
+            // Pier side none
+            setPierSide(PIER_UNKNOWN);
+            // INDI doesn't account for 'None'
+        }
+        if (OSStat[3] & 0b10100000 == 0b10100000) {
+            // Pier side east
+            setPierSide(PIER_EAST);
+        }
+        if (OSStat[3] & 0b11000000 == 0b11000000) {
+            // Pier side west
+            setPierSide(PIER_WEST);
+        }
+        //     Byte 4: PEC
+        PECStatusGU = OSStat[4] & 0b01111111;
+        if (OSStat[4] == 0) {
+            // AltAZM, no PEC possible 
+            PECStatusGU=0;
+        } else {
+            //    PEC status: 0 ignore, 1 get ready to play, 2 playing, 3 get ready to record, 4 recording
+            
+            
+        }
+        ParkStatusGU = OSStat[5] & 0b01111111;
+        PulseGuideGU = OSStat[6] & 0b01111111;
+        GuideRateGU = OSStat[7] & 0b01111111;
+        LastError = OSStat[8] & 0b01111111;
+    }
+    #endif
     
     
     switch (Lasterror) {
-	case ERR_NONE:
-		IUSaveText(&OnstepStat[7],"None"); 
-		break;
-	case ERR_MOTOR_FAULT:
-		IUSaveText(&OnstepStat[7],"Motor/Driver Fault"); 
-		break;
-	case ERR_ALT_MIN:
-		IUSaveText(&OnstepStat[7],"Below Horizon Limit"); 
-		break;
-	case ERR_LIMIT_SENSE:
-		IUSaveText(&OnstepStat[7],"Limit Sense"); 
-		break;
-	case ERR_DEC:
-		IUSaveText(&OnstepStat[7],"Dec Limit Exceeded"); 
-		break;
-	case ERR_AZM:
-		IUSaveText(&OnstepStat[7],"Azm Limit Exceeded"); 
-		break;
-	case ERR_UNDER_POLE:
-		IUSaveText(&OnstepStat[7],"Under Pole Limit Exceeded"); 
-		break;
-	case ERR_MERIDIAN:
-		IUSaveText(&OnstepStat[7],"Meridian Limit (W) Exceeded"); 
-		break;
-	case ERR_SYNC:
-		IUSaveText(&OnstepStat[7],"Sync Safety Limit Exceeded"); 
-		break;
-	case ERR_PARK:
-		IUSaveText(&OnstepStat[7],"Park Failed"); 
-		break;
-	case ERR_GOTO_SYNC:
-		IUSaveText(&OnstepStat[7],"Goto Sync Failed"); 
-		break;
-	case ERR_UNSPECIFIED:
-		IUSaveText(&OnstepStat[7],"Unspecified Error"); 
-		break;
-	case ERR_ALT_MAX:
-		IUSaveText(&OnstepStat[7],"Above Overhead Limit"); 
-		break;
-	case ERR_GOTO_ERR_NONE:
-		IUSaveText(&OnstepStat[7],"Goto No Error"); 
-		break;
-	case ERR_GOTO_ERR_BELOW_HORIZON:
-		IUSaveText(&OnstepStat[7],"Goto Below Horizon"); 
-		break;
-	case ERR_GOTO_ERR_ABOVE_OVERHEAD:
-		IUSaveText(&OnstepStat[7],"Goto Abv Overhead"); 
-		break;
-	case ERR_GOTO_ERR_STANDBY:
-		IUSaveText(&OnstepStat[7],"Goto Err Standby"); 
-		break;
-	case ERR_GOTO_ERR_PARK:
-		IUSaveText(&OnstepStat[7],"Goto Err Park"); 
-		break;
-	case ERR_GOTO_ERR_GOTO:
-		IUSaveText(&OnstepStat[7],"Goto Err Goto"); 
-		break;
-	case ERR_GOTO_ERR_OUTSIDE_LIMITS:
-		IUSaveText(&OnstepStat[7],"Goto Outside Limits"); 
-		break;
-	case ERR_GOTO_ERR_HARDWARE_FAULT:
-		IUSaveText(&OnstepStat[7],"Goto H/W Fault"); 
-		break;
-	case ERR_GOTO_ERR_IN_MOTION:
-		IUSaveText(&OnstepStat[7],"Goto Err Motion"); 
-		break;
-	case ERR_GOTO_ERR_UNSPECIFIED:
-		IUSaveText(&OnstepStat[7],"Goto Unspecified Error"); 
-		break;
-	default:
-		IUSaveText(&OnstepStat[7],"Unknown Error"); 
-		break;
-    }
-
-#ifndef OnStep_Alpha
+        case ERR_NONE:
+            IUSaveText(&OnstepStat[7],"None"); 
+            break;
+        case ERR_MOTOR_FAULT:
+            IUSaveText(&OnstepStat[7],"Motor/Driver Fault"); 
+            break;
+        case ERR_ALT_MIN:
+            IUSaveText(&OnstepStat[7],"Below Horizon Limit"); 
+            break;
+        case ERR_LIMIT_SENSE:
+            IUSaveText(&OnstepStat[7],"Limit Sense"); 
+            break;
+        case ERR_DEC:
+            IUSaveText(&OnstepStat[7],"Dec Limit Exceeded"); 
+            break;
+        case ERR_AZM:
+            IUSaveText(&OnstepStat[7],"Azm Limit Exceeded"); 
+            break;
+        case ERR_UNDER_POLE:
+            IUSaveText(&OnstepStat[7],"Under Pole Limit Exceeded"); 
+            break;
+        case ERR_MERIDIAN:
+            IUSaveText(&OnstepStat[7],"Meridian Limit (W) Exceeded"); 
+            break;
+        case ERR_SYNC:
+            IUSaveText(&OnstepStat[7],"Sync Safety Limit Exceeded"); 
+            break;
+        case ERR_PARK:
+            IUSaveText(&OnstepStat[7],"Park Failed"); 
+            break;
+        case ERR_GOTO_SYNC:
+            IUSaveText(&OnstepStat[7],"Goto Sync Failed"); 
+            break;
+        case ERR_UNSPECIFIED:
+            IUSaveText(&OnstepStat[7],"Unspecified Error"); 
+            break;
+        case ERR_ALT_MAX:
+            IUSaveText(&OnstepStat[7],"Above Overhead Limit"); 
+            break;
+        case ERR_GOTO_ERR_NONE:
+            IUSaveText(&OnstepStat[7],"Goto No Error"); 
+            break;
+        case ERR_GOTO_ERR_BELOW_HORIZON:
+            IUSaveText(&OnstepStat[7],"Goto Below Horizon"); 
+            break;
+        case ERR_GOTO_ERR_ABOVE_OVERHEAD:
+            IUSaveText(&OnstepStat[7],"Goto Abv Overhead"); 
+            break;
+        case ERR_GOTO_ERR_STANDBY:
+            IUSaveText(&OnstepStat[7],"Goto Err Standby"); 
+            break;
+        case ERR_GOTO_ERR_PARK:
+            IUSaveText(&OnstepStat[7],"Goto Err Park"); 
+            break;
+        case ERR_GOTO_ERR_GOTO:
+            IUSaveText(&OnstepStat[7],"Goto Err Goto"); 
+            break;
+        case ERR_GOTO_ERR_OUTSIDE_LIMITS:
+            IUSaveText(&OnstepStat[7],"Goto Outside Limits"); 
+            break;
+        case ERR_GOTO_ERR_HARDWARE_FAULT:
+            IUSaveText(&OnstepStat[7],"Goto H/W Fault"); 
+            break;
+        case ERR_GOTO_ERR_IN_MOTION:
+            IUSaveText(&OnstepStat[7],"Goto Err Motion"); 
+            break;
+        case ERR_GOTO_ERR_UNSPECIFIED:
+            IUSaveText(&OnstepStat[7],"Goto Unspecified Error"); 
+            break;
+        default:
+            IUSaveText(&OnstepStat[7],"Unknown Error"); 
+            break;
+    }
+    
+    #ifndef OnStep_Alpha
     // Get actual Pier Side
     getCommandString(PortFD,OSPier,":Gm#");
     if (strcmp(OSPier, OldOSPier) !=0)  // any change ?
@@ -2003,25 +1888,25 @@
         strcpy(OldOSPier, OSPier);
         switch(OSPier[0])
         {
-        case 'E':
-            setPierSide(PIER_EAST);
-        break;
-
-        case 'W':
-            setPierSide(PIER_WEST);
-        break;
-
-        case 'N':
-            setPierSide(PIER_UNKNOWN);
-        break;
-
-        case '?':
-            setPierSide(PIER_UNKNOWN);
-        break;
-        }
-    }
-#endif
-
+            case 'E':
+                setPierSide(PIER_EAST);
+                break;
+                
+            case 'W':
+                setPierSide(PIER_WEST);
+                break;
+                
+            case 'N':
+                setPierSide(PIER_UNKNOWN);
+                break;
+                
+            case '?':
+                setPierSide(PIER_UNKNOWN);
+                break;
+        }
+    }
+    #endif
+    
     //========== Get actual Backlash values
     getCommandString(PortFD,OSbacklashDEC, ":%BD#");
     getCommandString(PortFD,OSbacklashRA, ":%BR#");
@@ -2031,55 +1916,55 @@
     
     double pulseguiderate;
     getCommandString(PortFD, GuideValue, ":GX90#");
-//     LOGF_DEBUG("Guide Rate String: %s", GuideValue);
+    //     LOGF_DEBUG("Guide Rate String: %s", GuideValue);
     pulseguiderate=atof(GuideValue);
     LOGF_DEBUG("Guide Rate: %f", pulseguiderate);
     GuideRateNP.np[0].value = pulseguiderate;
     GuideRateNP.np[1].value = pulseguiderate;
     IDSetNumber(&GuideRateNP, nullptr);
-
-    
-#ifndef OnStep_Alpha
+    
+    
+    #ifndef OnStep_Alpha
     //AutoFlip
     getCommandString(PortFD,TempValue,":GX95#");
     if (atoi(TempValue)) {
-	AutoFlipS[1].s = ISS_ON;
-	AutoFlipSP.s = IPS_OK;
-	IDSetSwitch(&AutoFlipSP, nullptr);
+        AutoFlipS[1].s = ISS_ON;
+        AutoFlipSP.s = IPS_OK;
+        IDSetSwitch(&AutoFlipSP, nullptr);
     } else {
-	AutoFlipS[0].s=ISS_ON;
-	AutoFlipSP.s = IPS_OK;
-	IDSetSwitch(&AutoFlipSP, nullptr);
-    }
-#endif
-
+        AutoFlipS[0].s=ISS_ON;
+        AutoFlipSP.s = IPS_OK;
+        IDSetSwitch(&AutoFlipSP, nullptr);
+    }
+    #endif
+    
     //PreferredPierSide
     getCommandString(PortFD,TempValue,":GX96#");
     if (strstr(TempValue,"W")) {
-	PreferredPierSideS[0].s = ISS_ON;
-	PreferredPierSideSP.s = IPS_OK;
-	IDSetSwitch(&PreferredPierSideSP, nullptr);
+        PreferredPierSideS[0].s = ISS_ON;
+        PreferredPierSideSP.s = IPS_OK;
+        IDSetSwitch(&PreferredPierSideSP, nullptr);
     } else if (strstr(TempValue,"E")) {
-	PreferredPierSideS[1].s=ISS_ON;
-	PreferredPierSideSP.s = IPS_OK;
-	IDSetSwitch(&PreferredPierSideSP, nullptr);
+        PreferredPierSideS[1].s=ISS_ON;
+        PreferredPierSideSP.s = IPS_OK;
+        IDSetSwitch(&PreferredPierSideSP, nullptr);
     } else if (strstr(TempValue,"B")) {
-	PreferredPierSideS[2].s=ISS_ON;
-	PreferredPierSideSP.s = IPS_OK;
-	IDSetSwitch(&PreferredPierSideSP, nullptr);
+        PreferredPierSideS[2].s=ISS_ON;
+        PreferredPierSideSP.s = IPS_OK;
+        IDSetSwitch(&PreferredPierSideSP, nullptr);
     } else {
-	IUResetSwitch(&PreferredPierSideSP);
-	PreferredPierSideSP.s = IPS_BUSY;
-	IDSetSwitch(&PreferredPierSideSP, nullptr);
-    }
-
+        IUResetSwitch(&PreferredPierSideSP);
+        PreferredPierSideSP.s = IPS_BUSY;
+        IDSetSwitch(&PreferredPierSideSP, nullptr);
+    }
+    
     
     getCommandString(PortFD,TempValue, ":GXE9#"); // E
     getCommandString(PortFD,TempValue2, ":GXEA#"); // W 
     minutesPastMeridianNP.np[0].value = atof(TempValue); // E
     minutesPastMeridianNP.np[1].value = atof(TempValue2); //W
     IDSetNumber(&minutesPastMeridianNP, nullptr);
-
+    
     // Update OnStep Status TAB
     IDSetText(&OnstepStatTP, nullptr);
     //Align tab, so it doesn't conflict
@@ -2089,10 +1974,10 @@
     
     
     OSUpdateFocuser();  // Update Focuser Position
-#ifndef OnStep_Alpha
+    #ifndef OnStep_Alpha
     PECStatus(0);
     //#Gu# has this built in
-#endif
+    #endif
     
     
     NewRaDec(currentRA, currentDEC);
@@ -2235,23 +2120,23 @@
 /***** FOCUSER INTERFACE ******
 
 NOT USED:
-virtual bool 	SetFocuserSpeed (int speed)
+virtual bool    SetFocuserSpeed (int speed)
 SetFocuserSpeed Set Focuser speed. More...
 
 USED:
-virtual IPState 	MoveFocuser (FocusDirection dir, int speed, uint16_t duration)
+virtual IPState     MoveFocuser (FocusDirection dir, int speed, uint16_t duration)
 MoveFocuser the focuser in a particular direction with a specific speed for a finite duration. More...
 
 USED:
-virtual IPState 	MoveAbsFocuser (uint32_t targetTicks)
+virtual IPState     MoveAbsFocuser (uint32_t targetTicks)
 MoveFocuser the focuser to an absolute position. More...
 
 USED:
-virtual IPState 	MoveRelFocuser (FocusDirection dir, uint32_t ticks)
+virtual IPState     MoveRelFocuser (FocusDirection dir, uint32_t ticks)
 MoveFocuser the focuser to an relative position. More...
 
 USED:
-virtual bool 	AbortFocuser ()
+virtual bool    AbortFocuser ()
 AbortFocuser all focus motion. More...
 
 */
@@ -2272,17 +2157,17 @@
 }
 
 IPState LX200_OnStep::MoveAbsFocuser (uint32_t targetTicks) {
-	//  :FSsnnn#  Set focuser target position (in microns)
-	//            Returns: Nothing
-	if (FocusAbsPosN[0].max >= int(targetTicks) && FocusAbsPosN[0].min <= int(targetTicks)) {
-		char read_buffer[32];
-		snprintf(read_buffer, sizeof(read_buffer), ":FS%06d#", int(targetTicks));
-		sendOnStepCommandBlind(read_buffer);
-		return IPS_BUSY; // Normal case, should be set to normal by update.
-	} else {
-		LOG_INFO("Unable to move focuser, out of range");
-		return IPS_ALERT;
-	}
+    //  :FSsnnn#  Set focuser target position (in microns)
+    //            Returns: Nothing
+    if (FocusAbsPosN[0].max >= int(targetTicks) && FocusAbsPosN[0].min <= int(targetTicks)) {
+        char read_buffer[32];
+        snprintf(read_buffer, sizeof(read_buffer), ":FS%06d#", int(targetTicks));
+        sendOnStepCommandBlind(read_buffer);
+        return IPS_BUSY; // Normal case, should be set to normal by update.
+    } else {
+        LOG_INFO("Unable to move focuser, out of range");
+        return IPS_ALERT;
+    }
 }
 
 IPState LX200_OnStep::MoveRelFocuser (FocusDirection dir, uint32_t ticks)
@@ -2309,255 +2194,87 @@
 
 void LX200_OnStep::OSUpdateFocuser()
 {
-	char value[RB_MAX_LEN];
-	double current = 0;
-	if (OSFocuser1) 
-	{
-	// Alternate option:
-	//if (!sendOnStepCommand(":FA#")) {
-		getCommandString(PortFD, value, ":FG#");
-		FocusAbsPosN[0].value =  atoi(value);
-		current = FocusAbsPosN[0].value;
-		IDSetNumber(&FocusAbsPosNP, nullptr);
-		LOGF_DEBUG("Current focuser: %d, %d", atoi(value), FocusAbsPosN[0].value);
-		//  :FT#  get status
-		//         Returns: M# (for moving) or S# (for stopped)
-		getCommandString(PortFD, value, ":FT#");
-		if (value[0] == 'S') 
-		{
-			FocusRelPosNP.s = IPS_OK;
-			IDSetNumber(&FocusRelPosNP, nullptr);
-			FocusAbsPosNP.s = IPS_OK;
-			IDSetNumber(&FocusAbsPosNP, nullptr);
-		} 
-		else if (value[0] == 'M') 
-		{
-			FocusRelPosNP.s = IPS_BUSY;
-			IDSetNumber(&FocusRelPosNP, nullptr);
-			FocusAbsPosNP.s = IPS_BUSY;
-			IDSetNumber(&FocusAbsPosNP, nullptr);
-		}
-		else 
-		{ //INVALID REPLY
-			FocusRelPosNP.s = IPS_ALERT;
-			IDSetNumber(&FocusRelPosNP, nullptr);
-			FocusAbsPosNP.s = IPS_ALERT;
-			IDSetNumber(&FocusAbsPosNP, nullptr);
-		}
-		//  :FM#  Get max position (in microns)
-		//         Returns: n#
-		getCommandString(PortFD, value, ":FM#");
-		FocusAbsPosN[0].max   = atoi(value);
-		IUUpdateMinMax(&FocusAbsPosNP);
-		IDSetNumber(&FocusAbsPosNP, nullptr);
-		//  :FI#  Get full in position (in microns)
-		//         Returns: n#
-		getCommandString(PortFD, value, ":FI#");
-		FocusAbsPosN[0].min =  atoi(value);
-		IUUpdateMinMax(&FocusAbsPosNP);
-		IDSetNumber(&FocusAbsPosNP, nullptr);
-		FI::updateProperties();
-		LOGF_DEBUG("After update proerties: FocusAbsPosN min: %f max: %f", FocusAbsPosN[0].min, FocusAbsPosN[0].max);
-	} 
-	
-
-	if(OSFocuser2)
-	{
-		getCommandString(PortFD, value, ":fG#");
-		OSFocus2TargNP.np[0].value = atoi(value);
-		IDSetNumber(&OSFocus2TargNP, nullptr);
-	}
+    char value[RB_MAX_LEN];
+    double current = 0;
+    if (OSFocuser1) 
+    {
+        // Alternate option:
+        //if (!sendOnStepCommand(":FA#")) {
+        getCommandString(PortFD, value, ":FG#");
+        FocusAbsPosN[0].value =  atoi(value);
+        current = FocusAbsPosN[0].value;
+        IDSetNumber(&FocusAbsPosNP, nullptr);
+        LOGF_DEBUG("Current focuser: %d, %d", atoi(value), FocusAbsPosN[0].value);
+        //  :FT#  get status
+        //         Returns: M# (for moving) or S# (for stopped)
+        getCommandString(PortFD, value, ":FT#");
+        if (value[0] == 'S') 
+        {
+            FocusRelPosNP.s = IPS_OK;
+            IDSetNumber(&FocusRelPosNP, nullptr);
+            FocusAbsPosNP.s = IPS_OK;
+            IDSetNumber(&FocusAbsPosNP, nullptr);
+        } 
+        else if (value[0] == 'M') 
+        {
+            FocusRelPosNP.s = IPS_BUSY;
+            IDSetNumber(&FocusRelPosNP, nullptr);
+            FocusAbsPosNP.s = IPS_BUSY;
+            IDSetNumber(&FocusAbsPosNP, nullptr);
+        }
+        else 
+        { //INVALID REPLY
+            FocusRelPosNP.s = IPS_ALERT;
+            IDSetNumber(&FocusRelPosNP, nullptr);
+            FocusAbsPosNP.s = IPS_ALERT;
+            IDSetNumber(&FocusAbsPosNP, nullptr);
+        }
+        //  :FM#  Get max position (in microns)
+        //         Returns: n#
+        getCommandString(PortFD, value, ":FM#");
+        FocusAbsPosN[0].max   = atoi(value);
+        IUUpdateMinMax(&FocusAbsPosNP);
+        IDSetNumber(&FocusAbsPosNP, nullptr);
+        //  :FI#  Get full in position (in microns)
+        //         Returns: n#
+        getCommandString(PortFD, value, ":FI#");
+        FocusAbsPosN[0].min =  atoi(value);
+        IUUpdateMinMax(&FocusAbsPosNP);
+        IDSetNumber(&FocusAbsPosNP, nullptr);
+        FI::updateProperties();
+        LOGF_DEBUG("After update proerties: FocusAbsPosN min: %f max: %f", FocusAbsPosN[0].min, FocusAbsPosN[0].max);
+    } 
+    
+    
+    if(OSFocuser2)
+    {
+        getCommandString(PortFD, value, ":fG#");
+        OSFocus2TargNP.np[0].value = atoi(value);
+        IDSetNumber(&OSFocus2TargNP, nullptr);
+    }
 }
 
 //PEC Support
 //Should probably be added to inditelescope or another interface, because the PEC that's there... is very limited.
 
-
-<<<<<<< HEAD
-IPState LX200_OnStep::StartPECPlayback (int axis) {
-	//  :$QZ+  Enable RA PEC compensation 
-	//         Returns: nothing
-	INDI_UNUSED(axis); //We only have RA on OnStep
-	if (OSPECEnabled == true) {
-		char cmd[8];
-		LOG_INFO("Sending Command to Start PEC Playback");
-		strcpy(cmd, ":$QZ+#");
-		sendOnStepCommandBlind(cmd);
-		return IPS_BUSY;
-	} else {
-		LOG_DEBUG("Command to Playback PEC called when Controller does not support PEC");
-	}
-	return IPS_ALERT;
-}
-
-IPState LX200_OnStep::StopPECPlayback (int axis) {
-	//  :$QZ-  Disable RA PEC Compensation
-	//         Returns: nothing
-	INDI_UNUSED(axis); //We only have RA on OnStep
-	if (OSPECEnabled == true) {
-		char cmd[8];
-		LOG_INFO("Sending Command to Stop PEC Playback");
-		strcpy(cmd, ":$QZ-#");
-		sendOnStepCommandBlind(cmd);
-		return IPS_BUSY;
-	} else {
-		LOG_DEBUG("Command to Stop Playing PEC called when Controller does not support PEC");
-	}
-	return IPS_ALERT;
-}
-
-IPState LX200_OnStep::StartPECRecord (int axis) {
-	//  :$QZ/  Ready Record PEC
-	//         Returns: nothing
-	INDI_UNUSED(axis); //We only have RA on OnStep
-	if (OSPECEnabled == true) {
-		char cmd[8];
-		LOG_INFO("Sending Command to Start PEC record");
-		strcpy(cmd, ":$QZ/#");
-		sendOnStepCommandBlind(cmd);
-		return IPS_BUSY;
-	} else {
-		LOG_DEBUG("Command to Record PEC called when Controller does not support PEC");
-	}
-	return IPS_ALERT;
-}
-
-IPState LX200_OnStep::ClearPECBuffer (int axis) {
-	//  :$QZZ  Clear the PEC data buffer
-	//         Return: Nothing
-	INDI_UNUSED(axis); //We only have RA on OnStep
-	if (OSPECEnabled == true) {
-		char cmd[8];
-		LOG_INFO("Sending Command to Clear PEC record");
-		strcpy(cmd, ":$QZZ#");
-		sendOnStepCommandBlind(cmd);
-		return IPS_BUSY;
-	} else {
-		LOG_DEBUG("Command to clear PEC called when Controller does not support PEC");
-	}
-	return IPS_ALERT;
-	
-}
-
-IPState LX200_OnStep::SavePECBuffer (int axis) {
-	//  :$QZ!  Write PEC data to EEPROM
-	//         Returns: nothing
-	INDI_UNUSED(axis); //We only have RA on OnStep
-	if (OSPECEnabled == true) {
-		char cmd[8];
-		LOG_INFO("Sending Command to Save PEC to EEPROM");
-		strcpy(cmd, ":$QZ!#");
-		sendOnStepCommandBlind(cmd);
-		return IPS_BUSY;
-	} else {
-		LOG_DEBUG("Command to save PEC called when Controller does not support PEC");
-	}
-	return IPS_ALERT;
-}
-
-
-IPState LX200_OnStep::PECStatus (int axis) {
-	INDI_UNUSED(axis); //We only have RA on OnStep
-	if (OSPECEnabled == true) {
-//	LOG_INFO("Getting PEC Status");
-	//  :$QZ?  Get PEC status
-	//         Returns: S#
-	// Returns status (pecSense) In the form: Status is one of "IpPrR" (I)gnore, get ready to (p)lay, (P)laying, get ready to (r)ecord, (R)ecording.  Or an optional (.) to indicate an index detect. 
-// 	IUFillSwitch(&OSPECStatusS[0], "OFF", "OFF", ISS_ON);
-// 	IUFillSwitch(&OSPECStatusS[1], "Playing", "Playing", ISS_OFF);
-// 	IUFillSwitch(&OSPECStatusS[2], "Recording", "Recording", ISS_OFF);
-// 	IUFillSwitch(&OSPECStatusS[3], "Will Play", "Will Play", ISS_OFF);
-// 	IUFillSwitch(&OSPECStatusS[4], "Will Record", "Will Record", ISS_OFF);
-	//ReticS[0].s=ISS_OFF;
-    char value[RB_MAX_LEN] ="  ";
-	OSPECStatusSP.s = IPS_BUSY;
-	getCommandString(PortFD, value, ":$QZ?#");
-//	LOGF_INFO("Response %s", value);
-// 	LOGF_INFO("Response %d", value[0]);
-// 	LOGF_INFO("Response %d", value[1]);
-	OSPECStatusS[0].s = ISS_OFF ;
-	OSPECStatusS[1].s = ISS_OFF ;
-	OSPECStatusS[2].s = ISS_OFF ;
-	OSPECStatusS[3].s = ISS_OFF ;
-	OSPECStatusS[4].s = ISS_OFF ;
-	if (value[0] == 'I') {  //Ignore
-		OSPECStatusSP.s = IPS_OK;
-		OSPECStatusS[0].s = ISS_ON ;
-		OSPECRecordSP.s = IPS_IDLE;
-		OSPECEnabled = false;
-		LOG_INFO("Controller reports PEC Ignored and not supported");
-		LOG_INFO("No Further PEC Commands will be processed, unless status changed");
-	} else if (value[0] == 'R') { //Active Recording
-		OSPECStatusSP.s = IPS_OK;
-		OSPECStatusS[2].s = ISS_ON ;
-		OSPECRecordSP.s = IPS_BUSY;
-	} else if (value[0] == 'r') { //Waiting for index before recording
-		OSPECStatusSP.s = IPS_OK;
-		OSPECStatusS[4].s = ISS_ON ;
-		OSPECRecordSP.s = IPS_BUSY;
-	} else if (value[0] == 'P') { //Active Playing
-		OSPECStatusSP.s = IPS_BUSY;
-		OSPECStatusS[1].s = ISS_ON ;
-		OSPECRecordSP.s = IPS_IDLE;
-	} else if (value[0] == 'p') { //Waiting for index before playing
-		OSPECStatusSP.s = IPS_BUSY;
-		OSPECStatusS[3].s = ISS_ON ;
-		OSPECRecordSP.s = IPS_IDLE;
-	} else { //INVALID REPLY
-		OSPECStatusSP.s = IPS_ALERT;
-		OSPECRecordSP.s = IPS_ALERT;
-	}
-	if (value[1] == '.') {
-		OSPECIndexSP.s = IPS_OK;
-		OSPECIndexS[0].s = ISS_OFF;
-		OSPECIndexS[1].s = ISS_ON;
-	} else {
-		OSPECIndexS[1].s = ISS_OFF;
-		OSPECIndexS[0].s = ISS_ON;
-	}
-	IDSetSwitch(&OSPECStatusSP, nullptr);
-	IDSetSwitch(&OSPECRecordSP, nullptr);
-	IDSetSwitch(&OSPECIndexSP, nullptr);
-	return IPS_OK;
-	} else {
-// 		LOG_DEBUG("PEC status called when Controller does not support PEC");
-	}
-	return IPS_ALERT;
-}
-
-
-IPState LX200_OnStep::ReadPECBuffer (int axis) {
-	INDI_UNUSED(axis); //We only have RA on OnStep
-	if (OSPECEnabled == true) {
-		LOG_ERROR("PEC Reading NOT Implemented");
-		return IPS_OK;
-	} else {
-		LOG_DEBUG("Command to Read PEC called when Controller does not support PEC");
-	}
-	return IPS_ALERT;
-}
-
-
-IPState LX200_OnStep::WritePECBuffer (int axis) {
-	INDI_UNUSED(axis); //We only have RA on OnStep
-	if (OSPECEnabled == true) {
-		LOG_ERROR("PEC Writing NOT Implemented");
-		return IPS_OK;
-	} else {
-		LOG_DEBUG("Command to Read PEC called when Controller does not support PEC");
-	}
-	return IPS_ALERT;
-=======
-IPState LX200_OnStep::StartPECPlayback (int axis)
-{
-    //  :$QZ+  Enable RA PEC compensation
+IPState LX200_OnStep::StartPECPlayback (int axis) 
+{
+    //  :$QZ+  Enable RA PEC compensation 
     //         Returns: nothing
     INDI_UNUSED(axis); //We only have RA on OnStep
-    char cmd[8];
-    LOG_INFO("Sending Command to Start PEC Playback");
-    strcpy(cmd, ":$QZ+#");
-    sendOnStepCommandBlind(cmd);
-    return IPS_BUSY;
+    if (OSPECEnabled == true) 
+    { 
+        char cmd[8];
+        LOG_INFO("Sending Command to Start PEC Playback");
+        strcpy(cmd, ":$QZ+#");
+        sendOnStepCommandBlind(cmd);
+        return IPS_BUSY;
+    }
+    else
+    {
+        LOG_DEBUG("Command to Playback PEC called when Controller does not support PEC");
+    }
+    return IPS_ALERT;
 }
 
 IPState LX200_OnStep::StopPECPlayback (int axis)
@@ -2565,11 +2282,19 @@
     //  :$QZ-  Disable RA PEC Compensation
     //         Returns: nothing
     INDI_UNUSED(axis); //We only have RA on OnStep
-    char cmd[8];
-    LOG_INFO("Sending Command to Stop PEC Playback");
-    strcpy(cmd, ":$QZ-#");
-    sendOnStepCommandBlind(cmd);
-    return IPS_BUSY;
+    if (OSPECEnabled == true) 
+    {
+        char cmd[8];
+        LOG_INFO("Sending Command to Stop PEC Playback");
+        strcpy(cmd, ":$QZ-#");
+        sendOnStepCommandBlind(cmd);
+        return IPS_BUSY;
+    }
+    else
+    {
+        LOG_DEBUG("Command to Stop Playing PEC called when Controller does not support PEC");
+    }
+    return IPS_ALERT;
 }
 
 IPState LX200_OnStep::StartPECRecord (int axis)
@@ -2577,11 +2302,19 @@
     //  :$QZ/  Ready Record PEC
     //         Returns: nothing
     INDI_UNUSED(axis); //We only have RA on OnStep
-    char cmd[8];
-    LOG_INFO("Sending Command to Start PEC record");
-    strcpy(cmd, ":$QZ/#");
-    sendOnStepCommandBlind(cmd);
-    return IPS_BUSY;
+    if (OSPECEnabled == true)
+    {
+        char cmd[8];
+        LOG_INFO("Sending Command to Start PEC record");
+        strcpy(cmd, ":$QZ/#");
+        sendOnStepCommandBlind(cmd);
+        return IPS_BUSY;
+    }
+    else
+    {
+        LOG_DEBUG("Command to Record PEC called when Controller does not support PEC");
+    }
+    return IPS_ALERT;
 }
 
 IPState LX200_OnStep::ClearPECBuffer (int axis)
@@ -2589,223 +2322,261 @@
     //  :$QZZ  Clear the PEC data buffer
     //         Return: Nothing
     INDI_UNUSED(axis); //We only have RA on OnStep
-    char cmd[8];
-    LOG_INFO("Sending Command to Clear PEC record");
-    strcpy(cmd, ":$QZZ#");
-    sendOnStepCommandBlind(cmd);
-    return IPS_BUSY;
-
-}
-
-IPState LX200_OnStep::SavePECBuffer (int axis)
+    if (OSPECEnabled == true)
+    {
+        char cmd[8];
+        LOG_INFO("Sending Command to Clear PEC record");
+        strcpy(cmd, ":$QZZ#");
+        sendOnStepCommandBlind(cmd);
+        return IPS_BUSY;
+    }
+    else
+    {
+        LOG_DEBUG("Command to clear PEC called when Controller does not support PEC");
+    }
+    return IPS_ALERT;
+    
+}
+
+IPState LX200_OnStep::SavePECBuffer (int axis) 
 {
     //  :$QZ!  Write PEC data to EEPROM
     //         Returns: nothing
     INDI_UNUSED(axis); //We only have RA on OnStep
+    if (OSPECEnabled == true) {
+        char cmd[8];
+        LOG_INFO("Sending Command to Save PEC to EEPROM");
+        strcpy(cmd, ":$QZ!#");
+        sendOnStepCommandBlind(cmd);
+        return IPS_BUSY;
+    }
+    else
+    {
+        LOG_DEBUG("Command to save PEC called when Controller does not support PEC");
+    }
+    return IPS_ALERT;
+}
+
+
+IPState LX200_OnStep::PECStatus (int axis) 
+{
+    INDI_UNUSED(axis); //We only have RA on OnStep
+    if (OSPECEnabled == true) {
+        //LOG_INFO("Getting PEC Status");
+        //  :$QZ?  Get PEC status
+        //         Returns: S#
+        // Returns status (pecSense) In the form: Status is one of "IpPrR" (I)gnore, get ready to (p)lay, (P)laying, get ready to (r)ecord, (R)ecording.  Or an optional (.) to indicate an index detect. 
+        // IUFillSwitch(&OSPECStatusS[0], "OFF", "OFF", ISS_ON);
+        // IUFillSwitch(&OSPECStatusS[1], "Playing", "Playing", ISS_OFF);
+        // IUFillSwitch(&OSPECStatusS[2], "Recording", "Recording", ISS_OFF);
+        // IUFillSwitch(&OSPECStatusS[3], "Will Play", "Will Play", ISS_OFF);
+        // IUFillSwitch(&OSPECStatusS[4], "Will Record", "Will Record", ISS_OFF);
+        char value[RB_MAX_LEN] ="  ";
+        OSPECStatusSP.s = IPS_BUSY;
+        getCommandString(PortFD, value, ":$QZ?#");
+        // LOGF_INFO("Response %s", value);
+        // LOGF_INFO("Response %d", value[0]);
+        // LOGF_INFO("Response %d", value[1]);
+        OSPECStatusS[0].s = ISS_OFF ;
+        OSPECStatusS[1].s = ISS_OFF ;
+        OSPECStatusS[2].s = ISS_OFF ;
+        OSPECStatusS[3].s = ISS_OFF ;
+        OSPECStatusS[4].s = ISS_OFF ;
+        if (value[0] == 'I') //Ignore
+        {  
+            OSPECStatusSP.s = IPS_OK;
+            OSPECStatusS[0].s = ISS_ON ;
+            OSPECRecordSP.s = IPS_IDLE;
+            OSPECEnabled = false;
+            LOG_INFO("Controller reports PEC Ignored and not supported");
+            LOG_INFO("No Further PEC Commands will be processed, unless status changed");
+        } 
+        else if (value[0] == 'R') //Active Recording
+        { 
+            OSPECStatusSP.s = IPS_OK;
+            OSPECStatusS[2].s = ISS_ON ;
+            OSPECRecordSP.s = IPS_BUSY;
+        } 
+        else if (value[0] == 'r')  //Waiting for index before recording
+        {
+            OSPECStatusSP.s = IPS_OK;
+            OSPECStatusS[4].s = ISS_ON ;
+            OSPECRecordSP.s = IPS_BUSY;
+        } 
+        else if (value[0] == 'P') //Active Playing
+        { 
+            OSPECStatusSP.s = IPS_BUSY;
+            OSPECStatusS[1].s = ISS_ON ;
+            OSPECRecordSP.s = IPS_IDLE;
+        } 
+        else if (value[0] == 'p') //Waiting for index before playing
+        { 
+            OSPECStatusSP.s = IPS_BUSY;
+            OSPECStatusS[3].s = ISS_ON ;
+            OSPECRecordSP.s = IPS_IDLE;
+        } 
+        else //INVALID REPLY
+        { 
+            OSPECStatusSP.s = IPS_ALERT;
+            OSPECRecordSP.s = IPS_ALERT;
+        }
+        if (value[1] == '.') 
+        {
+            OSPECIndexSP.s = IPS_OK;
+            OSPECIndexS[0].s = ISS_OFF;
+            OSPECIndexS[1].s = ISS_ON;
+        }
+        else
+        {
+            OSPECIndexS[1].s = ISS_OFF;
+            OSPECIndexS[0].s = ISS_ON;
+        }
+        IDSetSwitch(&OSPECStatusSP, nullptr);
+        IDSetSwitch(&OSPECRecordSP, nullptr);
+        IDSetSwitch(&OSPECIndexSP, nullptr);
+        return IPS_OK;
+    }
+    else
+    {
+        // LOG_DEBUG("PEC status called when Controller does not support PEC");
+    }
+    return IPS_ALERT;
+}
+
+
+IPState LX200_OnStep::ReadPECBuffer (int axis)
+{
+    INDI_UNUSED(axis); //We only have RA on OnStep
+    if (OSPECEnabled == true)
+    {
+        LOG_ERROR("PEC Reading NOT Implemented");
+        return IPS_OK;
+    }
+    else
+    {
+        LOG_DEBUG("Command to Read PEC called when Controller does not support PEC");
+    }
+    return IPS_ALERT;
+}
+
+
+IPState LX200_OnStep::WritePECBuffer (int axis) 
+{
+    INDI_UNUSED(axis); //We only have RA on OnStep
+    if (OSPECEnabled == true)
+    {
+        LOG_ERROR("PEC Writing NOT Implemented");
+        return IPS_OK;
+    }
+    else
+    {
+        LOG_DEBUG("Command to Read PEC called when Controller does not support PEC");
+    }
+    return IPS_ALERT;
+}
+
+// New, Multistar alignment goes here: 
+
+IPState LX200_OnStep::AlignStartGeometric (int stars){
+    //See here https://groups.io/g/onstep/message/3624
     char cmd[8];
-    LOG_INFO("Sending Command to Save PEC to EEPROM");
-    strcpy(cmd, ":$QZ!#");
-    sendOnStepCommandBlind(cmd);
-    return IPS_BUSY;
-
-}
-
-
-IPState LX200_OnStep::PECStatus (int axis)
-{
-    INDI_UNUSED(axis); //We only have RA on OnStep
-    //	LOG_INFO("Getting PEC Status");
-    //  :$QZ?  Get PEC status
-    //         Returns: S#
-    // Returns status (pecSense) In the form: Status is one of "IpPrR" (I)gnore, get ready to (p)lay, (P)laying, get ready to (r)ecord, (R)ecording.  Or an optional (.) to indicate an index detect.
-    // 	IUFillSwitch(&OSPECStatusS[0], "OFF", "OFF", ISS_ON);
-    // 	IUFillSwitch(&OSPECStatusS[1], "Playing", "Playing", ISS_OFF);
-    // 	IUFillSwitch(&OSPECStatusS[2], "Recording", "Recording", ISS_OFF);
-    // 	IUFillSwitch(&OSPECStatusS[3], "Will Play", "Will Play", ISS_OFF);
-    // 	IUFillSwitch(&OSPECStatusS[4], "Will Record", "Will Record", ISS_OFF);
-    //ReticS[0].s=ISS_OFF;
-    char value[RB_MAX_LEN] = "  ";
-    OSPECStatusSP.s = IPS_BUSY;
-    getCommandString(PortFD, value, ":$QZ?#");
-    //	LOGF_INFO("Response %s", value);
-    // 	LOGF_INFO("Response %d", value[0]);
-    // 	LOGF_INFO("Response %d", value[1]);
-    OSPECStatusS[0].s = ISS_OFF ;
-    OSPECStatusS[1].s = ISS_OFF ;
-    OSPECStatusS[2].s = ISS_OFF ;
-    OSPECStatusS[3].s = ISS_OFF ;
-    OSPECStatusS[4].s = ISS_OFF ;
-    if (value[0] == 'I')    //Ignore
-    {
-        OSPECStatusSP.s = IPS_OK;
-        OSPECStatusS[0].s = ISS_ON ;
-        OSPECRecordSP.s = IPS_IDLE;
-    }
-    else if (value[0] == 'R')     //Active Recording
-    {
-        OSPECStatusSP.s = IPS_OK;
-        OSPECStatusS[2].s = ISS_ON ;
-        OSPECRecordSP.s = IPS_BUSY;
-    }
-    else if (value[0] == 'r')     //Waiting for index before recording
-    {
-        OSPECStatusSP.s = IPS_OK;
-        OSPECStatusS[4].s = ISS_ON ;
-        OSPECRecordSP.s = IPS_BUSY;
-    }
-    else if (value[0] == 'P')     //Active Playing
-    {
-        OSPECStatusSP.s = IPS_BUSY;
-        OSPECStatusS[1].s = ISS_ON ;
-        OSPECRecordSP.s = IPS_IDLE;
-    }
-    else if (value[0] == 'p')     //Waiting for index before playing
-    {
-        OSPECStatusSP.s = IPS_BUSY;
-        OSPECStatusS[3].s = ISS_ON ;
-        OSPECRecordSP.s = IPS_IDLE;
-    }
-    else     //INVALID REPLY
-    {
-        OSPECStatusSP.s = IPS_ALERT;
-        OSPECRecordSP.s = IPS_ALERT;
-    }
-    if (value[1] == '.')
-    {
-        OSPECIndexSP.s = IPS_OK;
-        OSPECIndexS[0].s = ISS_OFF;
-        OSPECIndexS[1].s = ISS_ON;
-    }
-    else
-    {
-        OSPECIndexS[1].s = ISS_OFF;
-        OSPECIndexS[0].s = ISS_ON;
-    }
-    IDSetSwitch(&OSPECStatusSP, nullptr);
-    IDSetSwitch(&OSPECRecordSP, nullptr);
-    IDSetSwitch(&OSPECIndexSP, nullptr);
-    return IPS_OK;
-}
-
-
-IPState LX200_OnStep::ReadPECBuffer (int axis)
-{
-    INDI_UNUSED(axis); //We only have RA on OnStep
-    LOG_ERROR("PEC Reading NOT Implemented");
-    return IPS_OK;
-}
-
-
-IPState LX200_OnStep::WritePECBuffer (int axis)
-{
-    INDI_UNUSED(axis); //We only have RA on OnStep
-    LOG_ERROR("PEC Writing NOT Implemented");
-    return IPS_OK;
->>>>>>> 8ad24ed9
-}
-
-// New, Multistar alignment goes here: 
-
-IPState LX200_OnStep::AlignStartGeometric (int stars){
-	//See here https://groups.io/g/onstep/message/3624
-	char cmd[8];
-
-	LOG_INFO("Sending Command to Start Alignment");
-	IUSaveText(&OSNAlignT[0], "Align STARTED");
-	IUSaveText(&OSNAlignT[1], "GOTO a star, center it");
-	IUSaveText(&OSNAlignT[2], "GOTO a star, Solve and Sync");
-	IUSaveText(&OSNAlignT[3], "Press 'Issue Align' if not solving");
-	IDSetText(&OSNAlignTP, "==>Align Started");
-	// Check for max number of stars and gracefully fall back to max, if more are requested.
-	char read_buffer[RB_MAX_LEN];
-	if(getCommandString(PortFD, read_buffer, ":A?#"))
-	{
-		LOGF_INFO("Getting Max Star: response Error, response = %s>", read_buffer);
-		return IPS_ALERT;
-	}
-	//Check max_stars
-	int max_stars = read_buffer[0] - '0';
-	if (stars > max_stars) 
-	{
-		LOG_INFO("Tried to start Align with too many stars.");
-		LOGF_INFO("Starting Align with %d stars", max_stars);
-		stars = max_stars;
-	}
-	snprintf(cmd, sizeof(cmd), ":A%.1d#", stars);
-	LOGF_INFO("Started Align with %s, max possible: %d", cmd, max_stars);
-	if(sendOnStepCommand(cmd))
-	{
-		LOG_INFO("Starting Align failed");
-		return IPS_BUSY;
-	}
-	return IPS_ALERT;
+    
+    LOG_INFO("Sending Command to Start Alignment");
+    IUSaveText(&OSNAlignT[0], "Align STARTED");
+    IUSaveText(&OSNAlignT[1], "GOTO a star, center it");
+    IUSaveText(&OSNAlignT[2], "GOTO a star, Solve and Sync");
+    IUSaveText(&OSNAlignT[3], "Press 'Issue Align' if not solving");
+    IDSetText(&OSNAlignTP, "==>Align Started");
+    // Check for max number of stars and gracefully fall back to max, if more are requested.
+    char read_buffer[RB_MAX_LEN];
+    if(getCommandString(PortFD, read_buffer, ":A?#"))
+    {
+        LOGF_INFO("Getting Max Star: response Error, response = %s>", read_buffer);
+        return IPS_ALERT;
+    }
+    //Check max_stars
+    int max_stars = read_buffer[0] - '0';
+    if (stars > max_stars) 
+    {
+        LOG_INFO("Tried to start Align with too many stars.");
+        LOGF_INFO("Starting Align with %d stars", max_stars);
+        stars = max_stars;
+    }
+    snprintf(cmd, sizeof(cmd), ":A%.1d#", stars);
+    LOGF_INFO("Started Align with %s, max possible: %d", cmd, max_stars);
+    if(sendOnStepCommand(cmd))
+    {
+        LOG_INFO("Starting Align failed");
+        return IPS_BUSY;
+    }
+    return IPS_ALERT;
 }
 
 
 IPState LX200_OnStep::AlignAddStar (){
-	//See here https://groups.io/g/onstep/message/3624
-	char cmd[8];
-	LOG_INFO("Sending Command to Record Star");
-	strcpy(cmd, ":A+#");
-	if(sendOnStepCommand(cmd)) 
-	{
-		LOG_INFO("Adding Align failed");
-		return IPS_BUSY;
-	}
-	return IPS_ALERT;
+    //See here https://groups.io/g/onstep/message/3624
+    char cmd[8];
+    LOG_INFO("Sending Command to Record Star");
+    strcpy(cmd, ":A+#");
+    if(sendOnStepCommand(cmd)) 
+    {
+        LOG_INFO("Adding Align failed");
+        return IPS_BUSY;
+    }
+    return IPS_ALERT;
 }
 
 bool LX200_OnStep::UpdateAlignStatus ()
 {
-	//  :A?#  Align status
-	//         Returns: mno#
-	//         where m is the maximum number of alignment stars
-	//               n is the current alignment star (0 otherwise)
-	//               o is the last required alignment star when an alignment is in progress (0 otherwise)
-	
-	char read_buffer[RB_MAX_LEN];
-	char msg[40];
-	char stars[5];
-	
-	int max_stars, current_star, align_stars;
-//	LOG_INFO("Getting Align Status");
-	if(getCommandString(PortFD, read_buffer, ":A?#"))
-	{
-		LOGF_INFO("Align Status response Error, response = %s>", read_buffer);
-		return false;
-	}
-// 	LOGF_INFO("Getting Align Status: %s", read_buffer);
-	max_stars = read_buffer[0] - '0';
-	current_star = read_buffer[1] - '0';
-	align_stars = read_buffer[2] - '0';
-	snprintf(stars, sizeof(stars), "%d", max_stars);
-	IUSaveText(&OSNAlignT[5], stars);
-	snprintf(stars, sizeof(stars), "%d", current_star);
-	IUSaveText(&OSNAlignT[6], stars);
-	snprintf(stars, sizeof(stars), "%d", align_stars);
-	IUSaveText(&OSNAlignT[7], stars);
-	LOGF_DEBUG("Align: max_stars: %i current star: %u, align_stars %u", max_stars, current_star, align_stars);
-
-/*	if (align_stars > max_stars) {
-		LOGF_ERROR("Failed Sanity check, can't have more stars than max: :A?# gives: %s", read_buffer);
-		return false;
-	}*/
-	
-	if (current_star <= align_stars)
-	{
-		snprintf(msg, sizeof(msg), "%s Manual Align: Star %d/%d", read_buffer, current_star, align_stars );
-		IUSaveText(&OSNAlignT[4],msg);
-	}
-	if (current_star > align_stars && max_stars > 1)
-	{
-		LOGF_DEBUG("Align: current star: %u, align_stars %u", int(current_star), int(align_stars));
-		snprintf(msg, sizeof(msg), "Manual Align: Completed");
-		AlignDone();
-		IUSaveText(&OSNAlignT[4], msg);
-		UpdateAlignErr();
-	}
-	IDSetText(&OSNAlignTP, nullptr);
-	return true;
+    //  :A?#  Align status
+    //         Returns: mno#
+    //         where m is the maximum number of alignment stars
+    //               n is the current alignment star (0 otherwise)
+    //               o is the last required alignment star when an alignment is in progress (0 otherwise)
+    
+    char read_buffer[RB_MAX_LEN];
+    char msg[40];
+    char stars[5];
+    
+    int max_stars, current_star, align_stars;
+    // LOG_INFO("Getting Align Status");
+    if(getCommandString(PortFD, read_buffer, ":A?#"))
+    {
+        LOGF_INFO("Align Status response Error, response = %s>", read_buffer);
+        return false;
+    }
+    //  LOGF_INFO("Getting Align Status: %s", read_buffer);
+    max_stars = read_buffer[0] - '0';
+    current_star = read_buffer[1] - '0';
+    align_stars = read_buffer[2] - '0';
+    snprintf(stars, sizeof(stars), "%d", max_stars);
+    IUSaveText(&OSNAlignT[5], stars);
+    snprintf(stars, sizeof(stars), "%d", current_star);
+    IUSaveText(&OSNAlignT[6], stars);
+    snprintf(stars, sizeof(stars), "%d", align_stars);
+    IUSaveText(&OSNAlignT[7], stars);
+    LOGF_DEBUG("Align: max_stars: %i current star: %u, align_stars %u", max_stars, current_star, align_stars);
+    
+    /* if (align_stars > max_stars) {
+     * LOGF_ERROR("Failed Sanity check, can't have more stars than max: :A?# gives: %s", read_buffer);
+     * return false;
+}*/
+    
+    if (current_star <= align_stars)
+    {
+        snprintf(msg, sizeof(msg), "%s Manual Align: Star %d/%d", read_buffer, current_star, align_stars );
+        IUSaveText(&OSNAlignT[4],msg);
+    }
+    if (current_star > align_stars && max_stars > 1)
+    {
+        LOGF_DEBUG("Align: current star: %u, align_stars %u", int(current_star), int(align_stars));
+        snprintf(msg, sizeof(msg), "Manual Align: Completed");
+        AlignDone();
+        IUSaveText(&OSNAlignT[4], msg);
+        UpdateAlignErr();
+    }
+    IDSetText(&OSNAlignTP, nullptr);
+    return true;
 }
 
 bool LX200_OnStep::UpdateAlignErr()
@@ -2833,18 +2604,18 @@
 
     char read_buffer[RB_MAX_LEN];
     char polar_error[40], sexabuf[20];
-    // 	IUFillText(&OSNAlignT[4], "4", "Current Status", "Not Updated");
-    // 	IUFillText(&OSNAlignT[5], "5", "Max Stars", "Not Updated");
-    // 	IUFillText(&OSNAlignT[6], "6", "Current Star", "Not Updated");
-    // 	IUFillText(&OSNAlignT[7], "7", "# of Align Stars", "Not Updated");
-
-    //	LOG_INFO("Gettng Align Error Status");
+    //  IUFillText(&OSNAlignT[4], "4", "Current Status", "Not Updated");
+    //  IUFillText(&OSNAlignT[5], "5", "Max Stars", "Not Updated");
+    //  IUFillText(&OSNAlignT[6], "6", "Current Star", "Not Updated");
+    //  IUFillText(&OSNAlignT[7], "7", "# of Align Stars", "Not Updated");
+
+    // LOG_INFO("Gettng Align Error Status");
     if(getCommandString(PortFD, read_buffer, ":GX02#"))
     {
         LOGF_INFO("Polar Align Error Status response Error, response = %s>", read_buffer);
         return false;
     }
-    // 	LOGF_INFO("Getting Align Error Status: %s", read_buffer);
+    //  LOGF_INFO("Getting Align Error Status: %s", read_buffer);
 
     long altCor = strtold(read_buffer, nullptr);
     if(getCommandString(PortFD, read_buffer, ":GX03#"))
@@ -2852,7 +2623,7 @@
         LOGF_INFO("Polar Align Error Status response Error, response = %s>", read_buffer);
         return false;
     }
-    // 	LOGF_INFO("Getting Align Error Status: %s", read_buffer);
+    //  LOGF_INFO("Getting Align Error Status: %s", read_buffer);
 
     long azmCor = strtold(read_buffer, nullptr);
     fs_sexa(sexabuf, (double)azmCor / 3600, 4, 3600);
@@ -2868,38 +2639,38 @@
 }
 
 IPState LX200_OnStep::AlignDone(){
-	//See here https://groups.io/g/onstep/message/3624
-	if (OSAlignCompleted == false) {
-		OSAlignCompleted =true;
-		LOG_INFO("Alignment Done - May still be calculating");
-		IUSaveText(&OSNAlignT[0], "Align FINISHED");
-		IUSaveText(&OSNAlignT[1], "------");
-		IUSaveText(&OSNAlignT[2], "Optionally press:");
-		IUSaveText(&OSNAlignT[3], "Write Align to NVRAM/Flash ");
-		IDSetText(&OSNAlignTP, nullptr);
-		return IPS_OK;
-	}
-	return IPS_BUSY;
+    //See here https://groups.io/g/onstep/message/3624
+    if (OSAlignCompleted == false) {
+        OSAlignCompleted =true;
+        LOG_INFO("Alignment Done - May still be calculating");
+        IUSaveText(&OSNAlignT[0], "Align FINISHED");
+        IUSaveText(&OSNAlignT[1], "------");
+        IUSaveText(&OSNAlignT[2], "Optionally press:");
+        IUSaveText(&OSNAlignT[3], "Write Align to NVRAM/Flash ");
+        IDSetText(&OSNAlignTP, nullptr);
+        return IPS_OK;
+    }
+    return IPS_BUSY;
 }
 
 IPState LX200_OnStep::AlignWrite(){
-	//See here https://groups.io/g/onstep/message/3624
-	char cmd[8];
-	LOG_INFO("Sending Command to Finish Alignment and write");
-	strcpy(cmd, ":AW#");
-	IUSaveText(&OSNAlignT[0], "Align FINISHED");
-	IUSaveText(&OSNAlignT[1], "------");
-	IUSaveText(&OSNAlignT[2], "And Written to EEPROM");
-	IUSaveText(&OSNAlignT[3], "------");
-	IDSetText(&OSNAlignTP, nullptr);
-	if (sendOnStepCommandBlind(cmd))
-	{
-		return IPS_OK;
-	}
-	IUSaveText(&OSNAlignT[0],"Align WRITE FAILED");
-	IDSetText(&OSNAlignTP, nullptr);
-	return IPS_ALERT;
-	
+    //See here https://groups.io/g/onstep/message/3624
+    char cmd[8];
+    LOG_INFO("Sending Command to Finish Alignment and write");
+    strcpy(cmd, ":AW#");
+    IUSaveText(&OSNAlignT[0], "Align FINISHED");
+    IUSaveText(&OSNAlignT[1], "------");
+    IUSaveText(&OSNAlignT[2], "And Written to EEPROM");
+    IUSaveText(&OSNAlignT[3], "------");
+    IDSetText(&OSNAlignTP, nullptr);
+    if (sendOnStepCommandBlind(cmd))
+    {
+        return IPS_OK;
+    }
+    IUSaveText(&OSNAlignT[0],"Align WRITE FAILED");
+    IDSetText(&OSNAlignTP, nullptr);
+    return IPS_ALERT;
+    
 }
 
 #ifdef ONSTEP_NOTDONE
@@ -2908,7 +2679,7 @@
     //  :SXnn,VVVVVV...#   Set OnStep value
     //          Return: 0 on failure
     //                  1 on success
-    //	if (parameter[0]=='G') { // Gn: General purpose output
+    // if (parameter[0]=='G') { // Gn: General purpose output
     // :SXGn,value
     // value, 0 = low, other = high
     LOG_INFO("Not implemented yet");
@@ -2982,29 +2753,29 @@
 */
 
 bool LX200_OnStep::OSGetOutputState(int output) {
-	//  :GXnn#   Get OnStep value
-	//         Returns: value
-	// nn= G0-GF (HEX!) - Output status
-	//
-	char value[RB_MAX_LEN] ="  ";
-	char command[64] = ":$GXGm#";
-	LOGF_INFO("Output: %s", char(output));
-	LOGF_INFO("Command: %s", command);
-	command[5] = char(output);
-	LOGF_INFO("Command: %s", command);
-	getCommandString(PortFD, value, command);
-	if (value[0] == 0) 
-	{
-		OSOutput1S[0].s = ISS_ON;
-		OSOutput1S[1].s = ISS_OFF;
-	} 
-	else 
-	{
-		OSOutput1S[0].s = ISS_OFF;
-		OSOutput1S[1].s = ISS_ON;
-	}
-	IDSetSwitch(&OSOutput1SP, nullptr);
-	return true;
+    //  :GXnn#   Get OnStep value
+    //         Returns: value
+    // nn= G0-GF (HEX!) - Output status
+    //
+    char value[RB_MAX_LEN] ="  ";
+    char command[64] = ":$GXGm#";
+    LOGF_INFO("Output: %s", char(output));
+    LOGF_INFO("Command: %s", command);
+    command[5] = char(output);
+    LOGF_INFO("Command: %s", command);
+    getCommandString(PortFD, value, command);
+    if (value[0] == 0) 
+    {
+        OSOutput1S[0].s = ISS_ON;
+        OSOutput1S[1].s = ISS_OFF;
+    } 
+    else 
+    {
+        OSOutput1S[0].s = ISS_OFF;
+        OSOutput1S[1].s = ISS_ON;
+    }
+    IDSetSwitch(&OSOutput1SP, nullptr);
+    return true;
 }
 
 bool LX200_OnStep::SetTrackRate(double raRate, double deRate)
@@ -3028,92 +2799,92 @@
 
 void LX200_OnStep::slewError(int slewCode)
 {
-	//         0=Goto is possible
-	//         1=below the horizon limit
-	//         2=above overhead limit
-	//         3=controller in standby
-	//         4=mount is parked
-	//         5=Goto in progress
-	//         6=outside limits (MaxDec, MinDec, UnderPoleLimit, MeridianLimit)
-	//         7=hardware fault
-	//         8=already in motion
-	//         9=unspecified error
-	switch(slewCode)
-	{
-		case 0:
-			LOG_ERROR("OnStep slewError/slew called with value 0-goto possible, this is normal operation");
-			return;
-		case 1:
-			LOG_ERROR("OnStep slewError/slew: Below the horizon limit");
-			break;
-		case 2:
-			LOG_ERROR("OnStep slewError/slew: Above Overhead limit");
-			break;
-		case 3:
-			LOG_ERROR("OnStep slewError/slew: Controller in standby");
-			break;
-		case 4:
-			LOG_ERROR("OnStep slewError/slew: Mount is Parked");
-			break;
-		case 5:
-			LOG_ERROR("OnStep slewError/slew: Goto in progress");
-			break;
-		case 6:
-			LOG_ERROR("OnStep slewError/slew: Outside limits: Max/Min Dec, Under Pole Limit, Meridian Limit, Sync attempted to wrong pier side");
-			break;
-		case 7:
-			LOG_ERROR("OnStep slewError/slew: Hardware Fault");
-			break;
-		case 8:
-			LOG_ERROR("OnStep slewError/slew: Already in motion");
-			break;
-		case 9:
-			LOG_ERROR("OnStep slewError/slew: Unspecified Error");
-			break;
-		default:
-			LOG_ERROR("OnStep slewError/slew: Not in range of values that should be returned! INVALID, Something went wrong!");	
-	}
-	EqNP.s = IPS_ALERT;
-	IDSetNumber(&EqNP, nullptr);
+    //         0=Goto is possible
+    //         1=below the horizon limit
+    //         2=above overhead limit
+    //         3=controller in standby
+    //         4=mount is parked
+    //         5=Goto in progress
+    //         6=outside limits (MaxDec, MinDec, UnderPoleLimit, MeridianLimit)
+    //         7=hardware fault
+    //         8=already in motion
+    //         9=unspecified error
+    switch(slewCode)
+    {
+        case 0:
+            LOG_ERROR("OnStep slewError/slew called with value 0-goto possible, this is normal operation");
+            return;
+        case 1:
+            LOG_ERROR("OnStep slewError/slew: Below the horizon limit");
+            break;
+        case 2:
+            LOG_ERROR("OnStep slewError/slew: Above Overhead limit");
+            break;
+        case 3:
+            LOG_ERROR("OnStep slewError/slew: Controller in standby");
+            break;
+        case 4:
+            LOG_ERROR("OnStep slewError/slew: Mount is Parked");
+            break;
+        case 5:
+            LOG_ERROR("OnStep slewError/slew: Goto in progress");
+            break;
+        case 6:
+            LOG_ERROR("OnStep slewError/slew: Outside limits: Max/Min Dec, Under Pole Limit, Meridian Limit, Sync attempted to wrong pier side");
+            break;
+        case 7:
+            LOG_ERROR("OnStep slewError/slew: Hardware Fault");
+            break;
+        case 8:
+            LOG_ERROR("OnStep slewError/slew: Already in motion");
+            break;
+        case 9:
+            LOG_ERROR("OnStep slewError/slew: Unspecified Error");
+            break;
+        default:
+            LOG_ERROR("OnStep slewError/slew: Not in range of values that should be returned! INVALID, Something went wrong!");
+    }
+    EqNP.s = IPS_ALERT;
+    IDSetNumber(&EqNP, nullptr);
 }
 
 
 //Override LX200 sync function, to allow for error returns
 bool LX200_OnStep::Sync(double ra, double dec)
 {
-	
-	char read_buffer[RB_MAX_LEN]={0};
-	int error_code;
-	
-	if (!isSimulation()) {
-		if (setObjectRA(PortFD, ra) < 0 || (setObjectDEC(PortFD, dec)) < 0)
-		{
-			EqNP.s = IPS_ALERT;
-			IDSetNumber(&EqNP, "Error setting RA/DEC. Unable to Sync.");
-			return false;
-		}
-		LOG_DEBUG("CMD <:CM#>");
-		getCommandString(PortFD, read_buffer, ":CM#");
-		LOGF_DEBUG("RES <%s>", read_buffer);
-		if (strcmp(read_buffer,"N/A"))
-		{
-			error_code = read_buffer[1] - '0';
-			LOGF_DEBUG("Sync failed with response: %s, Error code: %i", read_buffer, error_code);
-			slewError(error_code);
-			EqNP.s = IPS_ALERT;
-			IDSetNumber(&EqNP, "Synchronization failed.");
-			return false;
-		}
-	}
-	
-	currentRA  = ra;
-	currentDEC = dec;
-	
-	LOG_INFO("OnStep: Synchronization successful.");
-	
-	EqNP.s     = IPS_OK;
-	
-	NewRaDec(currentRA, currentDEC);
-	
-	return true;
+    
+    char read_buffer[RB_MAX_LEN]={0};
+    int error_code;
+    
+    if (!isSimulation()) {
+        if (setObjectRA(PortFD, ra) < 0 || (setObjectDEC(PortFD, dec)) < 0)
+        {
+            EqNP.s = IPS_ALERT;
+            IDSetNumber(&EqNP, "Error setting RA/DEC. Unable to Sync.");
+            return false;
+        }
+        LOG_DEBUG("CMD <:CM#>");
+        getCommandString(PortFD, read_buffer, ":CM#");
+        LOGF_DEBUG("RES <%s>", read_buffer);
+        if (strcmp(read_buffer,"N/A"))
+        {
+            error_code = read_buffer[1] - '0';
+            LOGF_DEBUG("Sync failed with response: %s, Error code: %i", read_buffer, error_code);
+            slewError(error_code);
+            EqNP.s = IPS_ALERT;
+            IDSetNumber(&EqNP, "Synchronization failed.");
+            return false;
+        }
+    }
+    
+    currentRA  = ra;
+    currentDEC = dec;
+    
+    LOG_INFO("OnStep: Synchronization successful.");
+    
+    EqNP.s     = IPS_OK;
+    
+    NewRaDec(currentRA, currentDEC);
+    
+    return true;
 }