--- conflicted
+++ resolved
@@ -117,13 +117,8 @@
     IUFillSwitch(&SlewRateS[8], "8", "Half-Max", ISS_OFF);
     IUFillSwitch(&SlewRateS[9], "9", "Max", ISS_OFF);
     IUFillSwitchVector(&SlewRateSP, SlewRateS, nSlewRate, getDeviceName(), "TELESCOPE_SLEW_RATE", "Slew Rate", MOTION_TAB, IP_RW, ISR_1OFMANY, 0, IPS_IDLE);
-<<<<<<< HEAD
     
     IUFillNumber(&MaxSlewRateN[0], "maxSlew", "Rate", "%g", 0.0, 9.0, 1.0, 5.0);    //2.0, 9.0, 1.0, 9.0
-=======
-
-    IUFillNumber(&MaxSlewRateN[0], "maxSlew", "Rate", "%f", 0.0, 9.0, 1.0, 5.0);    //2.0, 9.0, 1.0, 9.0
->>>>>>> 62258b1c
     IUFillNumberVector(&MaxSlewRateNP, MaxSlewRateN, 1, getDeviceName(), "Max slew Rate", "", MOTION_TAB, IP_RW, 0,IPS_IDLE);
 
     IUFillSwitch(&TrackCompS[0], "1", "Full Compensation", ISS_OFF);
@@ -1870,13 +1865,10 @@
     GuideRateNP.np[0].value = pulseguiderate;
     GuideRateNP.np[1].value = pulseguiderate;
     IDSetNumber(&GuideRateNP, nullptr);
-<<<<<<< HEAD
-    
-    
-=======
-    
-    
->>>>>>> 62258b1c
+
+    
+    
+
 
 #ifndef OnStep_Alpha
     //AutoFlip
