/*
    Losmandy Gemini INDI driver

    Copyright (C) 2017 Jasem Mutlaq

    Difference from LX200 Generic:

    1. Added Side of Pier
    2. Reimplemented isSlewComplete to use :Gv# since it is more reliable

    This library is free software; you can redistribute it and/or
    modify it under the terms of the GNU Lesser General Public
    License as published by the Free Software Foundation; either
    version 2.1 of the License, or (at your option) any later version.

    This library is distributed in the hope that it will be useful,
    but WITHOUT ANY WARRANTY; without even the implied warranty of
    MERCHANTABILITY or FITNESS FOR A PARTICULAR PURPOSE.  See the GNU
    Lesser General Public License for more details.

    You should have received a copy of the GNU Lesser General Public
    License along with this library; if not, write to the Free Software
    Foundation, Inc., 51 Franklin Street, Fifth Floor, Boston, MA  02110-1301  USA
*/

#include <math.h>
<<<<<<< HEAD
#include <termio.h>
#include "lx200gemini.h"
#include "lx200driver.h"

#define GEMINI_TIMEOUT	5
=======
#include <termios.h>
#include "lx200gemini.h"
#include "lx200driver.h"
>>>>>>> 32013ab7

LX200Gemini::LX200Gemini()
{
    setVersion(1, 2);

    SetTelescopeCapability(TELESCOPE_CAN_PARK | TELESCOPE_CAN_SYNC | TELESCOPE_CAN_GOTO | TELESCOPE_CAN_ABORT | TELESCOPE_HAS_TIME | TELESCOPE_HAS_LOCATION | TELESCOPE_HAS_PIER_SIDE,4);
}

const char * LX200Gemini::getDefaultName()
{
    return (char *)"Losmandy Gemini";
}

void LX200Gemini::ISGetProperties(const char *dev)
{
    LX200Generic::ISGetProperties(dev);

    defineSwitch(&StartupModeSP);
    loadConfig(true, StartupModeSP.name);
}

bool LX200Gemini::initProperties()
{
    LX200Generic::initProperties();

    // Park Option
    IUFillSwitch(&ParkSettingsS[PARK_HOME], "HOME", "Home", ISS_ON);
    IUFillSwitch(&ParkSettingsS[PARK_STARTUP], "STARTUP", "Startup", ISS_OFF);
    IUFillSwitch(&ParkSettingsS[PARK_ZENITH], "ZENITH", "Zenith", ISS_OFF);
    IUFillSwitchVector(&ParkSettingsSP, ParkSettingsS, 3, getDeviceName(), "PARK_SETTINGS", "Park Settings", MAIN_CONTROL_TAB, IP_RW, ISR_1OFMANY, 60, IPS_IDLE);

    IUFillSwitch(&StartupModeS[COLD_START], "COLD_START", "Cold", ISS_ON);
    IUFillSwitch(&StartupModeS[PARK_STARTUP], "WARM_START", "Warm", ISS_OFF);
    IUFillSwitch(&StartupModeS[PARK_ZENITH], "WARM_RESTART", "Restart", ISS_OFF);
    IUFillSwitchVector(&StartupModeSP, StartupModeS, 3, getDeviceName(), "STARTUP_MODE", "Startup Mode", MAIN_CONTROL_TAB, IP_RW, ISR_1OFMANY, 60, IPS_IDLE);
}

bool LX200Gemini::updateProperties()
{
    LX200Generic::updateProperties();

    if (isConnected())
    {
        deleteProperty(AlignmentSP.name);
        deleteProperty(UsePulseCmdSP.name);
        deleteProperty(TrackingFreqNP.name);
        defineSwitch(&ParkSettingsSP);
    }
    else
    {
        deleteProperty(ParkSettingsSP.name);
    }

    return true;
}

bool LX200Gemini::ISNewSwitch (const char *dev, const char *name, ISState *states, char *names[], int n)
{
    if(!strcmp(dev,getDeviceName()))
    {
        if (!strcmp(name, StartupModeSP.name))
        {
            IUUpdateSwitch(&StartupModeSP, states, names, n);
            StartupModeSP.s = IPS_OK;

            DEBUG(INDI::Logger::DBG_SESSION, "Startup mode will take effect on future connections.");
            IDSetSwitch(&StartupModeSP, NULL);
            return true;
        }

        if (!strcmp(name, ParkSettingsSP.name))
        {
            IUUpdateSwitch(&ParkSettingsSP, states, names, n);
            ParkSettingsSP.s = IPS_OK;
            IDSetSwitch(&ParkSettingsSP, NULL);
            return true;
        }
    }

    return LX200Generic::ISNewSwitch(dev, name, states, names, n);
}

bool LX200Gemini::checkConnection()
{
    if (isSimulation())
        return true;

    // Response
    char response[2] = {0};
    int rc=0, nbytes_read=0, nbytes_written=0;

    DEBUGF(INDI::Logger::DBG_DEBUG, "CMD: <%#02X>", 0x06);

    tcflush(PortFD, TCIOFLUSH);

    char ack[1] = { 0x06 };

    if ( (rc = tty_write(PortFD, ack, 1, &nbytes_written)) != TTY_OK)
    {
        char errmsg[256];
        tty_error_msg(rc, errmsg, 256);
        DEBUGF(INDI::Logger::DBG_ERROR, "Error writing to device %s (%d)", errmsg, rc);
        return false;
    }

    // Read response
    if ( (rc = tty_read_section(PortFD, response, '#', GEMINI_TIMEOUT, &nbytes_read)) != TTY_OK)
    {
        char errmsg[256];
        tty_error_msg(rc, errmsg, 256);
        DEBUGF(INDI::Logger::DBG_ERROR, "Error reading from device %s (%d)", errmsg, rc);
        return false;
    }

    response[1] = '\0';

    tcflush(PortFD, TCIOFLUSH);

    DEBUGF(INDI::Logger::DBG_DEBUG, "RES: <%s>", response);

    // If waiting for selection of startup mode, let us select it
    if (response[0] == 'b')
    {
        DEBUG(INDI::Logger::DBG_DEBUG, "Mount is waiting for selection of the startup mode.");
        char cmd[4] = "bC#";
        int startupMode = IUFindOnSwitchIndex(&StartupModeSP);
        if (startupMode == WARM_START)
            strncpy(cmd, "bW#", 4);
        else if (startupMode == WARM_RESTART)
            strncpy(cmd, "bR#", 4);

        DEBUGF(INDI::Logger::DBG_DEBUG, "CMD: <%s>", cmd);

        if ( (rc = tty_write(PortFD, cmd, 4, &nbytes_written)) != TTY_OK)
        {
            char errmsg[256];
            tty_error_msg(rc, errmsg, 256);
            DEBUGF(INDI::Logger::DBG_ERROR, "Error writing to device %s (%d)", errmsg, rc);
            return false;
        }

        // Send ack again and check response
        return checkConnection();
    }
    else if (response[0] == 'B')
    {
        DEBUG(INDI::Logger::DBG_DEBUG, "Initial startup message is being displayed.");
    }
    else if (response[0] == 'S')
    {
        DEBUG(INDI::Logger::DBG_DEBUG, "Cold start in progress.");
    }
    else if (response[0] == 'G')
    {
        DEBUG(INDI::Logger::DBG_DEBUG, "Startup complete with equatorial mount selected.");
    }
    else if (response[0] == 'A')
    {
        DEBUG(INDI::Logger::DBG_DEBUG, "Startup complete with Alt-Az mount selected.");
    }

    return true;
}

bool LX200Gemini::isSlewComplete()
{
    // Send ':Gv#'
    const char * cmd = "#:Gv#";
    // Response
    char response[2] = {0};
    int rc=0, nbytes_read=0, nbytes_written=0;

    DEBUGF(INDI::Logger::DBG_DEBUG, "CMD: <%s>", cmd);

    tcflush(PortFD, TCIOFLUSH);

    if ( (rc = tty_write(PortFD, cmd, 5, &nbytes_written)) != TTY_OK)
    {
        char errmsg[256];
        tty_error_msg(rc, errmsg, 256);
        DEBUGF(INDI::Logger::DBG_ERROR, "Error writing to device %s (%d)", errmsg, rc);
        return false;
    }

    // Read 1 character
    if ( (rc = tty_read(PortFD, response, 1, GEMINI_TIMEOUT, &nbytes_read)) != TTY_OK)
    {
        char errmsg[256];
        tty_error_msg(rc, errmsg, 256);
        DEBUGF(INDI::Logger::DBG_ERROR, "Error reading from device %s (%d)", errmsg, rc);
        return false;
    }

    response[1] = '\0';

    tcflush(PortFD, TCIOFLUSH);

    DEBUGF(INDI::Logger::DBG_DEBUG, "RES: <%s>", response);

    if (response[0] == 'T' || response[0] == 'G' || response[0] == 'N')
        return true;
    else
        return false;
}

bool LX200Gemini::ReadScopeStatus()
{
    if (isConnected() == false)
     return false;

    if (isSimulation())
        return LX200Generic::ReadScopeStatus();

    if (TrackState == SCOPE_SLEWING)
    {
        // Check if LX200 is done slewing
        if (isSlewComplete())
        {
            // Set slew mode to "Centering"
            IUResetSwitch(&SlewRateSP);
            SlewRateS[SLEW_CENTERING].s = ISS_ON;
            IDSetSwitch(&SlewRateSP, NULL);

            TrackState=SCOPE_TRACKING;
            IDMessage(getDeviceName(),"Slew is complete. Tracking...");

        }
    }
    else if(TrackState == SCOPE_PARKING)
    {
        if(isSlewComplete())
        {
            SetParked(true);
            sleepMount();
        }
    }

    if ( getLX200RA(PortFD, &currentRA) < 0 || getLX200DEC(PortFD, &currentDEC) < 0)
    {
      EqNP.s = IPS_ALERT;
      IDSetNumber(&EqNP, "Error reading RA/DEC.");
      return false;
    }

    syncSideOfPier();

    NewRaDec(currentRA, currentDEC);

    return true;
}

void LX200Gemini::syncSideOfPier()
{
<<<<<<< HEAD
    // The gemini can tell us when the slew has stopped
    int error_type;
    int nbytes_write = 4;
    if ( (error_type = tty_write_string(PortFD, ":Gv#", &nbytes_write)) != TTY_OK)
        return error_type > 0;

    int nbytes_read = 255;
    char temp_string[256];
    error_type = tty_read_section(PortFD, temp_string, '#', GEMINI_TIMEOUT, &nbytes_read);

    tcflush(PortFD, TCIFLUSH);

    if (nbytes_read < 1)
        return error_type > 0;

    // Allowed values back from the gemini are
    // N - Stopped
    // T - Tracking
    // G - Guiding
    // C - Centering
    // S - Slewing

    // The slew has stopped when the mount is tracking.  It is possible
    // that the mount my be stopped (Terrestrial mode), but then it
    // isn't really ready to use for astronomy either
    bool isComplete = (temp_string[0] == 'T');

    DEBUGF(INDI::Logger::DBG_DEBUG, "isSlewComplete? %s", isComplete ? "true" : "false");
=======
    // Send ':Gv#'
    const char * cmd = "#:Gm#";
    // Response
    char response[2] = {0};
    int rc=0, nbytes_read=0, nbytes_written=0;

    DEBUGF(INDI::Logger::DBG_DEBUG, "CMD: <%s>", cmd);

    tcflush(PortFD, TCIOFLUSH);

    if ( (rc = tty_write(PortFD, cmd, 5, &nbytes_written)) != TTY_OK)
    {
        char errmsg[256];
        tty_error_msg(rc, errmsg, 256);
        DEBUGF(INDI::Logger::DBG_ERROR, "Error writing to device %s (%d)", errmsg, rc);
        return;
    }

    // Read 1 character
    if ( (rc = tty_read_section(PortFD, response, '#', GEMINI_TIMEOUT, &nbytes_read)) != TTY_OK)
    {
        char errmsg[256];
        tty_error_msg(rc, errmsg, 256);
        DEBUGF(INDI::Logger::DBG_ERROR, "Error reading from device %s (%d)", errmsg, rc);
        return;
    }

    response[nbytes_read-1] = '\0';

    tcflush(PortFD, TCIOFLUSH);

    DEBUGF(INDI::Logger::DBG_DEBUG, "RES: <%s>", response);

    setPierSide(response[0] == 'E' ? INDI::Telescope::PIER_EAST : INDI::Telescope::PIER_WEST);
}

bool LX200Gemini::Park()
{
    char cmd[6] = "#:hP#";
>>>>>>> 32013ab7

    int parkSetting = IUFindOnSwitchIndex(&ParkSettingsSP);

    if (parkSetting == PARK_STARTUP)
        strncpy(cmd, "#:hC#", 5);
    else if (parkSetting == PARK_ZENITH)
        strncpy(cmd, "#:hZ#", 5);

    // Response
    int rc=0, nbytes_written=0;

    DEBUGF(INDI::Logger::DBG_DEBUG, "CMD: <%s>", cmd);

    tcflush(PortFD, TCIOFLUSH);

    if ( (rc = tty_write(PortFD, cmd, 5, &nbytes_written)) != TTY_OK)
    {
        char errmsg[256];
        tty_error_msg(rc, errmsg, 256);
        DEBUGF(INDI::Logger::DBG_ERROR, "Error writing to device %s (%d)", errmsg, rc);
        return false;
    }

    ParkSP.s = IPS_BUSY;
    TrackState = SCOPE_PARKING;
    return true;
}

bool LX200Gemini::UnPark()
{
    wakeupMount();

    TrackState = SCOPE_IDLE;
    return true;
}

bool LX200Gemini::sleepMount()
{
    const char *cmd = "#:hN#";

    // Response
    int rc=0, nbytes_written=0;

    DEBUGF(INDI::Logger::DBG_DEBUG, "CMD: <%s>", cmd);

    tcflush(PortFD, TCIOFLUSH);

    if ( (rc = tty_write(PortFD, cmd, 5, &nbytes_written)) != TTY_OK)
    {
        char errmsg[256];
        tty_error_msg(rc, errmsg, 256);
        DEBUGF(INDI::Logger::DBG_ERROR, "Error writing to device %s (%d)", errmsg, rc);
        return false;
    }

    DEBUG(INDI::Logger::DBG_SESSION, "Mount is sleeping...");
    return true;
}

bool LX200Gemini::wakeupMount()
{
    const char *cmd = "#:hW#";

    // Response
    int rc=0, nbytes_written=0;

    DEBUGF(INDI::Logger::DBG_DEBUG, "CMD: <%s>", cmd);

    tcflush(PortFD, TCIOFLUSH);

    if ( (rc = tty_write(PortFD, cmd, 5, &nbytes_written)) != TTY_OK)
    {
        char errmsg[256];
        tty_error_msg(rc, errmsg, 256);
        DEBUGF(INDI::Logger::DBG_ERROR, "Error writing to device %s (%d)", errmsg, rc);
        return false;
    }

    DEBUG(INDI::Logger::DBG_SESSION, "Mount is awake...");
    return true;
}

bool LX200Gemini::saveConfigItems(FILE *fp)
{
    LX200Generic::saveConfigItems(fp);

    IUSaveConfigSwitch(fp, &StartupModeSP);
    IUSaveConfigSwitch(fp, &ParkSettingsSP);

    return true;
}
<|MERGE_RESOLUTION|>--- conflicted
+++ resolved
@@ -24,17 +24,9 @@
 */
 
 #include <math.h>
-<<<<<<< HEAD
-#include <termio.h>
-#include "lx200gemini.h"
-#include "lx200driver.h"
-
-#define GEMINI_TIMEOUT	5
-=======
 #include <termios.h>
 #include "lx200gemini.h"
 #include "lx200driver.h"
->>>>>>> 32013ab7
 
 LX200Gemini::LX200Gemini()
 {
@@ -288,36 +280,6 @@
 
 void LX200Gemini::syncSideOfPier()
 {
-<<<<<<< HEAD
-    // The gemini can tell us when the slew has stopped
-    int error_type;
-    int nbytes_write = 4;
-    if ( (error_type = tty_write_string(PortFD, ":Gv#", &nbytes_write)) != TTY_OK)
-        return error_type > 0;
-
-    int nbytes_read = 255;
-    char temp_string[256];
-    error_type = tty_read_section(PortFD, temp_string, '#', GEMINI_TIMEOUT, &nbytes_read);
-
-    tcflush(PortFD, TCIFLUSH);
-
-    if (nbytes_read < 1)
-        return error_type > 0;
-
-    // Allowed values back from the gemini are
-    // N - Stopped
-    // T - Tracking
-    // G - Guiding
-    // C - Centering
-    // S - Slewing
-
-    // The slew has stopped when the mount is tracking.  It is possible
-    // that the mount my be stopped (Terrestrial mode), but then it
-    // isn't really ready to use for astronomy either
-    bool isComplete = (temp_string[0] == 'T');
-
-    DEBUGF(INDI::Logger::DBG_DEBUG, "isSlewComplete? %s", isComplete ? "true" : "false");
-=======
     // Send ':Gv#'
     const char * cmd = "#:Gm#";
     // Response
@@ -357,7 +319,6 @@
 bool LX200Gemini::Park()
 {
     char cmd[6] = "#:hP#";
->>>>>>> 32013ab7
 
     int parkSetting = IUFindOnSwitchIndex(&ParkSettingsSP);
 
