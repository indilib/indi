--- conflicted
+++ resolved
@@ -426,15 +426,6 @@
             dsp_stream_p stream = dsp_stream_new();
             dsp_stream_add_dim(stream, PrimaryDetector.getContinuumBufferSize() * 8 / PrimaryDetector.getBPS());
             //Create the spectrum
-<<<<<<< HEAD
-            dspau_convert(continuum, stream->in, PrimaryDetector.getContinuumBufferSize() * 8 / PrimaryDetector.getBPS());
-            stream->in = dspau_buffer_div1(stream->in, stream->len, (1 << (PrimaryDetector.getBPS() - 1)) - SPECTRUM_SIZE);
-            double *out = dspau_fft_spectrum(stream, magnitude, SPECTRUM_SIZE);
-            out = dspau_buffer_mul1(out, SPECTRUM_SIZE, (1 << (PrimaryDetector.getBPS() - 1)) - SPECTRUM_SIZE);
-            dspau_convert(out, spectrum, SPECTRUM_SIZE);
-            //Destroy the dspau stream
-            dspau_stream_free(stream);
-=======
             dsp_convert(continuum, stream->in, PrimaryDetector.getContinuumBufferSize() * 8 / PrimaryDetector.getBPS());
             stream->in = dsp_buffer_div1(stream->in, stream->len, (1 << (PrimaryDetector.getBPS() - 1)) - SPECTRUM_SIZE);
             double *out = dsp_fft_spectrum(stream, magnitude, SPECTRUM_SIZE);
@@ -442,7 +433,6 @@
             dsp_convert(out, spectrum, SPECTRUM_SIZE);
             //Destroy the dsp stream
             dsp_stream_free(stream);
->>>>>>> 5ebb4d44
             free(out);
 
             LOG_INFO("Download complete.");
