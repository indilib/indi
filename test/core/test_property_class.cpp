/*******************************************************************************
 Copyright(c) 2020 Eric Dejouhanet. All rights reserved.
 This library is free software; you can redistribute it and/or
 modify it under the terms of the GNU Library General Public
 License version 2 as published by the Free Software Foundation.
 .
 This library is distributed in the hope that it will be useful,
 but WITHOUT ANY WARRANTY; without even the implied warranty of
 MERCHANTABILITY or FITNESS FOR A PARTICULAR PURPOSE.  See the GNU
 Library General Public License for more details.
 .
 You should have received a copy of the GNU Library General Public License
 along with this library; see the file COPYING.LIB.  If not, write to
 the Free Software Foundation, Inc., 51 Franklin Street, Fifth Floor,
 Boston, MA 02110-1301, USA.
*******************************************************************************/

#include <gtest/gtest.h>

#ifdef HAVE_CONFIG_H
#include "config.h"
#endif

#include <cstdlib>
#include <cstring>

#include "basedevice.h"

#include "indiproperty.h"
#include "indipropertynumber.h"
#include "indipropertytext.h"
#include "indipropertyswitch.h"
#include "indipropertylight.h"
#include "indipropertyblob.h"

TEST(CORE_PROPERTY_CLASS, Test_EmptyProperty)
{
    INDI::Property p;

    ASSERT_EQ(p.getProperty(), nullptr);
    ASSERT_EQ(p.getBaseDevice(), nullptr);
    ASSERT_EQ(p.getType(), INDI_UNKNOWN);
    ASSERT_EQ(p.getRegistered(), false);
    ASSERT_EQ(p.isDynamic(), false);

    ASSERT_EQ(p.getName(), nullptr);
    ASSERT_EQ(p.getLabel(), nullptr);
    ASSERT_EQ(p.getGroupName(), nullptr);
    ASSERT_EQ(p.getDeviceName(), nullptr);
    ASSERT_EQ(p.getTimestamp(), nullptr);

    ASSERT_EQ(p.getState(), IPS_ALERT);
    ASSERT_EQ(p.getPermission(), IP_RO);

    ASSERT_EQ(p.getNumber(), nullptr);
    ASSERT_EQ(p.getText(), nullptr);
    ASSERT_EQ(p.getSwitch(), nullptr);
    ASSERT_EQ(p.getLight(), nullptr);
    ASSERT_EQ(p.getBLOB(), nullptr);
}

TEST(CORE_PROPERTY_CLASS, Test_PropertySetters)
{
    INDI::Property p;

    INumberVectorProperty nvp
    {
<<<<<<< HEAD
        nullptr,           // aux
        "device field",    // group
        "name field",      // name
        "label field",     // label
        "group field",     // group
        IPS_BUSY,          // s
        nullptr,           // nvp
        0,                 // nnp
        "timestamp field", // timestamp
        42,                // timeout
        IP_RW              // p
    };
=======
        "device field",
        "name field",
        "label field",
        "group field",
        IP_RW, 42, IPS_BUSY,
        nullptr, 0,
        "timestamp field",
        nullptr };
>>>>>>> a8a5d716

    // Setting a property makes it registered but NOT meaningful
    p.setProperty(&nvp);
    ASSERT_EQ(p.getProperty(), &nvp);
    ASSERT_EQ(p.getType(), INDI_UNKNOWN);
    ASSERT_EQ(p.getNumber(), nullptr);

    // Property fields remain unpropagated
    ASSERT_EQ(p.getName(), nullptr);
    ASSERT_EQ(p.getLabel(), nullptr);
    ASSERT_EQ(p.getGroupName(), nullptr);
    ASSERT_EQ(p.getDeviceName(), nullptr);
    ASSERT_EQ(p.getTimestamp(), nullptr);

    // Other fields remain unchanged
    ASSERT_EQ(p.getRegistered(), true);
    ASSERT_EQ(p.isDynamic(), false);
    ASSERT_EQ(p.getBaseDevice(), nullptr);
    ASSERT_EQ(p.getState(), IPS_ALERT);
    ASSERT_EQ(p.getPermission(), IP_RO);

    // Other specific conversions return nothing
    ASSERT_EQ(p.getText(), nullptr);
    ASSERT_EQ(p.getSwitch(), nullptr);
    ASSERT_EQ(p.getLight(), nullptr);
    ASSERT_EQ(p.getBLOB(), nullptr);

    // Setting a property type gives a meaning to the property
    // Note the possible desync between property value and type
    p.setType(INDI_NUMBER);
    ASSERT_EQ(p.getProperty(), &nvp);
    ASSERT_EQ(p.getNumber(), &nvp);
    ASSERT_EQ(p.getType(), INDI_NUMBER);

    // Property fields are propagated
    ASSERT_STREQ(p.getName(), "name field");
    ASSERT_STREQ(p.getLabel(), "label field");
    ASSERT_STREQ(p.getGroupName(), "group field");
    ASSERT_STREQ(p.getDeviceName(), "device field");
    ASSERT_STREQ(p.getTimestamp(), "timestamp field");

    // And previously set fields remain unchanged
    ASSERT_EQ(p.getRegistered(), true);
    ASSERT_EQ(p.isDynamic(), false);
    ASSERT_EQ(p.getBaseDevice(), nullptr);

    // Other specific conversions still return nothing
    ASSERT_EQ(p.getText(), nullptr);
    ASSERT_EQ(p.getSwitch(), nullptr);
    ASSERT_EQ(p.getLight(), nullptr);
    ASSERT_EQ(p.getBLOB(), nullptr);

    // Clearing a property brings it back to the unregistered state
    p.setProperty(nullptr);
    ASSERT_EQ(p.getProperty(), nullptr);
    ASSERT_EQ(p.getType(), INDI_UNKNOWN);
    ASSERT_EQ(p.getRegistered(), false);

    // Property fields are not propagated anymore
    ASSERT_EQ(p.getName(), nullptr);
    ASSERT_EQ(p.getLabel(), nullptr);
    ASSERT_EQ(p.getGroupName(), nullptr);
    ASSERT_EQ(p.getDeviceName(), nullptr);
    ASSERT_EQ(p.getTimestamp(), nullptr);

    // And other fields are reset
    ASSERT_EQ(p.isDynamic(), false);
    ASSERT_EQ(p.getBaseDevice(), nullptr);
    ASSERT_EQ(p.getState(), IPS_ALERT);
    ASSERT_EQ(p.getPermission(), IP_RO);

    // Again, conversions return nothing
    ASSERT_EQ(p.getNumber(), nullptr);
    ASSERT_EQ(p.getText(), nullptr);
    ASSERT_EQ(p.getSwitch(), nullptr);
    ASSERT_EQ(p.getLight(), nullptr);
    ASSERT_EQ(p.getBLOB(), nullptr);
}

TEST(CORE_PROPERTY_CLASS, DISABLED_Test_Integrity)
{
    INDI::Property p;

    INumberVectorProperty * corrupted_property = (INumberVectorProperty*) (void*) 0x12345678;
    //INDI::BaseDevice * corrupted_device = (INDI::BaseDevice*) (void*) 0x87654321;
    INDI::BaseDevice corrupted_device;

    p.setProperty(corrupted_property);

    // A magic header should protect the property from returning garbage
    EXPECT_EQ(p.getProperty(), nullptr);
    EXPECT_EQ(p.getRegistered(), false);

    // A verification mechanism should protect the property from getting an incorrect type
    EXPECT_EQ(p.getType(), INDI_UNKNOWN);
    p.setType(INDI_NUMBER);
    EXPECT_EQ(p.getType(), INDI_UNKNOWN);
    p.setType(INDI_TEXT);
    EXPECT_EQ(p.getType(), INDI_UNKNOWN);
    p.setType(INDI_SWITCH);
    EXPECT_EQ(p.getType(), INDI_UNKNOWN);
    p.setType(INDI_LIGHT);
    EXPECT_EQ(p.getType(), INDI_UNKNOWN);
    p.setType(INDI_BLOB);
    EXPECT_EQ(p.getType(), INDI_UNKNOWN);

    // A verification mechanism should protect the property from being converted to an incorrect type
    EXPECT_EQ(p.getNumber(), nullptr);
    EXPECT_EQ(p.getText(), nullptr);
    EXPECT_EQ(p.getSwitch(), nullptr);
    EXPECT_EQ(p.getLight(), nullptr);
    EXPECT_EQ(p.getBLOB(), nullptr);

    // A verification mechanism should protect the property from being associated to an invalid device
    p.setBaseDevice(corrupted_device);
    EXPECT_EQ(p.getBaseDevice(), nullptr);
}


TEST(CORE_PROPERTY_CLASS, Test_PropertyNumber)
{
    INDI::PropertyNumber p{1};

    p[0].setName("widget name");
    p[0].setLabel("widget label");
    p[0].setValue(4);
    p[0].setMinMax(-10, 10);

    p.setDeviceName("property device");
    p.setName("property name");
    p.setLabel("property label");
    p.setGroupName("property group");
    p.setPermission(IP_RW);
    p.setTimeout(1000);
    p.setState(IPS_OK);

    ASSERT_STREQ(p[0].getName(),  "widget name");
    ASSERT_STREQ(p[0].getLabel(), "widget label");
    ASSERT_EQ(p[0].getValue(),  4);
    ASSERT_EQ(p[0].getMin(), -10);
    ASSERT_EQ(p[0].getMax(),  10);

    ASSERT_STREQ(p.getDeviceName(), "property device");
    ASSERT_STREQ(p.getName(),       "property name");
    ASSERT_STREQ(p.getLabel(),      "property label");
    ASSERT_STREQ(p.getGroupName(),  "property group");
    ASSERT_EQ(p.getPermission(), IP_RW);
    ASSERT_EQ(p.getTimeout(), 1000);
    ASSERT_EQ(p.getState(), IPS_OK);

    // change values and test
    p[0].setName("widget other name");
    p[0].setLabel("widget other label");
    p[0].setValue(40);
    p[0].setMinMax(-100, 100);

    p.setDeviceName("property other device");
    p.setName("property other name");
    p.setLabel("property other label");
    p.setGroupName("property other group");
    p.setPermission(IP_RO);
    p.setTimeout(500);
    p.setState(IPS_ALERT);

    ASSERT_STREQ(p[0].getName(),  "widget other name");
    ASSERT_STREQ(p[0].getLabel(), "widget other label");
    ASSERT_EQ(p[0].getValue(),  40);
    ASSERT_EQ(p[0].getMin(), -100);
    ASSERT_EQ(p[0].getMax(),  100);

    ASSERT_STREQ(p.getDeviceName(), "property other device");
    ASSERT_STREQ(p.getName(),       "property other name");
    ASSERT_STREQ(p.getLabel(),      "property other label");
    ASSERT_STREQ(p.getGroupName(),  "property other group");
    ASSERT_EQ(p.getPermission(), IP_RO);
    ASSERT_EQ(p.getTimeout(), 500);
    ASSERT_EQ(p.getState(), IPS_ALERT);

    ASSERT_EQ(INDI::PropertyNumber(INDI::Property(p)).isValid(), true);
    ASSERT_EQ(INDI::PropertySwitch(INDI::Property(p)).isValid(), false);
    ASSERT_EQ(INDI::PropertyText(INDI::Property(p)).isValid(), false);
    ASSERT_EQ(INDI::PropertyLight(INDI::Property(p)).isValid(), false);
    ASSERT_EQ(INDI::PropertyBlob(INDI::Property(p)).isValid(), false);
}

TEST(CORE_PROPERTY_CLASS, Test_PropertySwitch)
{
    INDI::PropertySwitch p{1};

    p[0].setName("widget name");
    p[0].setLabel("widget label");
    p[0].setState(ISS_ON);

    p.setDeviceName("property device");
    p.setName("property name");
    p.setLabel("property label");
    p.setGroupName("property group");
    p.setPermission(IP_RW);
    p.setTimeout(1000);
    p.setState(IPS_OK);

    ASSERT_STREQ(p[0].getName(),  "widget name");
    ASSERT_STREQ(p[0].getLabel(), "widget label");
    ASSERT_EQ(p[0].getState(),  IPS_OK);

    ASSERT_STREQ(p.getDeviceName(), "property device");
    ASSERT_STREQ(p.getName(),       "property name");
    ASSERT_STREQ(p.getLabel(),      "property label");
    ASSERT_STREQ(p.getGroupName(),  "property group");
    ASSERT_EQ(p.getPermission(), IP_RW);
    ASSERT_EQ(p.getTimeout(), 1000);
    ASSERT_EQ(p.getState(), IPS_OK);

    // change values and test
    p[0].setName("widget other name");
    p[0].setLabel("widget other label");
    p[0].setState(ISS_OFF);

    p.setDeviceName("property other device");
    p.setName("property other name");
    p.setLabel("property other label");
    p.setGroupName("property other group");
    p.setPermission(IP_RO);
    p.setTimeout(500);
    p.setState(IPS_ALERT);

    ASSERT_STREQ(p[0].getName(),  "widget other name");
    ASSERT_STREQ(p[0].getLabel(), "widget other label");
    ASSERT_EQ(p[0].getState(),  ISS_OFF);

    ASSERT_STREQ(p.getDeviceName(), "property other device");
    ASSERT_STREQ(p.getName(),       "property other name");
    ASSERT_STREQ(p.getLabel(),      "property other label");
    ASSERT_STREQ(p.getGroupName(),  "property other group");
    ASSERT_EQ(p.getPermission(), IP_RO);
    ASSERT_EQ(p.getTimeout(), 500);
    ASSERT_EQ(p.getState(), IPS_ALERT);

    ASSERT_EQ(INDI::PropertyNumber(INDI::Property(p)).isValid(), false);
    ASSERT_EQ(INDI::PropertySwitch(INDI::Property(p)).isValid(), true);
    ASSERT_EQ(INDI::PropertyText(INDI::Property(p)).isValid(), false);
    ASSERT_EQ(INDI::PropertyLight(INDI::Property(p)).isValid(), false);
    ASSERT_EQ(INDI::PropertyBlob(INDI::Property(p)).isValid(), false);
}

TEST(CORE_PROPERTY_CLASS, Test_PropertyText)
{
    INDI::PropertyText p{1};

    p[0].setName("widget name");
    p[0].setLabel("widget label");
    p[0].setText("widget text");

    p.setDeviceName("property device");
    p.setName("property name");
    p.setLabel("property label");
    p.setGroupName("property group");
    p.setPermission(IP_RW);
    p.setTimeout(1000);
    p.setState(IPS_OK);

    ASSERT_STREQ(p[0].getName(),  "widget name");
    ASSERT_STREQ(p[0].getLabel(), "widget label");
    ASSERT_STREQ(p[0].getText(),  "widget text");

    ASSERT_STREQ(p.getDeviceName(), "property device");
    ASSERT_STREQ(p.getName(),       "property name");
    ASSERT_STREQ(p.getLabel(),      "property label");
    ASSERT_STREQ(p.getGroupName(),  "property group");
    ASSERT_EQ(p.getPermission(), IP_RW);
    ASSERT_EQ(p.getTimeout(), 1000);
    ASSERT_EQ(p.getState(), IPS_OK);

    // change values and test
    p[0].setName("widget other name");
    p[0].setLabel("widget other label");
    p[0].setText("widget other text");

    p.setDeviceName("property other device");
    p.setName("property other name");
    p.setLabel("property other label");
    p.setGroupName("property other group");
    p.setPermission(IP_RO);
    p.setTimeout(500);
    p.setState(IPS_ALERT);

    ASSERT_STREQ(p[0].getName(),  "widget other name");
    ASSERT_STREQ(p[0].getLabel(), "widget other label");
    ASSERT_STREQ(p[0].getText(),  "widget other text");

    ASSERT_STREQ(p.getDeviceName(), "property other device");
    ASSERT_STREQ(p.getName(),       "property other name");
    ASSERT_STREQ(p.getLabel(),      "property other label");
    ASSERT_STREQ(p.getGroupName(),  "property other group");
    ASSERT_EQ(p.getPermission(), IP_RO);
    ASSERT_EQ(p.getTimeout(), 500);
    ASSERT_EQ(p.getState(), IPS_ALERT);

    ASSERT_EQ(INDI::PropertyNumber(INDI::Property(p)).isValid(), false);
    ASSERT_EQ(INDI::PropertySwitch(INDI::Property(p)).isValid(), false);
    ASSERT_EQ(INDI::PropertyText(INDI::Property(p)).isValid(), true);
    ASSERT_EQ(INDI::PropertyLight(INDI::Property(p)).isValid(), false);
    ASSERT_EQ(INDI::PropertyBlob(INDI::Property(p)).isValid(), false);
}

TEST(CORE_PROPERTY_CLASS, Test_PropertyLight)
{
    INDI::PropertyLight p{1};

    p[0].setName("widget name");
    p[0].setLabel("widget label");
    p[0].setState(IPS_OK);

    p.setDeviceName("property device");
    p.setName("property name");
    p.setLabel("property label");
    p.setGroupName("property group");
    p.setPermission(IP_RW);
    p.setTimeout(1000);
    p.setState(IPS_OK);

    ASSERT_STREQ(p[0].getName(),  "widget name");
    ASSERT_STREQ(p[0].getLabel(), "widget label");
    ASSERT_EQ(p[0].getState(),  IPS_OK);

    ASSERT_STREQ(p.getDeviceName(), "property device");
    ASSERT_STREQ(p.getName(),       "property name");
    ASSERT_STREQ(p.getLabel(),      "property label");
    ASSERT_STREQ(p.getGroupName(),  "property group");
    ASSERT_EQ(p.getPermission(), IP_RO); // cannot change
    ASSERT_EQ(p.getTimeout(), 0); // cannot change
    ASSERT_EQ(p.getState(), IPS_OK);

    // change values and test
    p[0].setName("widget other name");
    p[0].setLabel("widget other label");
    p[0].setState(IPS_OK);

    p.setDeviceName("property other device");
    p.setName("property other name");
    p.setLabel("property other label");
    p.setGroupName("property other group");
    p.setPermission(IP_RO);
    p.setTimeout(500);
    p.setState(IPS_ALERT);

    ASSERT_STREQ(p[0].getName(),  "widget other name");
    ASSERT_STREQ(p[0].getLabel(), "widget other label");
    ASSERT_EQ(p[0].getState(),  IPS_OK);

    ASSERT_STREQ(p.getDeviceName(), "property other device");
    ASSERT_STREQ(p.getName(),       "property other name");
    ASSERT_STREQ(p.getLabel(),      "property other label");
    ASSERT_STREQ(p.getGroupName(),  "property other group");
    ASSERT_EQ(p.getPermission(), IP_RO); // cannot change
    ASSERT_EQ(p.getTimeout(), 0);
    ASSERT_EQ(p.getState(), IPS_ALERT);

    ASSERT_EQ(INDI::PropertyNumber(INDI::Property(p)).isValid(), false);
    ASSERT_EQ(INDI::PropertySwitch(INDI::Property(p)).isValid(), false);
    ASSERT_EQ(INDI::PropertyText(INDI::Property(p)).isValid(), false);
    ASSERT_EQ(INDI::PropertyLight(INDI::Property(p)).isValid(), true);
    ASSERT_EQ(INDI::PropertyBlob(INDI::Property(p)).isValid(), false);
}

TEST(CORE_PROPERTY_CLASS, Test_PropertyBlob)
{
    INDI::PropertyBlob p{1};

    p[0].setName("widget name");
    p[0].setLabel("widget label");
    p[0].setBlob(nullptr);
    p[0].setBlobLen(8);
    p[0].setSize(16);
    p[0].setFormat("format");

    p.setDeviceName("property device");
    p.setName("property name");
    p.setLabel("property label");
    p.setGroupName("property group");
    p.setPermission(IP_RW);
    p.setTimeout(1000);
    p.setState(IPS_OK);

    ASSERT_STREQ(p[0].getName(),  "widget name");
    ASSERT_STREQ(p[0].getLabel(), "widget label");
    ASSERT_EQ(p[0].getBlob(), nullptr);
    ASSERT_EQ(p[0].getBlobLen(), 8);
    ASSERT_EQ(p[0].getSize(), 16);
    ASSERT_STREQ(p[0].getFormat(), "format");

    ASSERT_STREQ(p.getDeviceName(), "property device");
    ASSERT_STREQ(p.getName(),       "property name");
    ASSERT_STREQ(p.getLabel(),      "property label");
    ASSERT_STREQ(p.getGroupName(),  "property group");
    ASSERT_EQ(p.getPermission(), IP_RW);
    ASSERT_EQ(p.getTimeout(), 1000);
    ASSERT_EQ(p.getState(), IPS_OK);

    // change values and test
    p[0].setName("widget other name");
    p[0].setLabel("widget other label");
    p[0].setBlob(reinterpret_cast<void*>(0x10));
    p[0].setBlobLen(16);
    p[0].setSize(32);
    p[0].setFormat("format 2");

    p.setDeviceName("property other device");
    p.setName("property other name");
    p.setLabel("property other label");
    p.setGroupName("property other group");
    p.setPermission(IP_RO);
    p.setTimeout(500);
    p.setState(IPS_ALERT);

    ASSERT_STREQ(p[0].getName(),  "widget other name");
    ASSERT_STREQ(p[0].getLabel(), "widget other label");
    ASSERT_EQ(p[0].getBlob(), reinterpret_cast<void*>(0x10));
    ASSERT_EQ(p[0].getBlobLen(), 16);
    ASSERT_EQ(p[0].getSize(), 32);
    ASSERT_STREQ(p[0].getFormat(), "format 2");

    ASSERT_STREQ(p.getDeviceName(), "property other device");
    ASSERT_STREQ(p.getName(),       "property other name");
    ASSERT_STREQ(p.getLabel(),      "property other label");
    ASSERT_STREQ(p.getGroupName(),  "property other group");
    ASSERT_EQ(p.getPermission(), IP_RO);
    ASSERT_EQ(p.getTimeout(), 500);
    ASSERT_EQ(p.getState(), IPS_ALERT);

    ASSERT_EQ(INDI::PropertyNumber(INDI::Property(p)).isValid(), false);
    ASSERT_EQ(INDI::PropertySwitch(INDI::Property(p)).isValid(), false);
    ASSERT_EQ(INDI::PropertyText(INDI::Property(p)).isValid(), false);
    ASSERT_EQ(INDI::PropertyLight(INDI::Property(p)).isValid(), false);
    ASSERT_EQ(INDI::PropertyBlob(INDI::Property(p)).isValid(), true);
}<|MERGE_RESOLUTION|>--- conflicted
+++ resolved
@@ -65,7 +65,6 @@
 
     INumberVectorProperty nvp
     {
-<<<<<<< HEAD
         nullptr,           // aux
         "device field",    // group
         "name field",      // name
@@ -78,16 +77,6 @@
         42,                // timeout
         IP_RW              // p
     };
-=======
-        "device field",
-        "name field",
-        "label field",
-        "group field",
-        IP_RW, 42, IPS_BUSY,
-        nullptr, 0,
-        "timestamp field",
-        nullptr };
->>>>>>> a8a5d716
 
     // Setting a property makes it registered but NOT meaningful
     p.setProperty(&nvp);
