--- conflicted
+++ resolved
@@ -189,24 +189,14 @@
 
     if (isConnected())
     {
-<<<<<<< HEAD
-        defineNumber(&MaxPositionNP);
-
-=======
         defineProperty(&MaxPositionNP);
->>>>>>> fa59b727
         // Focus
         defineProperty(&SensorNP);
         defineProperty(&FindHomeSP);
 
         // Rotator
         RI::updateProperties();
-<<<<<<< HEAD
-        defineNumber(&RotatorAbsPosNP);
-=======
         defineProperty(&RotatorAbsPosNP);
-
->>>>>>> fa59b727
     }
     else
     {
