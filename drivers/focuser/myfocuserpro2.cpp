--- conflicted
+++ resolved
@@ -78,13 +78,9 @@
     FI::SetCapability(FOCUSER_CAN_ABS_MOVE | FOCUSER_CAN_REL_MOVE | FOCUSER_CAN_ABORT | FOCUSER_CAN_REVERSE | FOCUSER_HAS_VARIABLE_SPEED |
                       FOCUSER_CAN_SYNC);
     setSupportedConnections(CONNECTION_SERIAL);
-<<<<<<< HEAD
     setVersion(0, 3);
 
 
-=======
-    setVersion(0,3);
->>>>>>> 6f83e118
 }
 
 bool MyFocuserPro2::initProperties()
@@ -712,37 +708,7 @@
             return true;
         }
 
-        // Reverse Direction
-        /*
-        if (strcmp(ReverseDirectionSP.name, name) == 0)
-        {
-            int current_mode = IUFindOnSwitchIndex(&ReverseDirectionSP);
-
-            IUUpdateSwitch(&ReverseDirectionSP, states, names, n);
-
-            int target_mode = IUFindOnSwitchIndex(&ReverseDirectionSP);
-
-            if (current_mode == target_mode)
-            {
-                ReverseDirectionSP.s = IPS_OK;
-                IDSetSwitch(&ReverseDirectionSP, nullptr);
-            }
-
-            bool rc = setReverseDirection((ReverseDirection)target_mode);
-            if (!rc)
-            {
-                IUResetSwitch(&ReverseDirectionSP);
-                ReverseDirectionS[current_mode].s = ISS_ON;
-                ReverseDirectionSP.s              = IPS_ALERT;
-                IDSetSwitch(&ReverseDirectionSP, nullptr);
-                return false;
-            }
-
-            ReverseDirectionSP.s = IPS_OK;
-            IDSetSwitch(&ReverseDirectionSP, nullptr);
-            return true;
-        }
-*/
+
         // Display Control
         if (strcmp(DisplaySP.name, name) == 0)
         {
