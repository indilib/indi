--- conflicted
+++ resolved
@@ -166,12 +166,9 @@
     IUFillSwitch(&DisplayS[DISPLAY_ON], "DISPLAY_ON", "On", ISS_OFF);
     IUFillSwitchVector(&DisplaySP, DisplayS, 2, getDeviceName(), "Display", "", OPTIONS_TAB, IP_RW, ISR_1OFMANY, 0, IPS_IDLE);
 
-<<<<<<< HEAD
+
     IUFillSwitch(&GotoHomeS[0], "GOTO_HOME", "Go", ISS_OFF);
     IUFillSwitchVector(&GotoHomeSP, GotoHomeS, 1, getDeviceName(), "Goto Home Position", "", MAIN_CONTROL_TAB, IP_RW, ISR_ATMOST1, 0, IPS_IDLE);
-
-=======
->>>>>>> 25d357fb
     setPollingPeriodRange(1000,30000);
 
     setDefaultPollingPeriod(1000);
