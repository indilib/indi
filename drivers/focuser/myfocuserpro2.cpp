/*
    MyFocuserPro2 Focuser
    Copyright (c) 2019 Alan Townshend

    Based on Moonlite focuser
    Copyright (C) 2013-2019 Jasem Mutlaq (mutlaqja@ikarustech.com)

    This library is free software; you can redistribute it and/or
    modify it under the terms of the GNU Lesser General Public
    License as published by the Free Software Foundation; either
    version 2.1 of the License, or (at your option) any later version.

    This library is distributed in the hope that it will be useful,
    but WITHOUT ANY WARRANTY; without even the implied warranty of
    MERCHANTABILITY or FITNESS FOR A PARTICULAR PURPOSE.  See the GNU
    Lesser General Public License for more details.

    You should have received a copy of the GNU Lesser General Public
    License along with this library; if not, write to the Free Software
    Foundation, Inc., 51 Franklin Street, Fifth Floor, Boston, MA  02110-1301  USA

*/

#include "myfocuserpro2.h"

#include "indicom.h"

#include <cmath>
#include <cstring>
#include <memory>

#include <termios.h>
#include <unistd.h>

static std::unique_ptr<MyFocuserPro2> myFocuserPro2(new MyFocuserPro2());

void ISGetProperties(const char * dev)
{
    myFocuserPro2->ISGetProperties(dev);
}

void ISNewSwitch(const char * dev, const char * name, ISState * states, char * names[], int n)
{
    myFocuserPro2->ISNewSwitch(dev, name, states, names, n);
}

void ISNewText(const char * dev, const char * name, char * texts[], char * names[], int n)
{
    myFocuserPro2->ISNewText(dev, name, texts, names, n);
}

void ISNewNumber(const char * dev, const char * name, double values[], char * names[], int n)
{
    myFocuserPro2->ISNewNumber(dev, name, values, names, n);
}

void ISNewBLOB(const char * dev, const char * name, int sizes[], int blobsizes[], char * blobs[], char * formats[],
               char * names[], int n)
{
    INDI_UNUSED(dev);
    INDI_UNUSED(name);
    INDI_UNUSED(sizes);
    INDI_UNUSED(blobsizes);
    INDI_UNUSED(blobs);
    INDI_UNUSED(formats);
    INDI_UNUSED(names);
    INDI_UNUSED(n);
}

void ISSnoopDevice(XMLEle * root)
{
    myFocuserPro2->ISSnoopDevice(root);
}

MyFocuserPro2::MyFocuserPro2()
{
    // Can move in Absolute & Relative motions, can AbortFocuser motion, and has variable speed.
    FI::SetCapability(FOCUSER_CAN_ABS_MOVE | FOCUSER_CAN_REL_MOVE | FOCUSER_CAN_ABORT | FOCUSER_CAN_REVERSE | FOCUSER_HAS_VARIABLE_SPEED |
                      FOCUSER_CAN_SYNC);
    setSupportedConnections(CONNECTION_SERIAL);
<<<<<<< HEAD
    setVersion(0, 4);


=======
    setVersion(0,3);
>>>>>>> 25a9cbc0
}

bool MyFocuserPro2::initProperties()
{
    INDI::Focuser::initProperties();

    FocusSpeedN[0].min   = 0;
    FocusSpeedN[0].max   = 2;
    FocusSpeedN[0].value = 1;

    /* Relative and absolute movement */
    FocusRelPosN[0].min   = 0.;
    FocusRelPosN[0].max   = 50000.;
    FocusRelPosN[0].value = 0.;
    FocusRelPosN[0].step  = 1000;

    FocusAbsPosN[0].min   = 0.;
    FocusAbsPosN[0].max   = 200000.;
    FocusAbsPosN[0].value = 0.;
    FocusAbsPosN[0].step  = 1000;

    FocusMaxPosN[0].min   = 1024.;
    FocusMaxPosN[0].max   = 200000.;
    FocusMaxPosN[0].value = 0.;
    FocusMaxPosN[0].step  = 1000;

    // Focuser temperature
    IUFillNumber(&TemperatureN[0], "TEMPERATURE", "Celsius", "%6.2f", -40, 80., 0., 0.);
    IUFillNumberVector(&TemperatureNP, TemperatureN, 1, getDeviceName(), "FOCUS_TEMPERATURE", "Temperature", MAIN_CONTROL_TAB, IP_RO, 0, IPS_IDLE);

    // Temperature Settings
    IUFillNumber(&TemperatureSettingN[0], "Coefficient", "", "%6.2f", 0, 50, 1, 0);
    IUFillNumberVector(&TemperatureSettingNP, TemperatureSettingN, 1, getDeviceName(), "T. Settings", "", OPTIONS_TAB, IP_RW, 0, IPS_IDLE);

    // Compensate for temperature
    IUFillSwitch(&TemperatureCompensateS[TEMP_COMPENSATE_ENABLE], "TEMP_COMPENSATE_ENABLE", "Enable", ISS_OFF);
    IUFillSwitch(&TemperatureCompensateS[TEMP_COMPENSATE_DISABLE], "TEMP_COMPENSATE_DISABLE", "Disable", ISS_OFF);
    IUFillSwitchVector(&TemperatureCompensateSP, TemperatureCompensateS, 2, getDeviceName(), "T. Compensate", "", MAIN_CONTROL_TAB, IP_RW, ISR_1OFMANY, 0, IPS_IDLE);


    // Step Mode
    IUFillSwitch(&StepModeS[FOCUS_THIRTYSECOND_STEP], "FOCUS_THIRTYSECOND_STEP", "1/32 Step", ISS_OFF);
    IUFillSwitch(&StepModeS[FOCUS_SIXTEENTH_STEP], "FOCUS_SIXTEENTH_STEP", "1/16 Step", ISS_OFF);
    IUFillSwitch(&StepModeS[FOCUS_EIGHTH_STEP], "FOCUS_EIGHTH_STEP", "1/8 Step", ISS_OFF);
    IUFillSwitch(&StepModeS[FOCUS_QUARTER_STEP], "FOCUS_QUARTER_STEP", "1/4 Step", ISS_OFF);
    IUFillSwitch(&StepModeS[FOCUS_HALF_STEP], "FOCUS_HALF_STEP", "1/2 Step", ISS_OFF);
    IUFillSwitch(&StepModeS[FOCUS_FULL_STEP], "FOCUS_FULL_STEP", "Full Step", ISS_OFF);
    IUFillSwitchVector(&StepModeSP, StepModeS, 6, getDeviceName(), "Step Mode", "", OPTIONS_TAB, IP_RW, ISR_1OFMANY, 0, IPS_IDLE);


    IUFillSwitch(&CoilPowerS[COIL_POWER_ON], "COIL_POWER_ON", "On", ISS_OFF);
    IUFillSwitch(&CoilPowerS[COIL_POWER_OFF], "COIL_POWER_OFF", "Off", ISS_OFF);
    IUFillSwitchVector(&CoilPowerSP, CoilPowerS, 2, getDeviceName(), "Coil Power", "", OPTIONS_TAB, IP_RW, ISR_1OFMANY, 0, IPS_IDLE);

    IUFillSwitch(&DisplayS[DISPLAY_OFF], "DISPLAY_OFF", "Off", ISS_OFF);
    IUFillSwitch(&DisplayS[DISPLAY_ON], "DISPLAY_ON", "On", ISS_OFF);
    IUFillSwitchVector(&DisplaySP, DisplayS, 2, getDeviceName(), "Display", "", OPTIONS_TAB, IP_RW, ISR_1OFMANY, 0, IPS_IDLE);

    setDefaultPollingPeriod(fixedPollRate);

    return true;
}

bool MyFocuserPro2::updateProperties()
{
    INDI::Focuser::updateProperties();

    if (isConnected())
    {
        defineNumber(&TemperatureNP);
        defineNumber(&TemperatureSettingNP);
        defineSwitch(&TemperatureCompensateSP);
        defineSwitch(&StepModeSP);
        defineSwitch(&DisplaySP);
        defineSwitch(&CoilPowerSP);
        //defineSwitch(&ReverseDirectionSP);

        setTemperatureCelsius();
        GetFocusParams();

        LOG_INFO("MyFocuserPro2 paramaters updated, focuser ready for use.");
    }
    else
    {
        deleteProperty(TemperatureNP.name);
        deleteProperty(TemperatureSettingNP.name);
        deleteProperty(TemperatureCompensateSP.name);
        deleteProperty(StepModeSP.name);
        deleteProperty(DisplaySP.name);
        deleteProperty(CoilPowerSP.name);
        //deleteProperty(ReverseDirectionSP.name);
    }

    return true;
}

bool MyFocuserPro2::Handshake()
{
    if (Ack())
    {
        LOG_INFO("MyFocuserPro2 is online. Getting focus parameters...");
        return true;
    }

    LOG_INFO(
        "Error retreiving data from MyFocuserPro2, please ensure MyFocuserPro2 controller is powered and the port is correct.");
    return false;
}

const char * MyFocuserPro2::getDefaultName()
{
    return "MyFocuserPro2";
}

bool MyFocuserPro2::Ack()
{
    int nbytes_written = 0, nbytes_read = 0, rc = -1;
    char errstr[MAXRBUF];
    char resp[5] = {0};
    int firmWareVersion = 0;

    tcflush(PortFD, TCIOFLUSH);

    //Try to request the firmware version
    //Test for success on transmission and response
    //If either one fails, try again, up to 3 times, waiting 1 sec each time
    //If that fails, then return false.
    //If success then check the firmware version

    int numChecks = 0;
    bool success = false;
    while(numChecks < 3 && !success)
    {
        numChecks++;
        sleep(1); //wait 1 second between each test.

        bool transmissionSuccess = (rc = tty_write(PortFD, ":03#", 4, &nbytes_written)) == TTY_OK;
        if(!transmissionSuccess)
        {
            tty_error_msg(rc, errstr, MAXRBUF);
            LOGF_ERROR("Handshake Attempt %i, tty transmission error: %s.", numChecks, errstr);
        }

        bool responseSuccess = (rc = tty_read(PortFD, resp, 5, ML_TIMEOUT, &nbytes_read)) == TTY_OK;
        if(!responseSuccess)
        {
            tty_error_msg(rc, errstr, MAXRBUF);
            LOGF_ERROR("Handshake Attempt %i, updatePosition response error: %s.", numChecks, errstr);
        }

        success = transmissionSuccess && responseSuccess;
    }

    if(!success)
    {
        LOG_INFO("Handshake failed after 3 attempts");
        return false;
    }

    tcflush(PortFD, TCIOFLUSH);

    rc = sscanf(resp, "F%d#", &firmWareVersion);

    if (rc > 0)
    {
        if(firmWareVersion >= MINIMUM_FIRMWARE_VERSION)
        {
            LOGF_INFO("MyFP2 reported firmware %d", firmWareVersion);
            return true;

        }
        else
        {
            LOGF_ERROR("Invalid Firmware: focuser firmware version value %d, minimum supported is %d", firmWareVersion, MINIMUM_FIRMWARE_VERSION );
        }

    }
    else
    {
        LOGF_ERROR("Invalid Response: focuser firmware version value (%s)", resp);
    }
    return false;


}

bool MyFocuserPro2::readCoilPowerState()
{
    char res[ML_RES] = {0};

    if (sendCommand(":11#", res) == false)
        return false;

    uint32_t temp = 0;

    int rc = sscanf(res, "O%d#", &temp);

    if (rc > 0)

        if(temp == 0)
            CoilPowerS[COIL_POWER_OFF].s = ISS_ON;
        else if (temp == 1)
            CoilPowerS[COIL_POWER_ON].s = ISS_ON;
        else
        {
            LOGF_ERROR("Invalid Response: focuser Coil Power value (%s)", res);
            return false;
        }
    else
    {
        LOGF_ERROR("Unknown error: focuser Coil Power value (%s)", res);
        return false;
    }


    return true;
}

bool MyFocuserPro2::readReverseDirection()
{
    char res[ML_RES] = {0};

    if (sendCommand(":13#", res) == false)
        return false;

    uint32_t temp = 0;

    int rc = sscanf(res, "R%u#", &temp);

    if (rc > 0)

        if(temp == 0){
            FocusReverseS[REVERSED_DISABLED].s = ISS_ON;
        }
        else if (temp == 1){
                FocusReverseS[REVERSED_ENABLED].s = ISS_ON;
        }
        else
        {
            LOGF_ERROR("Invalid Response: focuser Reverse direction value (%s)", res);
            return false;
        }
    else
    {
        LOGF_ERROR("Unknown error: focuser Reverse direction value (%s)", res);
        return false;
    }

    return true;
}

bool MyFocuserPro2::readStepMode()
{
    char res[ML_RES] = {0};

    if (sendCommand(":29#", res) == false)
        return false;

    if (strcmp(res, "S1#") == 0)
        StepModeS[FOCUS_FULL_STEP].s = ISS_ON;
    else if (strcmp(res, "S2#") == 0)
        StepModeS[FOCUS_HALF_STEP].s = ISS_ON;
    else if (strcmp(res, "S4#") == 0)
        StepModeS[FOCUS_QUARTER_STEP].s = ISS_ON;
    else if (strcmp(res, "S8#") == 0)
        StepModeS[FOCUS_EIGHTH_STEP].s = ISS_ON;
    else if (strcmp(res, "S16#") == 0)
        StepModeS[FOCUS_SIXTEENTH_STEP].s = ISS_ON;
    else if (strcmp(res, "S32#") == 0)
        StepModeS[FOCUS_THIRTYSECOND_STEP].s = ISS_ON;
    else
    {
        LOGF_ERROR("Unknown error: focuser Step Mode value (%s)", res);
        return false;
    }

    return true;
}

bool MyFocuserPro2::readTemperature()
{
    char res[ML_RES] = {0};

    if (sendCommand(":06#", res) == false)
        return false;

    double temp = 0;
    int rc = sscanf(res, "Z%lf#", &temp);
    if (rc > 0)
        // Signed hex
        TemperatureN[0].value = temp;
    else
    {
        LOGF_ERROR("Unknown error: focuser temperature value (%s)", res);
        return false;
    }

    return true;
}

bool MyFocuserPro2::readTempCompensateEnable()
{
    char res[ML_RES] = {0};

    if (sendCommand(":24#", res) == false)
        return false;

    uint32_t temp = 0;

    int rc = sscanf(res, "1%u#", &temp);

    if (rc > 0)

        if(temp == 0)
            TemperatureCompensateS[TEMP_COMPENSATE_DISABLE].s = ISS_ON;
        else if (temp == 1)
            TemperatureCompensateS[TEMP_COMPENSATE_ENABLE].s = ISS_ON;
        else
        {
            LOGF_ERROR("Invalid Response: focuser T.Compensate value (%s)", res);
            return false;
        }
    else
    {
        LOGF_ERROR("Unknown error: focuser T.Compensate value (%s)", res);
        return false;
    }

    return true;
}


bool MyFocuserPro2::readPosition()
{
    char res[ML_RES] = {0};

    if (sendCommand(":00#", res) == false)
        return false;

    int32_t pos;
    int rc = sscanf(res, "%*c%d#", &pos);

    if (rc > 0)
        FocusAbsPosN[0].value = pos;
    else
    {
        LOGF_ERROR("Unknown error: focuser position value (%s)", res);
        return false;
    }

    return true;
}

bool MyFocuserPro2::readTempeartureCoefficient()
{
    char res[ML_RES] = {0};

    if (sendCommand(":26#", res) == false)
        return false;

    int32_t val;
    int rc = sscanf(res, "B%d#", &val);

    if (rc > 0)
        TemperatureSettingN[0].value = val;
    else
    {
        LOGF_ERROR("Unknown error: Temperature Coefficient value (%s)", res);
        return false;
    }

    return true;
}

bool MyFocuserPro2::readSpeed()
{
    char res[ML_RES] = {0};

    if (sendCommand(":43#", res) == false)
        return false;

    int speed = 0;
    int rc = sscanf(res, "C%d#", &speed);

    if (rc > 0)
    {
        FocusSpeedN[0].value = speed;
    }
    else
    {
        LOGF_ERROR("Unknown error: focuser speed value (%s)", res);
        return false;
    }

    return true;
}

bool MyFocuserPro2::readMaxPos()
{
    char res[ML_RES] = {0};

    if (sendCommand(":08#", res) == false)
        return false;

    uint32_t maxPos = 0;
    int rc = sscanf(res, "M%u#", &maxPos);

    if (rc > 0)
    {
        FocusMaxPosN[0].value = maxPos;
        Focuser::SyncPresets(maxPos);
    }
    else
    {
        LOGF_ERROR("Unknown error: focuser max position value (%s)", res);
        return false;
    }

    return true;
}

bool MyFocuserPro2::readDisplayVisible()
{
    char res[ML_RES] = {0};

    if (sendCommand(":37#", res) == false)
        return false;

    uint32_t temp = 0;

    int rc = sscanf(res, "D%u#", &temp);

    if (rc > 0)
    {
        if(temp == 0)
            DisplayS[DISPLAY_OFF].s = ISS_ON;
        else if (temp == 1)
            DisplayS[DISPLAY_ON].s = ISS_ON;
        else
        {
            LOGF_ERROR("Invalid Response: focuser Display value (%s)", res);
            return false;
        }
    }
    else
    {
        LOGF_ERROR("Unknown error: focuser Display value (%s)", res);
        return false;
    }

    return true;
}

bool MyFocuserPro2::isMoving()
{
    char res[ML_RES] = {0};

    if (sendCommand(":01#", res) == false)
        return false;

    uint32_t temp = 0;

    int rc = sscanf(res, "I%u#", &temp);

    if (rc > 0)
    {
        if(temp == 0)
            return false;
        else if (temp == 1)
            return true;
        else
        {
            LOGF_ERROR("Invalid Response: focuser isMoving value (%s)", res);
            return false;
        }
    }
    else
    {
        LOGF_ERROR("Unknown error: focuser isMoving value (%s)", res);
        return false;
    }
}


bool MyFocuserPro2::setTemperatureCelsius()
{
    char cmd[ML_RES] = {0};
    snprintf(cmd, ML_RES, ":161#");
    return sendCommand(cmd);
}

bool MyFocuserPro2::setTemperatureCoefficient(double coefficient)
{
    char cmd[ML_RES] = {0};
    int coeff = coefficient;
    snprintf(cmd, ML_RES, ":22%d#", coeff);
    return sendCommand(cmd);
}

bool MyFocuserPro2::SyncFocuser(uint32_t ticks)
{
    char cmd[ML_RES] = {0};
    snprintf(cmd, ML_RES, ":31%d#", ticks);
    return sendCommand(cmd);
}

bool MyFocuserPro2::MoveFocuser(uint32_t position)
{
    char cmd[ML_RES] = {0};
    snprintf(cmd, ML_RES, ":05%d#", position);
    // Set Position First
    if (sendCommand(cmd) == false)
        return false;

    return true;
}

bool MyFocuserPro2::setCoilPowerState(CoilPower enable)
{
    char cmd[ML_RES] = {0};
    snprintf(cmd, ML_RES, ":12%02d#", (int)enable);
    return sendCommand(cmd);
}

//bool MyFocuserPro2::setReverseDirection(ReverseDirection enable)

bool MyFocuserPro2::ReverseFocuser(bool enable)
{
    char cmd[ML_RES] = {0};
    snprintf(cmd, ML_RES, ":14%02d#", (int)enable);
    return sendCommand(cmd);
}


bool MyFocuserPro2::setDisplayVisible(DisplayMode enable)
{
    char cmd[ML_RES] = {0};
    snprintf(cmd, ML_RES, ":36%d#", enable);
    return sendCommand(cmd);
}

bool MyFocuserPro2::setStepMode(FocusStepMode mode)
{
    char cmd[ML_RES] = {0};
    int setMode = 1 << (int)mode;
    snprintf(cmd, ML_RES, ":30%02d#", setMode);
    return sendCommand(cmd);
}

bool MyFocuserPro2::setSpeed(uint16_t speed)
{
    char cmd[ML_RES] = {0};
    snprintf(cmd, ML_RES, ":150%d#", speed);
    return sendCommand(cmd);
}

bool MyFocuserPro2::setTemperatureCompensation(bool enable)
{
    char cmd[ML_RES] = {0};
    snprintf(cmd, ML_RES, ":23%c#", enable ? '1' : '0');
    return sendCommand(cmd);
}

bool MyFocuserPro2::ISNewSwitch(const char * dev, const char * name, ISState * states, char * names[], int n)
{
    if (dev != nullptr && strcmp(dev, getDeviceName()) == 0)
    {
        // Focus Step Mode
        if (strcmp(StepModeSP.name, name) == 0)
        {
            int current_mode = IUFindOnSwitchIndex(&StepModeSP);

            IUUpdateSwitch(&StepModeSP, states, names, n);

            int target_mode = IUFindOnSwitchIndex(&StepModeSP);

            if (current_mode == target_mode)
            {
                StepModeSP.s = IPS_OK;
                IDSetSwitch(&StepModeSP, nullptr);
            }

            bool rc = setStepMode((FocusStepMode)target_mode);
            if (!rc)
            {
                IUResetSwitch(&StepModeSP);
                StepModeS[current_mode].s = ISS_ON;
                StepModeSP.s              = IPS_ALERT;
                IDSetSwitch(&StepModeSP, nullptr);
                return false;
            }

            StepModeSP.s = IPS_OK;
            IDSetSwitch(&StepModeSP, nullptr);
            return true;
        }

        // Coil Power Mode
        if (strcmp(CoilPowerSP.name, name) == 0)
        {
            int current_mode = IUFindOnSwitchIndex(&CoilPowerSP);

            IUUpdateSwitch(&CoilPowerSP, states, names, n);

            int target_mode = IUFindOnSwitchIndex(&CoilPowerSP);

            if (current_mode == target_mode)
            {
                CoilPowerSP.s = IPS_OK;
                IDSetSwitch(&CoilPowerSP, nullptr);
            }

            bool rc = setCoilPowerState((CoilPower)target_mode);
            if (!rc)
            {
                IUResetSwitch(&CoilPowerSP);
                CoilPowerS[current_mode].s = ISS_ON;
                CoilPowerSP.s              = IPS_ALERT;
                IDSetSwitch(&CoilPowerSP, nullptr);
                return false;
            }

            CoilPowerSP.s = IPS_OK;
            IDSetSwitch(&CoilPowerSP, nullptr);
            return true;
        }


        // Display Control
        if (strcmp(DisplaySP.name, name) == 0)
        {
            int current_mode = IUFindOnSwitchIndex(&DisplaySP);

            IUUpdateSwitch(&DisplaySP, states, names, n);

            int target_mode = IUFindOnSwitchIndex(&DisplaySP);

            if (current_mode == target_mode)
            {
                DisplaySP.s = IPS_OK;
                IDSetSwitch(&DisplaySP, nullptr);
            }

            bool rc = setDisplayVisible((DisplayMode)target_mode);
            if (!rc)
            {
                IUResetSwitch(&DisplaySP);
                DisplayS[current_mode].s = ISS_ON;
                DisplaySP.s              = IPS_ALERT;
                IDSetSwitch(&DisplaySP, nullptr);
                return false;
            }

            DisplaySP.s = IPS_OK;
            IDSetSwitch(&DisplaySP, nullptr);
            return true;
        }

        // Temperature Compensation Mode
        if (strcmp(TemperatureCompensateSP.name, name) == 0)
        {
            int last_index = IUFindOnSwitchIndex(&TemperatureCompensateSP);
            IUUpdateSwitch(&TemperatureCompensateSP, states, names, n);

            bool rc = setTemperatureCompensation((TemperatureCompensateS[0].s == ISS_ON));

            if (!rc)
            {
                TemperatureCompensateSP.s = IPS_ALERT;
                IUResetSwitch(&TemperatureCompensateSP);
                TemperatureCompensateS[last_index].s = ISS_ON;
                IDSetSwitch(&TemperatureCompensateSP, nullptr);
                return false;
            }

            TemperatureCompensateSP.s = IPS_OK;
            IDSetSwitch(&TemperatureCompensateSP, nullptr);
            return true;
        }
    }

    return INDI::Focuser::ISNewSwitch(dev, name, states, names, n);
}

bool MyFocuserPro2::ISNewNumber(const char * dev, const char * name, double values[], char * names[], int n)
{
    if (dev != nullptr && strcmp(dev, getDeviceName()) == 0)
    {
        // Temperature Settings
        if (strcmp(name, TemperatureSettingNP.name) == 0)
        {
            IUUpdateNumber(&TemperatureSettingNP, values, names, n);
            if (!setTemperatureCoefficient(TemperatureSettingN[0].value))
            {
                TemperatureSettingNP.s = IPS_ALERT;
                IDSetNumber(&TemperatureSettingNP, nullptr);
                return false;
            }

            TemperatureSettingNP.s = IPS_OK;
            IDSetNumber(&TemperatureSettingNP, nullptr);
            return true;
        }
    }

    return INDI::Focuser::ISNewNumber(dev, name, values, names, n);
}

void MyFocuserPro2::GetFocusParams()
{
    if (readMaxPos())
        IDSetNumber(&FocusMaxPosNP, nullptr);

    if (readPosition())
        IDSetNumber(&FocusAbsPosNP, nullptr);

    if (readTemperature())
        IDSetNumber(&TemperatureNP, nullptr);

    if (readTempeartureCoefficient())
        IDSetNumber(&TemperatureSettingNP, nullptr);

    if (readSpeed())
        IDSetNumber(&FocusSpeedNP, nullptr);

    if (readTempCompensateEnable())
        IDSetSwitch(&TemperatureCompensateSP, nullptr);

    if (readStepMode())
        IDSetSwitch(&StepModeSP, nullptr);

    if (readCoilPowerState())
        IDSetSwitch(&CoilPowerSP, nullptr);

    if (readDisplayVisible())
        IDSetSwitch(&DisplaySP, nullptr);

    if (readReverseDirection())
        IDSetSwitch(&FocusReverseSP, nullptr);

}

bool MyFocuserPro2::SetFocuserSpeed(int speed)
{
    return setSpeed(speed);
}


bool MyFocuserPro2::SetFocuserMaxPosition(uint32_t maxPos)
{
    char cmd[ML_RES] = {0};

    snprintf(cmd, ML_RES, ":07%06d#", maxPos);

    if(sendCommand(cmd))
    {
        Focuser::SyncPresets(maxPos);

        return true;
    }
    return false;
}

IPState MyFocuserPro2::MoveFocuser(FocusDirection dir, int speed, uint16_t duration)
{
    if (speed != static_cast<int>(FocusSpeedN[0].value))
    {
        if (!setSpeed(speed))
            return IPS_ALERT;
    }

    // either go all the way in or all the way out
    // then use timer to stop
    if (dir == FOCUS_INWARD)
        MoveFocuser(0);
    else
        MoveFocuser(FocusMaxPosN[0].value);

    IEAddTimer(duration, &MyFocuserPro2::timedMoveHelper, this);
    return IPS_BUSY;
}

void MyFocuserPro2::timedMoveHelper(void * context)
{
    static_cast<MyFocuserPro2 *>(context)->timedMoveCallback();
}

void MyFocuserPro2::timedMoveCallback()
{
    AbortFocuser();
    FocusAbsPosNP.s = IPS_IDLE;
    FocusRelPosNP.s = IPS_IDLE;
    FocusTimerNP.s = IPS_IDLE;
    FocusTimerN[0].value = 0;
    IDSetNumber(&FocusAbsPosNP, nullptr);
    IDSetNumber(&FocusRelPosNP, nullptr);
    IDSetNumber(&FocusTimerNP, nullptr);
}

IPState MyFocuserPro2::MoveAbsFocuser(uint32_t targetTicks)
{
    targetPos = targetTicks;

    if (!MoveFocuser(targetPos))
        return IPS_ALERT;

    return IPS_BUSY;
}

IPState MyFocuserPro2::MoveRelFocuser(FocusDirection dir, uint32_t ticks)
{
    int32_t newPosition = 0;

    if (dir == FOCUS_INWARD)
        newPosition = FocusAbsPosN[0].value - ticks;
    else
        newPosition = FocusAbsPosN[0].value + ticks;

    // Clamp
    newPosition = std::max(0, std::min(static_cast<int32_t>(FocusAbsPosN[0].max), newPosition));
    if (!MoveFocuser(newPosition))
        return IPS_ALERT;

    FocusRelPosN[0].value = ticks;
    FocusRelPosNP.s       = IPS_BUSY;

    return IPS_BUSY;
}

void MyFocuserPro2::TimerHit()
{
    POLLMS = fixedPollRate;

    if (!isConnected())
    {
        SetTimer(POLLMS);
        return;
    }

    bool rc = readPosition();
    if (rc)
    {
        if (fabs(lastPos - FocusAbsPosN[0].value) > 5)
        {
            IDSetNumber(&FocusAbsPosNP, nullptr);
            lastPos = FocusAbsPosN[0].value;
        }
    }

    rc = readTemperature();
    if (rc)
    {
        if (fabs(lastTemperature - TemperatureN[0].value) >= 0.5)
        {
            IDSetNumber(&TemperatureNP, nullptr);
            lastTemperature = TemperatureN[0].value;
        }
    }

    if (FocusAbsPosNP.s == IPS_BUSY || FocusRelPosNP.s == IPS_BUSY)
    {
        if (!isMoving())
        {
            FocusAbsPosNP.s = IPS_OK;
            FocusRelPosNP.s = IPS_OK;
            IDSetNumber(&FocusAbsPosNP, nullptr);
            IDSetNumber(&FocusRelPosNP, nullptr);
            lastPos = FocusAbsPosN[0].value;
            LOG_INFO("Focuser reached requested position.");
        }
    }

    SetTimer(POLLMS);
}

bool MyFocuserPro2::AbortFocuser()
{
    return sendCommand(":27#");
}

bool MyFocuserPro2::saveConfigItems(FILE * fp)
{
    Focuser::saveConfigItems(fp);

    IUSaveConfigSwitch(fp, &StepModeSP);

    return true;
}

bool MyFocuserPro2::sendCommand(const char * cmd, char * res)
{
    int nbytes_written = 0, nbytes_read = 0, rc = -1;

    tcflush(PortFD, TCIOFLUSH);

    LOGF_DEBUG("CMD <%s>", cmd);

    if ((rc = tty_write_string(PortFD, cmd, &nbytes_written)) != TTY_OK)
    {
        char errstr[MAXRBUF] = {0};
        tty_error_msg(rc, errstr, MAXRBUF);
        LOGF_ERROR("Serial write error: %s.", errstr);
        return false;
    }

    if (res == nullptr)
        return true;

    if ((rc = tty_nread_section(PortFD, res, ML_RES, ML_DEL, ML_TIMEOUT, &nbytes_read)) != TTY_OK)
    {
        char errstr[MAXRBUF] = {0};
        tty_error_msg(rc, errstr, MAXRBUF);
        LOGF_ERROR("Serial read error: %s.", errstr);
        return false;
    }

    LOGF_DEBUG("RES <%s>", res);

    tcflush(PortFD, TCIOFLUSH);

    return true;
}<|MERGE_RESOLUTION|>--- conflicted
+++ resolved
@@ -78,13 +78,8 @@
     FI::SetCapability(FOCUSER_CAN_ABS_MOVE | FOCUSER_CAN_REL_MOVE | FOCUSER_CAN_ABORT | FOCUSER_CAN_REVERSE | FOCUSER_HAS_VARIABLE_SPEED |
                       FOCUSER_CAN_SYNC);
     setSupportedConnections(CONNECTION_SERIAL);
-<<<<<<< HEAD
+
     setVersion(0, 4);
-
-
-=======
-    setVersion(0,3);
->>>>>>> 25a9cbc0
 }
 
 bool MyFocuserPro2::initProperties()
