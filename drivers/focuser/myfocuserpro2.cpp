--- conflicted
+++ resolved
@@ -78,13 +78,7 @@
     FI::SetCapability(FOCUSER_CAN_ABS_MOVE | FOCUSER_CAN_REL_MOVE | FOCUSER_CAN_ABORT | FOCUSER_HAS_VARIABLE_SPEED |
                       FOCUSER_CAN_SYNC);
     setSupportedConnections(CONNECTION_SERIAL);
-<<<<<<< HEAD
-    setVersion(0,2);
-=======
-    setVersion(0, 2);
->>>>>>> 5605ecb2
-
-
+    setVersion(0,3);
 }
 
 bool MyFocuserPro2::initProperties()
@@ -528,11 +522,7 @@
 
     if (rc > 0)
     {
-<<<<<<< HEAD
-        if(temp==0)
-=======
         if(temp == 0)
->>>>>>> 5605ecb2
             DisplayS[DISPLAY_OFF].s = ISS_ON;
         else if (temp == 1)
             DisplayS[DISPLAY_ON].s = ISS_ON;
@@ -560,15 +550,6 @@
 
     uint32_t temp = 0;
 
-<<<<<<< HEAD
-    int rc = sscanf(res, "I%d#", &temp);
-
-    if (rc > 0)
-    {
-        if(temp==0)
-            return false;
-        else if (temp==1)
-=======
     int rc = sscanf(res, "I%u#", &temp);
 
     if (rc > 0)
@@ -576,7 +557,6 @@
         if(temp == 0)
             return false;
         else if (temp == 1)
->>>>>>> 5605ecb2
             return true;
         else
         {
