--- conflicted
+++ resolved
@@ -32,11 +32,6 @@
 
 #define PRODUCT_TAB   "Product"
 #define ALIGNMENT_TAB "Alignment"
-<<<<<<< HEAD
-=======
-#define SATELLITE_TAB "Satellite"
-
->>>>>>> dba05e94
 #define LX200_TIMEOUT 5 /* FD timeout in seconds */
 
 // INDI Number and Text names
@@ -107,67 +102,6 @@
 bool LX200_10MICRON::initProperties()
 {
     const bool result = LX200Generic::initProperties();
-<<<<<<< HEAD
-
-    // TODO initialize properties additional to INDI::Telescope
-
-    IUFillNumber(&RefractionModelTemperatureN[0], "TEMPERATURE", "Celsius", "%+6.1f", -999.9, 999.9, 0, 0.);
-    IUFillNumberVector(&RefractionModelTemperatureNP, RefractionModelTemperatureN, 1, getDeviceName(),
-        "REFRACTION_MODEL_TEMPERATURE", "Temperature", ALIGNMENT_TAB, IP_RW, 60, IPS_IDLE);
-
-    IUFillNumber(&RefractionModelPressureN[0], "PRESSURE", "hPa", "%6.1f", 0.0, 9999.9, 0, 0.);
-    IUFillNumberVector(&RefractionModelPressureNP, RefractionModelPressureN, 1, getDeviceName(),
-        "REFRACTION_MODEL_PRESSURE", "Pressure", ALIGNMENT_TAB, IP_RW, 60, IPS_IDLE);
-
-    IUFillNumber(&ModelCountN[0], "COUNT", "#", "%.0f", 0, 999, 0, 0);
-    IUFillNumberVector(&ModelCountNP, ModelCountN, 1, getDeviceName(),
-        "MODEL_COUNT", "Models", ALIGNMENT_TAB, IP_RO, 60, IPS_IDLE);
-
-    IUFillNumber(&AlignmentPointsN[0], "COUNT", "#", "%.0f", 0, 100, 0, 0);
-    IUFillNumberVector(&AlignmentPointsNP, AlignmentPointsN, 1, getDeviceName(),
-        "ALIGNMENT_POINTS", "Points", ALIGNMENT_TAB, IP_RO, 60, IPS_IDLE);
-
-    IUFillSwitch(&AlignmentStateS[ALIGN_IDLE], "Idle", "Idle", ISS_ON);
-    IUFillSwitch(&AlignmentStateS[ALIGN_START], "Start", "Start new model", ISS_OFF);
-    IUFillSwitch(&AlignmentStateS[ALIGN_END], "End", "End new model", ISS_OFF);
-    IUFillSwitch(&AlignmentStateS[ALIGN_DELETE_CURRENT], "Del", "Delete current model", ISS_OFF);
-    IUFillSwitchVector(&AlignmentSP, AlignmentStateS, ALIGN_COUNT, getDeviceName(), "Alignment", "Alignment", ALIGNMENT_TAB,
-        IP_RW, ISR_1OFMANY, 60, IPS_IDLE);
-
-    IUFillNumber(&MiniNewAlpRON[MALPRO_MRA], "MRA", "Mount RA (hh:mm:ss)", "%010.6m", 0, 24, 0, 0);
-    IUFillNumber(&MiniNewAlpRON[MALPRO_MDEC], "MDEC", "Mount DEC (dd:mm:ss)", "%010.6m", -90, 90, 0, 0);
-    IUFillNumber(&MiniNewAlpRON[MALPRO_MSIDE], "MSIDE", "Pier Side (0=E 1=W)", "%.0f", 0, 1, 0, 0);
-    IUFillNumber(&MiniNewAlpRON[MALPRO_SIDTIME], "SIDTIME", "Sidereal Time (hh:mm:ss)", "%010.6m", 0, 24, 0, 0);
-    IUFillNumberVector(&MiniNewAlpRONP, MiniNewAlpRON, MALPRO_COUNT, getDeviceName(), "MINIMAL_NEW_ALIGNMENT_POINT_RO",
-        "Actual", ALIGNMENT_TAB, IP_RO, 60, IPS_IDLE);
-
-    IUFillNumber(&MiniNewAlpN[MALP_PRA], "PRA", "Solved RA (hh:mm:ss)", "%010.6m", 0, 24, 0, 0);
-    IUFillNumber(&MiniNewAlpN[MALP_PDEC], "PDEC", "Solved DEC (dd:mm:ss)", "%010.6m", -90, 90, 0, 0);
-    IUFillNumberVector(&MiniNewAlpNP, MiniNewAlpN, MALP_COUNT, getDeviceName(), "MINIMAL_NEW_ALIGNMENT_POINT",
-        "New Point", ALIGNMENT_TAB, IP_RW, 60, IPS_IDLE);
-
-    IUFillNumber(&NewAlpN[ALP_MRA], "MRA", "Mount RA (hh:mm:ss)", "%010.6m", 0, 24, 0, 0);
-    IUFillNumber(&NewAlpN[ALP_MDEC], "MDEC", "Mount DEC (dd:mm:ss)", "%010.6m", -90, 90, 0, 0);
-    IUFillNumber(&NewAlpN[ALP_MSIDE], "MSIDE", "Pier Side (0=E 1=W)", "%.0f", 0, 1, 0, 0);
-    IUFillNumber(&NewAlpN[ALP_SIDTIME], "SIDTIME", "Sidereal Time (hh:mm:ss)", "%010.6m", 0, 24, 0, 0);
-    IUFillNumber(&NewAlpN[ALP_PRA], "PRA", "Solved RA (hh:mm:ss)", "%010.6m", 0, 24, 0, 0);
-    IUFillNumber(&NewAlpN[ALP_PDEC], "PDEC", "Solved DEC (dd:mm:ss)", "%010.6m", -90, 90, 0, 0);
-    IUFillNumberVector(&NewAlpNP, NewAlpN, ALP_COUNT, getDeviceName(), "NEW_ALIGNMENT_POINT",
-        "New Point", ALIGNMENT_TAB, IP_RW, 60, IPS_IDLE);
-
-    IUFillNumber(&NewAlignmentPointsN[0], "COUNT", "#", "%.0f", 0, 100, 1, 0);
-    IUFillNumberVector(&NewAlignmentPointsNP, NewAlignmentPointsN, 1, getDeviceName(),
-        "NEW_ALIGNMENT_POINTS", "New Points", ALIGNMENT_TAB, IP_RO, 60, IPS_IDLE);
-
-    IUFillText(&NewModelNameT[0], "NAME", "Model Name", "newmodel");
-    IUFillTextVector(&NewModelNameTP, NewModelNameT, 1, getDeviceName(), "NEW_MODEL_NAME", "New Name", ALIGNMENT_TAB,
-                     IP_RW, 60, IPS_IDLE);
-
-    IUFillNumber(&TLEfromDatabaseN[0], "NUMBER", "#", "%.0f", 1, 999, 1, 1);
-    IUFillNumberVector(&TLEfromDatabaseNP, TLEfromDatabaseN, 1, getDeviceName(),
-                       "TLE_NUMBER", "Database TLE ", SATELLITE_TAB, IP_RW, 60, IPS_IDLE);
-
-=======
     if (result)
     {
         // TODO initialize properties additional to INDI::Telescope
@@ -228,30 +162,10 @@
         IUFillTextVector(&NewModelNameTP, NewModelNameT, 1, getDeviceName(),
                          NEW_MODEL_NAME, "New Name", ALIGNMENT_TAB, IP_RW, 60, IPS_IDLE);
 
-        IUFillText(&TLEtoUploadT[0], "TLE", "TLE", "");
-        IUFillTextVector(&TLEtoUploadTP, TLEtoUploadT, 1, getDeviceName(),
-                         TLE_TEXT, "TLE", SATELLITE_TAB, IP_RW, 60, IPS_IDLE);
-
         IUFillNumber(&TLEfromDatabaseN[0], "NUMBER", "#", "%.0f", 1, 999, 1, 1);
         IUFillNumberVector(&TLEfromDatabaseNP, TLEfromDatabaseN, 1, getDeviceName(),
-                           TLE_NUMBER, "Database TLE ", SATELLITE_TAB, IP_RW, 60, IPS_IDLE);
-
-        ln_get_date_from_sys(&today);
-        IUFillNumber(&CalculateSatTrajectoryForTimeN[SAT_YYYY], "YEAR", "Year (yyyy)", "%.0f", 0, 9999, 0, today.years);
-        IUFillNumber(&CalculateSatTrajectoryForTimeN[SAT_MM], "MONTH", "Month (mm)", "%.0f", 1, 12, 0, today.months);
-        IUFillNumber(&CalculateSatTrajectoryForTimeN[SAT_DD], "DAY", "Day (dd)", "%.0f", 1, 31, 0, today.days);
-        IUFillNumber(&CalculateSatTrajectoryForTimeN[SAT_HH24], "HOUR", "Hour 24 (hh)", "%.0f", 0, 24, 0, today.hours);
-        IUFillNumber(&CalculateSatTrajectoryForTimeN[SAT_MM60], "MINUTE", "Minute", "%.0f", 0, 60, 0, today.minutes);
-        IUFillNumber(&CalculateSatTrajectoryForTimeN[SAT_MM1440_NEXT], "COMING", "In the following # minutes", "%.0f", 0, 1440, 0, 0);
-        IUFillNumberVector(&CalculateSatTrajectoryForTimeNP, CalculateSatTrajectoryForTimeN, SAT_COUNT, getDeviceName(),
-                           TRAJECTORY_TIME, "Sat pass", SATELLITE_TAB, IP_RW, 60, IPS_IDLE);
-
-        IUFillSwitch(&TrackSatS[SAT_TRACK], "Track", "Track", ISS_OFF);
-        IUFillSwitch(&TrackSatS[SAT_HALT], "Halt", "Halt", ISS_ON);
-        IUFillSwitchVector(&TrackSatSP, TrackSatS, SAT_TRACK_COUNT, getDeviceName(),
-                           SAT_TRACKING_STAT, "Sat tracking", SATELLITE_TAB, IP_RW, ISR_1OFMANY, 60, IPS_IDLE);
-    }
->>>>>>> dba05e94
+                       "TLE_NUMBER", "Database TLE ", SATELLITE_TAB, IP_RW, 60, IPS_IDLE);
+    }
     return result;
 }
 
@@ -282,10 +196,6 @@
         defineNumber(&NewAlignmentPointsNP);
         defineText(&NewModelNameTP);
         defineNumber(&TLEfromDatabaseNP);
-<<<<<<< HEAD
-=======
-        defineNumber(&CalculateSatTrajectoryForTimeNP);
-        defineSwitch(&TrackSatSP);
 
         // read UnAttendedFlip setting from config and apply if available
         int readit = 0;
@@ -311,7 +221,6 @@
         {
             LOG_INFO("Did not find an Unattended Flip setting in the config file. Specify desired behaviour in Motion Control tab and save config in Options tab.");
         }
->>>>>>> dba05e94
     }
     else
     {
@@ -837,27 +746,6 @@
 
 bool LX200_10MICRON::CalculateSatTrajectory(char *start_pass_iso, char *end_pass_iso)
 {
-<<<<<<< HEAD
-    struct ln_date start_pass;
-    if (extractISOTime(start_pass_iso, &start_pass) == -1)
-    {
-        LOGF_ERROR("Date/Time is invalid: %s.", start_pass_iso);
-        return 1;
-    }
-
-    struct ln_date end_pass;
-    if (extractISOTime(end_pass_iso, &end_pass) == -1)
-    {
-        LOGF_ERROR("Date/Time is invalid: %s.", end_pass_iso);
-        return 1;
-    }
-
-    double JD_start;
-    double JD_end;
-    JD_start = ln_get_julian_day(&start_pass);
-    JD_end = ln_get_julian_day(&end_pass);
-    int nextPassInMinutes = (int) std::min((int) ceil((JD_end - JD_start) * 24 * 60), 1440);
-=======
     // #:TLEPJD,min#
     // Precalulates the first transit of the satellite with the currently loaded orbital elements,
     // starting from Julian Date JD and for a period of min minutes, where min is from 1 to 1440.
@@ -869,16 +757,25 @@
     // mark the beginning and the end of the given transit. Flags is a string which can be
     // empty or contain the letter F – meaning that mount will flip during the transit.
     // Available from version 2.13.20.
-    LOGF_INFO("Calculate trajectory is called with date: %d-%d-%d %d:%d pass %d",
-                year, month, day, hour, minute, nextpass);
-    date_pass.years = year;
-    date_pass.months = month;
-    date_pass.days = day;
-    date_pass.hours = hour;
-    date_pass.minutes = minute;
-    date_pass.seconds = 0.0;
-    JD = ln_get_julian_day(&date_pass);
->>>>>>> dba05e94
+    struct ln_date start_pass;
+    if (extractISOTime(start_pass_iso, &start_pass) == -1)
+    {
+        LOGF_ERROR("Date/Time is invalid: %s.", start_pass_iso);
+        return 1;
+    }
+
+    struct ln_date end_pass;
+    if (extractISOTime(end_pass_iso, &end_pass) == -1)
+    {
+        LOGF_ERROR("Date/Time is invalid: %s.", end_pass_iso);
+        return 1;
+    }
+
+    double JD_start;
+    double JD_end;
+    JD_start = ln_get_julian_day(&start_pass);
+    JD_end = ln_get_julian_day(&end_pass);
+    int nextPassInMinutes = (int) std::min((int) ceil((JD_end - JD_start) * 24 * 60), 1440);
 
     char command[28];
     snprintf(command, sizeof(command), ":TLEP%7.8f,%01d#", JD, nextPassInMinutes);
@@ -1148,31 +1045,7 @@
             LOGF_INFO("New unnamed Model now has %d alignment points", NewAlignmentPointsN[0].value);
             return true;
         }
-<<<<<<< HEAD
         if (strcmp(name, "TLE_NUMBER") == 0)
-=======
-        if (strcmp(name, TRAJECTORY_TIME) == 0)
-        {
-            IUUpdateNumber(&CalculateSatTrajectoryForTimeNP, values, names, n);
-            if (0 != CalculateTrajectory(CalculateSatTrajectoryForTimeN[SAT_YYYY].value,
-                                         CalculateSatTrajectoryForTimeN[SAT_MM].value,
-                                         CalculateSatTrajectoryForTimeN[SAT_DD].value,
-                                         CalculateSatTrajectoryForTimeN[SAT_HH24].value,
-                                         CalculateSatTrajectoryForTimeN[SAT_MM60].value,
-                                         CalculateSatTrajectoryForTimeN[SAT_MM1440_NEXT].value,
-                                         date_pass)
-                )
-              {
-                CalculateSatTrajectoryForTimeNP.s = IPS_ALERT;
-                IDSetNumber(&CalculateSatTrajectoryForTimeNP, nullptr);
-                return false;
-              }
-            CalculateSatTrajectoryForTimeNP.s = IPS_OK;
-            IDSetNumber(&CalculateSatTrajectoryForTimeNP, nullptr);
-            return true;
-        }
-        if (strcmp(name, TLE_NUMBER) == 0)
->>>>>>> dba05e94
         {
             LOG_INFO("I am trying to set from Database");
             
@@ -1277,15 +1150,9 @@
             IDSetSwitch(&AlignmentSP, nullptr);
             return true;
         }
-<<<<<<< HEAD
         if (strcmp(TrackSatSP.name, name) == 0)
           {
 
-=======
-
-        if (strcmp(TrackSatSP.name, name)==0)
-        {
->>>>>>> dba05e94
             IUUpdateSwitch(&TrackSatSP, states, names, n);
             int index    = IUFindOnSwitchIndex(&TrackSatSP);
 
@@ -1319,13 +1186,6 @@
                 TrackSatSP.s = IPS_ALERT;
                 IDSetSwitch(&TrackSatSP, "Unknown tracking modus %d", index);
                 return false;
-<<<<<<< HEAD
-               }
-
-               return true;
-              
-          }
-=======
              }
         }
 
@@ -1363,7 +1223,6 @@
             IDSetSwitch(&UnattendedFlipSP, nullptr);
             return true;
         }
->>>>>>> dba05e94
     }
 
     return LX200Generic::ISNewSwitch(dev, name, states, names, n);
@@ -1381,11 +1240,7 @@
             LOGF_INFO("Model saved with name %s", NewModelNameT[0].text);
             return true;
         }
-<<<<<<< HEAD
         if (strcmp(name, "SAT_TLE_TEXT") == 0)
-=======
-        if (strcmp(name, TLE_TEXT) == 0)
->>>>>>> dba05e94
         {
 
           IUUpdateText(&TLEtoTrackTP, texts, names, n);
