--- conflicted
+++ resolved
@@ -1094,225 +1094,9 @@
             }
             else
             {
-<<<<<<< HEAD
-                // Continue or start tracking
-                // Calculate where the mount needs to be in POLLMS time
-                // TODO may need to make this longer to get a meaningful result
-                //double JulianOffset = (getCurrentPollingPeriod() / 1000) / (24.0 * 60 * 60);
-                TelescopeDirectionVector TDV;
-                INDI::IHorizontalCoordinates AltAz { 0, 0 };
-
-                // We modify the SkyTrackingTarget for non-sidereal objects (Moon or Sun)
-                // FIXME: This was not tested.
-                if (TrackModeSP[TRACK_LUNAR].getState() == ISS_ON)
-                {
-                    // TRACKRATE_LUNAR how many arcsecs the Moon moved in one second.
-                    // TRACKRATE_SIDEREAL how many arcsecs the Sky moved in one second.
-                    double dRA = (TRACKRATE_LUNAR - TRACKRATE_SIDEREAL) * m_TrackingRateTimer.elapsed() / 1000.0;
-                    m_SkyTrackingTarget.rightascension += (dRA / 3600.0) * 15.0;
-                    m_TrackingRateTimer.restart();
-                }
-                else if (TrackModeSP[TRACK_SOLAR].getState() == ISS_ON)
-                {
-                    double dRA = (TRACKRATE_SOLAR - TRACKRATE_SIDEREAL) * m_TrackingRateTimer.elapsed() / 1000.0;
-                    m_SkyTrackingTarget.rightascension += (dRA / 3600.0) * 15.0;
-                    m_TrackingRateTimer.restart();
-                }
-
-                auto ra = m_SkyTrackingTarget.rightascension + AxisOffsetNP[RAOffset].getValue() / 15.0;
-                auto de = m_SkyTrackingTarget.declination + AxisOffsetNP[DEOffset].getValue();
-                auto JDOffset = AxisOffsetNP[JulianOffset].getValue() / 86400.0;
-
-                if (TransformCelestialToTelescope(ra, de, JDOffset, TDV))
-                {
-                    DEBUGF(INDI::AlignmentSubsystem::DBG_ALIGNMENT, "TDV x %lf y %lf z %lf", TDV.x, TDV.y, TDV.z);
-                    AltitudeAzimuthFromTelescopeDirectionVector(TDV, AltAz);
-                }
-                else
-                {
-                    INDI::IEquatorialCoordinates EquatorialCoordinates { ra, de };
-                    INDI::EquatorialToHorizontal(&EquatorialCoordinates, &m_Location, ln_get_julian_from_sys() + JDOffset, &AltAz);
-                }
-
-                DEBUGF(DBG_SCOPE,
-                       "New Tracking Target AZ %lf° (%ld microsteps) AL %lf° (%ld microsteps) ",
-                       AltAz.azimuth,
-                       DegreesToMicrosteps(AXIS1, AltAz.azimuth),
-                       AltAz.altitude,
-                       DegreesToMicrosteps(AXIS2, AltAz.altitude));
-
-                // Calculate the auto-guiding delta degrees
-                double DeltaAlt = 0;
-                double DeltaAz = 0;
-
-                for (auto Iter = GuidingPulses.begin(); Iter != GuidingPulses.end(); )
-                {
-                    // We treat the guide calibration specially
-                    if (Iter->OriginalDuration == 1000)
-                    {
-                        DeltaAlt += Iter->DeltaAlt;
-                        DeltaAz += Iter->DeltaAz;
-                    }
-                    else
-                    {
-                        DeltaAlt += Iter->DeltaAlt / 2;
-                        DeltaAz += Iter->DeltaAz / 2;
-                    }
-                    Iter->Duration -= getCurrentPollingPeriod();
-
-                    if (Iter->Duration < static_cast<int>(getCurrentPollingPeriod()))
-                    {
-                        Iter = GuidingPulses.erase(Iter);
-                        if (Iter == GuidingPulses.end())
-                        {
-                            break;
-                        }
-                        continue;
-                    }
-                    ++Iter;
-                }
-
-                GuideDeltaAlt += DeltaAlt;
-                GuideDeltaAz += DeltaAz;
-
-                long SetPoint[2] = {0, 0}, Measurement[2] = {0, 0}, Error[2] = {0, 0};
-                double TrackingRate[2] = {0, 0};
-
-                SetPoint[AXIS1] = DegreesToMicrosteps(AXIS1,  AltAz.azimuth + GuideDeltaAz);
-                Measurement[AXIS1] = CurrentEncoders[AXIS1] - AxisOffsetNP[AZSteps].getValue() - ZeroPositionEncoders[AXIS1];
-
-                SetPoint[AXIS2] = DegreesToMicrosteps(AXIS2, AltAz.altitude + GuideDeltaAlt);
-                Measurement[AXIS2] = CurrentEncoders[AXIS2] - AxisOffsetNP[ALSteps].getValue() - ZeroPositionEncoders[AXIS2];
-
-                // Going the long way round - send it the other way
-                while (SetPoint[AXIS1] > MicrostepsPerRevolution[AXIS1] / 2)
-                    SetPoint[AXIS1] -= MicrostepsPerRevolution[AXIS1];
-
-                while (SetPoint[AXIS2] > MicrostepsPerRevolution[AXIS2] / 2)
-                    SetPoint[AXIS2] -= MicrostepsPerRevolution[AXIS2];
-
-                Error[AXIS1] = SetPoint[AXIS1] - Measurement[AXIS1];
-                Error[AXIS2] = SetPoint[AXIS2] - Measurement[AXIS2];
-
-                auto Axis1CustomClockRate = Axis1TrackRateNP[TrackClockRate].getValue();
-
-
-                if (!AxesStatus[AXIS1].FullStop && (
-                            (Axis1CustomClockRate == 0 && ((AxesStatus[AXIS1].SlewingForward && (Error[AXIS1] < -AxisDeadZoneNP[AXIS1].getValue())) ||
-                                    (!AxesStatus[AXIS1].SlewingForward && (Error[AXIS1] > AxisDeadZoneNP[AXIS1].getValue())))) ||
-                            (Axis1CustomClockRate > 0 && Axis1TrackRateNP[TrackDirection].getValue() != m_LastCustomDirection[AXIS1])))
-                {
-                    m_LastCustomDirection[AXIS1] = Axis1TrackRateNP[TrackDirection].getValue();
-                    // Direction change whilst axis running
-                    // Abandon tracking for this clock tick
-                    LOG_DEBUG("Tracking -> AXIS1 direction change.");
-                    LOGF_DEBUG("AXIS1 Setpoint %d Measurement %d Error %d Rate %f",
-                               SetPoint[AXIS1],
-                               Measurement[AXIS1],
-                               Error[AXIS1],
-                               TrackingRate[AXIS1]);
-                    SlowStop(AXIS1);
-                }
-                else
-                {
-                    TrackingRate[AXIS1] = m_Controllers[AXIS1]->calculate(SetPoint[AXIS1], Measurement[AXIS1]);
-                    char Direction = TrackingRate[AXIS1] > 0 ? '0' : '1';
-                    TrackingRate[AXIS1] = std::fabs(TrackingRate[AXIS1]);
-                    if (TrackingRate[AXIS1] != 0)
-                    {
-                        auto clockRate = (StepperClockFrequency[AXIS1] / TrackingRate[AXIS1]) * (AxisClockNP[AXIS1].getValue() / 100.0);
-
-                        if (Axis1CustomClockRate > 0)
-                        {
-                            clockRate = Axis1CustomClockRate;
-                            Direction = Axis1TrackRateNP[TrackDirection].getValue() == 0 ? '0' : '1';
-                        }
-
-                        LOGF_DEBUG("AXIS1 Setpoint %d Measurement %d Error %d Rate %f Freq %f Dir %s",
-                                   SetPoint[AXIS1],
-                                   Measurement[AXIS1],
-                                   Error[AXIS1],
-                                   TrackingRate[AXIS1],
-                                   clockRate,
-                                   Direction == '0' ? "Forward" : "Backward");
-#ifdef DEBUG_PID
-                        LOGF_DEBUG("Tracking AZ P: %f I: %f D: %f",
-                                   m_Controllers[AXIS1]->propotionalTerm(),
-                                   m_Controllers[AXIS1]->integralTerm(),
-                                   m_Controllers[AXIS1]->derivativeTerm());
-#endif
-
-                        SetClockTicksPerMicrostep(AXIS1, clockRate);
-                        if (AxesStatus[AXIS1].FullStop)
-                        {
-                            LOG_DEBUG("Tracking -> AXIS1 restart.");
-                            SetAxisMotionMode(AXIS1, '1', Direction);
-                            StartAxisMotion(AXIS1);
-                        }
-                    }
-                }
-
-
-                auto Axis2CustomClockRate = Axis2TrackRateNP[TrackClockRate].getValue();
-
-                if (!AxesStatus[AXIS2].FullStop && (
-                            (Axis2CustomClockRate == 0 && ((AxesStatus[AXIS2].SlewingForward && (Error[AXIS2] < -AxisDeadZoneNP[AXIS2].getValue())) ||
-                                    (!AxesStatus[AXIS2].SlewingForward && (Error[AXIS2] > AxisDeadZoneNP[AXIS2].getValue())))) ||
-                            (Axis2CustomClockRate > 0 && Axis2TrackRateNP[TrackDirection].getValue() != m_LastCustomDirection[AXIS2])))
-                {
-                    m_LastCustomDirection[AXIS2] = Axis2TrackRateNP[TrackDirection].getValue();
-
-                    LOG_DEBUG("Tracking -> AXIS2 direction change.");
-                    LOGF_DEBUG("AXIS2 Setpoint %d Measurement %d Error %d Rate %f",
-                               SetPoint[AXIS2],
-                               Measurement[AXIS2],
-                               Error[AXIS2],
-                               TrackingRate[AXIS2]);
-                    SlowStop(AXIS2);
-                }
-                else
-                {
-                    TrackingRate[AXIS2] = m_Controllers[AXIS2]->calculate(SetPoint[AXIS2], Measurement[AXIS2]);
-                    char Direction = TrackingRate[AXIS2] > 0 ? '0' : '1';
-                    TrackingRate[AXIS2] = std::fabs(TrackingRate[AXIS2]);
-                    if (TrackingRate[AXIS2] != 0)
-                    {
-                        auto clockRate = StepperClockFrequency[AXIS2] / TrackingRate[AXIS2] * (AxisClockNP[AXIS2].getValue() / 100.0);
-
-                        if (Axis2CustomClockRate > 0)
-                        {
-                            clockRate = Axis2CustomClockRate;
-                            Direction = Axis2TrackRateNP[TrackDirection].getValue() == 0 ? '0' : '1';
-                        }
-
-                        LOGF_DEBUG("AXIS2 Setpoint %d Measurement %d Error %d Rate %f Freq %f Dir %s",
-                                   SetPoint[AXIS2],
-                                   Measurement[AXIS2],
-                                   Error[AXIS2],
-                                   TrackingRate[AXIS2],
-                                   clockRate,
-                                   Error[AXIS2] > 0 ? "Forward" : "Backward");
-#ifdef DEBUG_PID
-                        LOGF_DEBUG("Tracking AZ P: %f I: %f D: %f",
-                                   m_Controllers[AXIS2]->propotionalTerm(),
-                                   m_Controllers[AXIS2]->integralTerm(),
-                                   m_Controllers[AXIS2]->derivativeTerm());
-#endif
-
-                        SetClockTicksPerMicrostep(AXIS2, clockRate);
-                        if (AxesStatus[AXIS2].FullStop)
-                        {
-                            LOG_DEBUG("Tracking -> AXIS2 restart.");
-                            SetAxisMotionMode(AXIS2, '1', Direction);
-                            StartAxisMotion(AXIS2);
-                        }
-                    }
-                }
-=======
                 // TODO add switch to select between them
                 //trackUsingPID();
                 trackUsingPredictiveRates();
->>>>>>> 394bbc3f
             }
 
             break;
