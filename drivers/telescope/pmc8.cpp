/*
    INDI Explore Scientific PMC8 driver

    Copyright (C) 2017 Michael Fulbright

    Additional contributors:
        Thomas Olson, Copyright (C) 2019
        Karl Rees, Copyright (C) 2019-2021

    Based on IEQPro driver.

    This library is free software; you can redistribute it and/or
    modify it under the terms of the GNU Lesser General Public
    License as published by the Free Software Foundation; either
    version 2.1 of the License, or (at your option) any later version.

    This library is distributed in the hope that it will be useful,
    but WITHOUT ANY WARRANTY; without even the implied warranty of
    MERCHANTABILITY or FITNESS FOR A PARTICULAR PURPOSE.  See the GNU
    Lesser General Public License for more details.

    You should have received a copy of the GNU Lesser General Public
    License along with this library; if not, write to the Free Software
    Foundation, Inc., 51 Franklin Street, Fifth Floor, Boston, MA  02110-1301  USA
*/
/* Experimental Mount selector switch G11 vs EXOS2 by Thomas Olson
 *
 */

#include "pmc8.h"

#include <indicom.h>
#include <connectionplugins/connectionserial.h>
#include <connectionplugins/connectiontcp.h>

#include <libnova/sidereal_time.h>

#include <memory>

#include <math.h>
#include <string.h>

/* Simulation Parameters */
#define SLEWRATE 3          /* slew rate, degrees/s */

#define MOUNTINFO_TAB "Mount Info"

#define PMC8_DEFAULT_PORT 54372
#define PMC8_DEFAULT_IP_ADDRESS "192.168.47.1"
#define PMC8_TRACKING_AUTODETECT_INTERVAL 10
#define PMC8_VERSION_MAJOR 0
#define PMC8_VERSION_MINOR 5

static std::unique_ptr<PMC8> scope(new PMC8());

/* Constructor */
PMC8::PMC8()
{
    currentRA  = ln_get_apparent_sidereal_time(ln_get_julian_from_sys());
    currentDEC = 90;

    DBG_SCOPE = INDI::Logger::getInstance().addDebugLevel("Scope Verbose", "SCOPE");

    SetTelescopeCapability(TELESCOPE_CAN_PARK | TELESCOPE_CAN_SYNC | TELESCOPE_CAN_GOTO | TELESCOPE_CAN_ABORT |
                           TELESCOPE_HAS_TRACK_MODE | TELESCOPE_CAN_CONTROL_TRACK | TELESCOPE_HAS_TRACK_RATE |
                           TELESCOPE_HAS_LOCATION,
                           9);

    setVersion(PMC8_VERSION_MAJOR, PMC8_VERSION_MINOR);
}

PMC8::~PMC8()
{
}

const char *PMC8::getDefaultName()
{
    return "PMC8";
}

bool PMC8::initProperties()
{
    INDI::Telescope::initProperties();

    // Serial Cable Connection Type
    // Letting them choose standard cable can speed up connection time significantly
    IUFillSwitch(&SerialCableTypeS[0], "SERIAL_CABLE_AUTO", "Auto", ISS_ON);
    IUFillSwitch(&SerialCableTypeS[1], "SERIAL_CABLE_INVERTED", "Inverted", ISS_OFF);
    IUFillSwitch(&SerialCableTypeS[2], "SERIAL_CABLE_STANDARD", "Standard", ISS_OFF);
    IUFillSwitchVector(&SerialCableTypeSP, SerialCableTypeS, 3, getDeviceName(), "SERIAL_CABLE_TYPE", "Serial Cable",
                       CONNECTION_TAB, IP_RW, ISR_1OFMANY, 0, IPS_IDLE);

    // Mount Type
    IUFillSwitch(&MountTypeS[MOUNT_G11], "MOUNT_G11", "G11", ISS_OFF);
    IUFillSwitch(&MountTypeS[MOUNT_EXOS2], "MOUNT_EXOS2", "EXOS2", ISS_OFF);
    IUFillSwitch(&MountTypeS[MOUNT_iEXOS100], "MOUNT_iEXOS100", "iEXOS100", ISS_OFF);
    IUFillSwitchVector(&MountTypeSP, MountTypeS, 3, getDeviceName(), "MOUNT_TYPE", "Mount Type", CONNECTION_TAB, IP_RW,
                       ISR_1OFMANY, 0, IPS_IDLE);


    /* Tracking Mode */
    // order is important, since driver assumes solar = 1, lunar = 2
    AddTrackMode("TRACK_SIDEREAL", "Sidereal", true);
    AddTrackMode("TRACK_SOLAR", "Solar");
    AddTrackMode("TRACK_LUNAR", "Lunar");
    //AddTrackMode("TRACK_KING", "King"); // King appears to be effectively the same as Solar, at least for EXOS-2, and a bit of pain to implement with auto-detection
    AddTrackMode("TRACK_CUSTOM", "Custom");

    // Set TrackRate limits
    /*TrackRateN[AXIS_RA].min = -PMC8_MAX_TRACK_RATE;
    TrackRateN[AXIS_RA].max = PMC8_MAX_TRACK_RATE;
    TrackRateN[AXIS_DE].min = -0.01;
    TrackRateN[AXIS_DE].max = 0.01;*/

    // what to do after goto operation
    IUFillSwitch(&PostGotoS[0], "GOTO_START_TRACKING", "Start / Resume Tracking", ISS_ON);
    IUFillSwitch(&PostGotoS[1], "GOTO_RESUME_PREVIOUS", "Previous State", ISS_OFF);
    IUFillSwitch(&PostGotoS[2], "GOTO_STOP_TRACKING", "No Tracking", ISS_OFF);
    IUFillSwitchVector(&PostGotoSP, PostGotoS, 3, getDeviceName(), "POST_GOTO_SETTINGS", "Post Goto", MOTION_TAB, IP_RW,
                       ISR_1OFMANY, 0, IPS_IDLE);

    // relabel move speeds
    strcpy(SlewRateSP.sp[0].label, "4x");
    strcpy(SlewRateSP.sp[1].label, "8x");
    strcpy(SlewRateSP.sp[2].label, "16x");
    strcpy(SlewRateSP.sp[3].label, "32x");
    strcpy(SlewRateSP.sp[4].label, "64x");
    strcpy(SlewRateSP.sp[5].label, "128x");
    strcpy(SlewRateSP.sp[6].label, "256x");
    strcpy(SlewRateSP.sp[7].label, "512x");
    strcpy(SlewRateSP.sp[8].label, "833x");

    // settings for ramping up/down when moving
    IUFillNumber(&RampN[0], "RAMP_INTERVAL", "Interval (ms)", "%g", 20, 1000, 5, 200);
    IUFillNumber(&RampN[1], "RAMP_BASESTEP", "Base Step", "%g", 1, 256, 1, 4);
    IUFillNumber(&RampN[2], "RAMP_FACTOR", "Factor", "%g", 1.0, 2.0, 0.1, 1.4);
    IUFillNumberVector(&RampNP, RampN, 3, getDeviceName(), "RAMP_SETTINGS", "Move Ramp", MOTION_TAB, IP_RW, 0, IPS_IDLE);

    /* How fast do we guide compared to sidereal rate */
    IUFillNumber(&GuideRateN[0], "GUIDE_RATE_RA", "RA (x Sidereal)", "%g", 0.1, 1.0, 0.1, 0.4);
    IUFillNumber(&GuideRateN[1], "GUIDE_RATE_DE", "DEC (x Sidereal)", "%g", 0.1, 1.0, 0.1, 0.4);
    IUFillNumberVector(&GuideRateNP, GuideRateN, 2, getDeviceName(), "GUIDE_RATE", "Guide Rate", GUIDE_TAB, IP_RW, 0, IPS_IDLE);
    IUFillNumber(&LegacyGuideRateN[0], "LEGACY_GUIDE_RATE", "x Sidereal", "%g", 0.1, 1.0, 0.1, 0.4);
    IUFillNumberVector(&LegacyGuideRateNP, LegacyGuideRateN, 1, getDeviceName(), "LEGACY_GUIDE_RATE", "Guide Rate", GUIDE_TAB,
                       IP_RW, 0, IPS_IDLE);

    initGuiderProperties(getDeviceName(), GUIDE_TAB);

    TrackState = SCOPE_IDLE;

    // Driver does not support custom parking yet.
    SetParkDataType(PARK_NONE);

    addAuxControls();

    set_pmc8_device(getDeviceName());

    IUFillText(&FirmwareT[0], "Version", "Version", "");
    IUFillTextVector(&FirmwareTP, FirmwareT, 1, getDeviceName(), "Firmware", "Firmware", MAIN_CONTROL_TAB, IP_RO, 0, IPS_IDLE);

    setDriverInterface(getDriverInterface() | GUIDER_INTERFACE);

    return true;
}

bool PMC8::updateProperties()
{
    INDI::Telescope::updateProperties();

    if (isConnected())
    {
        getStartupData();

        defineProperty(&PostGotoSP);
        loadConfig(true, PostGotoSP.name);

        defineProperty(&RampNP);
        loadConfig(true, RampNP.name);

        if (firmwareInfo.IsRev2Compliant)
        {
            defineProperty(&GuideRateNP);
        }
        else
        {
            defineProperty(&LegacyGuideRateNP);
        }

        defineProperty(&GuideNSNP);
        defineProperty(&GuideWENP);

        defineProperty(&FirmwareTP);

        // do not support park position
        deleteProperty(ParkPositionNP.name);
        deleteProperty(ParkOptionSP.name);
    }
    else
    {
        deleteProperty(PostGotoSP.name);

        deleteProperty(GuideNSNP.name);
        deleteProperty(GuideWENP.name);

        if (firmwareInfo.IsRev2Compliant)
        {
            deleteProperty(GuideRateNP.name);
        }
        else
        {
            deleteProperty(LegacyGuideRateNP.name);
        }

        deleteProperty(FirmwareTP.name);

        deleteProperty(RampNP.name);
    }

    return true;
}

void PMC8::getStartupData()
{
    LOG_DEBUG("Getting firmware data...");
    if (get_pmc8_firmware(PortFD, &firmwareInfo))
    {
        const char *c;

        FirmwareTP.s = IPS_OK;
        c = firmwareInfo.MainBoardFirmware.c_str();
        LOGF_INFO("firmware = %s.", c);

        // not sure if there's really a point to the mount switch anymore if we know the mount from the firmware - perhaps remove as newer firmware becomes standard?
        // populate mount type switch in interface from firmware if possible
        if (firmwareInfo.MountType == MOUNT_EXOS2)
        {
            MountTypeS[MOUNT_EXOS2].s = ISS_ON;
            LOG_INFO("Detected mount type as Exos2.");
        }
        else if (firmwareInfo.MountType == MOUNT_G11)
        {
            MountTypeS[MOUNT_G11].s = ISS_ON;
            LOG_INFO("Detected mount type as G11.");
        }
        else if (firmwareInfo.MountType == MOUNT_iEXOS100)
        {
            MountTypeS[MOUNT_iEXOS100].s = ISS_ON;
            LOG_INFO("Detected mount type as iExos100.");
        }
        else
        {
            LOG_INFO("Cannot detect mount type--perhaps this is older firmware?");
            if (strstr(getDeviceName(), "EXOS2"))
            {
                MountTypeS[MOUNT_EXOS2].s = ISS_ON;
                LOG_INFO("Guessing mount is EXOS2 from device name.");
            }
            else if (strstr(getDeviceName(), "iEXOS100"))
            {
                MountTypeS[MOUNT_iEXOS100].s = ISS_ON;
                LOG_INFO("Guessing mount is iEXOS100 from device name.");
            }
            else
            {
                MountTypeS[MOUNT_G11].s = ISS_ON;
                LOG_INFO("Guessing mount is G11.");
            }
        }
        MountTypeSP.s = IPS_OK;
        IDSetSwitch(&MountTypeSP, nullptr);

        IUSaveText(&FirmwareT[0], c);
        IDSetText(&FirmwareTP, nullptr);
    }

    // get SRF values
    if (firmwareInfo.IsRev2Compliant)
    {
        double rate = 0.4;
        if (get_pmc8_guide_rate(PortFD, PMC8_AXIS_RA, rate))
        {
            GuideRateN[0].value = rate;
            GuideRateNP.s = IPS_OK;
            IDSetNumber(&GuideRateNP, nullptr);
        }
        if (get_pmc8_guide_rate(PortFD, PMC8_AXIS_DEC, rate))
        {
            GuideRateN[1].value = rate;
            GuideRateNP.s = IPS_OK;
            IDSetNumber(&GuideRateNP, nullptr);
        }
    }

    // PMC8 doesn't store location permanently so read from config and set
    // Convert to INDI standard longitude (0 to 360 Eastward)
    double longitude = LocationN[LOCATION_LONGITUDE].value;
    double latitude = LocationN[LOCATION_LATITUDE].value;

    // must also keep "low level" aware of position to convert motor counts to RA/DEC
    set_pmc8_location(latitude, longitude);

    // seems like best place to put a warning that will be seen in log window of EKOS/etc
    LOG_INFO("The PMC-Eight driver is in BETA development currently.");
    LOG_INFO("Be prepared to intervene if something unexpected occurs.");

#if 0
    // FIXEME - Need to handle southern hemisphere for DEC?
    double HA  = ln_get_apparent_sidereal_time(ln_get_julian_from_sys());
    double DEC = 90;

    // currently only park at motor position (0, 0)
    if (InitPark())
    {
        // If loading parking data is successful, we just set the default parking values.
        SetAxis1ParkDefault(HA);
        SetAxis2ParkDefault(DEC);
    }
    else
    {
        // Otherwise, we set all parking data to default in case no parking data is found.
        SetAxis1Park(HA);
        SetAxis2Park(DEC);
        SetAxis1ParkDefault(HA);
        SetAxis2ParkDefault(DEC);
    }
#endif

#if 0
    // FIXME - Need to implement simulation functionality
    if (isSimulation())
    {
        if (isParked())
            set_sim_system_status(ST_PARKED);
        else
            set_sim_system_status(ST_STOPPED);
    }
#endif
}

bool PMC8::ISNewNumber(const char *dev, const char *name, double values[], char *names[], int n)
{
    if (!strcmp(dev, getDeviceName()))
    {
        // Guiding Rate
        if (!strcmp(name, RampNP.name))
        {
            IUUpdateNumber(&RampNP, values, names, n);
            RampNP.s = IPS_OK;
            IDSetNumber(&RampNP, nullptr);

            return true;
        }
        if (!strcmp(name, LegacyGuideRateNP.name))
        {
            IUUpdateNumber(&GuideRateNP, values, names, n);

            if (set_pmc8_guide_rate(PortFD, PMC8_AXIS_RA, LegacyGuideRateN[0].value))
                LegacyGuideRateNP.s = IPS_OK;
            else
                LegacyGuideRateNP.s = IPS_ALERT;

            IDSetNumber(&LegacyGuideRateNP, nullptr);

            return true;
        }
        if (!strcmp(name, GuideRateNP.name))
        {
            IUUpdateNumber(&GuideRateNP, values, names, n);

            if (set_pmc8_guide_rate(PortFD, PMC8_AXIS_RA, GuideRateN[0].value) &&
                    set_pmc8_guide_rate(PortFD, PMC8_AXIS_DEC, GuideRateN[1].value))
                GuideRateNP.s = IPS_OK;
            else
                GuideRateNP.s = IPS_ALERT;

            IDSetNumber(&GuideRateNP, nullptr);

            return true;
        }
        if (!strcmp(name, GuideNSNP.name) || !strcmp(name, GuideWENP.name))
        {
            processGuiderProperties(name, values, names, n);
            return true;
        }
<<<<<<< HEAD
        
        // Track Rate - auto change to custom track rate when setting
        if (!strcmp(name, TrackRateNP.name))
        {
                IUResetSwitch(&TrackModeSP);
                TrackModeS[TRACK_CUSTOM].s = ISS_ON;   
                TrackModeSP.s = IPS_OK;
                IDSetSwitch(&TrackModeSP, nullptr);             
        }      
=======
>>>>>>> 431869ff
    }

    return INDI::Telescope::ISNewNumber(dev, name, values, names, n);
}

void PMC8::ISGetProperties(const char *dev)
{
    INDI::Telescope::ISGetProperties(dev);
    defineProperty(&MountTypeSP);
    defineProperty(&SerialCableTypeSP);
<<<<<<< HEAD
    loadConfig(true,SerialCableTypeSP.name);
    
    // set default connection parameters
    // unfortunately, the only way I've found to set these is after calling ISGetProperties on base class
    serialConnection->setDefaultBaudRate(Connection::Serial::B_115200);
    tcpConnection->setDefaultHost(PMC8_DEFAULT_IP_ADDRESS);
    tcpConnection->setDefaultPort(PMC8_DEFAULT_PORT);        
    
    // reload config here, even though it was already loaded in call to base class
    // since defaults may have overridden saved properties
    loadConfig(false,nullptr);

=======
    loadConfig(true, SerialCableTypeSP.name);
>>>>>>> 431869ff
}

bool PMC8::ISNewSwitch(const char *dev, const char *name, ISState *states, char *names[], int n)
{
    if (dev != nullptr && strcmp(dev, getDeviceName()) == 0)
    {
        if (strcmp(name, MountTypeSP.name) == 0)
        {
            IUUpdateSwitch(&MountTypeSP, states, names, n);
            int currentMountIndex = IUFindOnSwitchIndex(&MountTypeSP);
            LOGF_INFO("Selected mount is %s", MountTypeS[currentMountIndex].label);

            //right now, this lets the user override the parameters for the detected mount.  Perhaps we should prevent the user from doing so?
            set_pmc8_mountParameters(currentMountIndex);
            MountTypeSP.s = IPS_OK;
            IDSetSwitch(&MountTypeSP, nullptr);
            return true;
        }
        if (strcmp(name, SerialCableTypeSP.name) == 0)
        {
            IUUpdateSwitch(&SerialCableTypeSP, states, names, n);
            SerialCableTypeSP.s = IPS_OK;
            IDSetSwitch(&SerialCableTypeSP, nullptr);
            return true;
        }
        if (strcmp(name, PostGotoSP.name) == 0)
        {
            IUUpdateSwitch(&PostGotoSP, states, names, n);
            // for v2 firmware, if halt after goto is selected, tell driver to use ESPt2
            set_pmc8_goto_resume(!((IUFindOnSwitchIndex(&PostGotoSP) == 2) && firmwareInfo.IsRev2Compliant));
            PostGotoSP.s = IPS_OK;
            IDSetSwitch(&PostGotoSP, nullptr);
            return true;
        }
    }

    return INDI::Telescope::ISNewSwitch(dev, name, states, names, n);
}

bool PMC8::ReadScopeStatus()
{
    bool rc = false;

    // try to disconnect and reconnect if reconnect flag is set

    if (get_pmc8_reconnect_flag())
    {
        int rc = Disconnect();
        if (rc) setConnected(false);
        rc = Connect();
        if (rc) setConnected(true, IPS_OK);
        return false;
    }

    if (isSimulation())
        mountSim();

    // avoid unnecessary status calls to mount while pulse guiding so we don't lock up the mount for 40+ ms right when it needs to start/stop
    if (isPulsingNS || isPulsingWE) return true;

    bool slewing = false;

    switch (TrackState)
    {
        case SCOPE_SLEWING:
            // are we done?
            // check slew state
            rc = get_pmc8_is_scope_slewing(PortFD, slewing);
            if (!rc)
            {
                LOG_ERROR("PMC8::ReadScopeStatus() - unable to check slew state");
            }
            else
            {
                if (slewing == false)
                {
                    if ((IUFindOnSwitchIndex(&PostGotoSP) == 0) ||
                            ((IUFindOnSwitchIndex(&PostGotoSP) == 1) && (RememberTrackState == SCOPE_TRACKING)))
                    {
                        LOG_INFO("Slew complete, tracking...");
                        TrackState = SCOPE_TRACKING;
                        TrackStateSP.s = IPS_IDLE;

                        // Don't want to restart tracking after goto with v2 firmware, since mount does automatically
                        // and we might detect that slewing has stopped before it fully settles
                        if (!firmwareInfo.IsRev2Compliant)
                        {
                            if (!SetTrackEnabled(true))
                            {
                                LOG_ERROR("slew complete - unable to enable tracking");
                                return false;
                            }
                        }
                    }
                    else
                    {
                        LOG_INFO("Slew complete.");
                        TrackState = RememberTrackState;
                    }
                }
            }

            break;

        case SCOPE_PARKING:
            // are we done?
            // check slew state
            rc = get_pmc8_is_scope_slewing(PortFD, slewing);
            if (!rc)
            {
                LOG_ERROR("PMC8::ReadScopeStatus() - unable to check slew state");
            }
            else
            {
                if (slewing == false)
                {
                    if (stop_pmc8_tracking_motion(PortFD))
                        LOG_DEBUG("Mount tracking is off.");

                    SetParked(true);

                    saveConfig(true);
                }
            }
            break;

        case SCOPE_IDLE:
            //periodically check to see if we've entered tracking state (e.g. at startup or from other client)
            if (!trackingPollCounter--)
            {

                trackingPollCounter = PMC8_TRACKING_AUTODETECT_INTERVAL;

                // make sure we aren't moving manually to avoid false positives
                if (moveInfoDEC.state == PMC8_MOVE_INACTIVE && moveInfoRA.state == PMC8_MOVE_INACTIVE)
                {

                    double track_rate;
                    uint8_t track_mode;

                    rc = get_pmc8_tracking_data(PortFD, track_rate, track_mode);

                    if (rc && ((int)track_rate > 0) && ((int)track_rate <= PMC8_MAX_TRACK_RATE))
                    {
                        IUResetSwitch(&TrackModeSP);
                        TrackModeS[convertFromPMC8TrackMode(track_mode)].s = ISS_ON;
                        TrackModeSP.s = IPS_OK;
<<<<<<< HEAD
                        IDSetSwitch(&TrackModeSP, nullptr);             
                        TrackState = SCOPE_TRACKING; 
                        LOGF_INFO("Mount has started tracking at %f arcsec / sec", track_rate);
                        TrackRateNP.s           = IPS_IDLE;
                        TrackRateN[AXIS_RA].value = track_rate;
                        IDSetNumber(&TrackRateNP, nullptr);
=======
                        IDSetSwitch(&TrackModeSP, nullptr);
                        TrackState = SCOPE_TRACKING;
                        if (track_mode == PMC8_TRACK_CUSTOM)
                        {
                            TrackRateNP.s           = IPS_IDLE;
                            TrackRateN[AXIS_RA].value = track_rate;
                            IDSetNumber(&TrackRateNP, nullptr);
                        }
                        currentTrackRate = track_rate;
                        DEBUGF(INDI::Logger::DBG_DEBUG, "Mount tracking at %f arcsec / sec", track_rate);
>>>>>>> 431869ff
                    }
                }
            }
            break;

        case SCOPE_TRACKING:
            //periodically check to see if we've stopped tracking or changed speed (e.g. from other client)
            if (!trackingPollCounter--)
            {
                trackingPollCounter = PMC8_TRACKING_AUTODETECT_INTERVAL;

                // make sure we aren't moving manually to avoid false positives
                if (moveInfoDEC.state == PMC8_MOVE_INACTIVE && moveInfoRA.state == PMC8_MOVE_INACTIVE)
                {

                    double track_rate;
                    uint8_t track_mode;

                    rc = get_pmc8_tracking_data(PortFD, track_rate, track_mode);

                    if (rc && ((int)track_rate == 0))
                    {
                        LOG_INFO("Mount appears to have stopped tracking");
                        TrackState = SCOPE_IDLE;
                    }
                    else if (rc && ((int)track_rate <= PMC8_MAX_TRACK_RATE))
                    {
                        if (TrackModeS[convertFromPMC8TrackMode(track_mode)].s != ISS_ON)
                        {
                            IUResetSwitch(&TrackModeSP);
                            TrackModeS[convertFromPMC8TrackMode(track_mode)].s = ISS_ON;
                            IDSetSwitch(&TrackModeSP, nullptr);
                        }
<<<<<<< HEAD
                        if (TrackRateN[AXIS_RA].value != track_rate) 
                        {                     
                            TrackState = SCOPE_TRACKING;
                            TrackRateNP.s           = IPS_IDLE;
                            TrackRateN[AXIS_RA].value = track_rate;
                            IDSetNumber(&TrackRateNP, nullptr);
                            LOGF_INFO("Mount now tracking at %f arcsec / sec", track_rate);
=======
                        if (currentTrackRate != track_rate)
                        {
                            TrackState = SCOPE_TRACKING;
                            if (track_mode == PMC8_TRACK_CUSTOM)
                            {
                                TrackRateNP.s           = IPS_IDLE;
                                TrackRateN[AXIS_RA].value = track_rate;
                                IDSetNumber(&TrackRateNP, nullptr);
                            }
                            currentTrackRate = track_rate;
>>>>>>> 431869ff
                        }
                    }
                }
            }

        default:
            break;
    }

    rc = get_pmc8_coords(PortFD, currentRA, currentDEC);

    if (rc)
        NewRaDec(currentRA, currentDEC);

    return rc;
}

bool PMC8::Goto(double r, double d)
{
<<<<<<< HEAD
    if (isPulsingNS || 
        isPulsingWE || 
        moveInfoDEC.state != PMC8_MOVE_INACTIVE || 
        moveInfoRA.state != PMC8_MOVE_INACTIVE || 
        (TrackState == SCOPE_SLEWING && !firmwareInfo.IsRev2Compliant)) 
=======

    if (isPulsingNS ||
            isPulsingWE ||
            moveInfoDEC.state != PMC8_MOVE_INACTIVE ||
            moveInfoRA.state != PMC8_MOVE_INACTIVE ||
            TrackState == SCOPE_SLEWING)
>>>>>>> 431869ff
    {
        LOG_ERROR("Cannot slew while moving or guiding.  Please stop moving or guiding first");
        return false;
    }
<<<<<<< HEAD
    else if (TrackState == SCOPE_SLEWING) {
        targetRA  = r;
        targetDEC = d;
        abort_pmc8_goto(PortFD);
        //Supposedly the goto should abort in 2s, but we'll give it a little bit more time just in case
        IEAddTimer(2500,AbortGotoTimeoutHelper,this);
        LOG_INFO("Goto called while already slewing.  Stopping slew and will try goto again in 2.5 seconds");
        return true;
    }
    
=======

>>>>>>> 431869ff
    // start tracking if we're idle, so mount will track at correct rate post-goto
    RememberTrackState = TrackState;
    if ((TrackState != SCOPE_TRACKING) && (IUFindOnSwitchIndex(&PostGotoSP) == 0) && firmwareInfo.IsRev2Compliant)
    {
        SetTrackEnabled(true);
    }
    else if (IUFindOnSwitchIndex(&PostGotoSP) == 2)
    {
        RememberTrackState = SCOPE_IDLE;
    }

    char RAStr[64] = {0}, DecStr[64] = {0};

    targetRA  = r;
    targetDEC = d;

    fs_sexa(RAStr, targetRA, 2, 3600);
    fs_sexa(DecStr, targetDEC, 2, 3600);

    LOGF_DEBUG("Slewing to RA: %s - DEC: %s", RAStr, DecStr);

    if (slew_pmc8(PortFD, r, d) == false)
    {
        LOG_ERROR("Failed to slew.");
        return false;
    }

    TrackState = SCOPE_SLEWING;

    return true;
}

bool PMC8::Sync(double ra, double dec)
{

    targetRA  = ra;
    targetDEC = dec;
    char RAStr[64] = {0}, DecStr[64] = {0};

    fs_sexa(RAStr, targetRA, 2, 3600);
    fs_sexa(DecStr, targetDEC, 2, 3600);

    LOGF_DEBUG("Syncing to RA: %s - DEC: %s", RAStr, DecStr);

    if (sync_pmc8(PortFD, ra, dec) == false)
    {
        LOG_ERROR("Failed to sync.");
    }

    EqNP.s     = IPS_OK;

    currentRA  = ra;
    currentDEC = dec;

    NewRaDec(currentRA, currentDEC);

    return true;
}

void PMC8::AbortGotoTimeoutHelper(void *p) 
{
    //static_cast<PMC8*>(p)->TrackState = static_cast<PMC8*>(p)->RememberTrackState;
    static_cast<PMC8*>(p)->Goto(static_cast<PMC8*>(p)->targetRA,static_cast<PMC8*>(p)->targetDEC);
}

bool PMC8::Abort()
{
    //GUIDE Abort guide operations.
    if (GuideNSNP.s == IPS_BUSY || GuideWENP.s == IPS_BUSY)
    {
        GuideNSNP.s = GuideWENP.s = IPS_IDLE;
        GuideNSN[0].value = GuideNSN[1].value = 0.0;
        GuideWEN[0].value = GuideWEN[1].value = 0.0;

        if (GuideNSTID)
        {
            IERmTimer(GuideNSTID);
            GuideNSTID = 0;
        }

        if (GuideWETID)
        {
            IERmTimer(GuideWETID);
            GuideNSTID = 0;
        }

        LOG_INFO("Guide aborted.");
        IDSetNumber(&GuideNSNP, nullptr);
        IDSetNumber(&GuideWENP, nullptr);
        return true;
    }


    //GOTO Abort slew operations.
    if (TrackState == SCOPE_SLEWING) 
    {
        abort_pmc8_goto(PortFD);
        //It will take about 2s to abort; we'll rely on ReadScopeStatus to detect when that occurs
        LOG_INFO("Goto aborted.");
        return true;
    }

    //MOVE Abort move operations.
    if ((moveInfoDEC.state == PMC8_MOVE_ACTIVE) || (moveInfoRA.state == PMC8_MOVE_ACTIVE))
    {
        if (moveInfoDEC.state == PMC8_MOVE_ACTIVE)
        {
            MoveNS((INDI_DIR_NS)moveInfoDEC.moveDir, MOTION_STOP);
        }
        if (moveInfoRA.state == PMC8_MOVE_ACTIVE)
        {
            MoveWE((INDI_DIR_WE)moveInfoRA.moveDir, MOTION_STOP);
        }
        LOG_INFO("Move aborted.");
        return true;
    }

    LOG_INFO("Abort called--stopping all motion.");
    if (abort_pmc8(PortFD))
    {
        TrackState = SCOPE_IDLE;
        return true;
    }
    else return false;
}

bool PMC8::Park()
{
#if 0
    // FIXME - Currently only support parking at motor position (0, 0)
    targetRA  = GetAxis1Park();
    targetDEC = GetAxis2Park();
    if (set_pmc8_radec(PortFD, r, d) == false)
    {
        LOG_ERROR("Error setting RA/DEC.");
        return false;
    }
#endif

    //if we're already parking, no need to do anything
    if (TrackState == SCOPE_PARKING)
    {
        return true;
    }

    if (park_pmc8(PortFD))
    {
        TrackState = SCOPE_PARKING;
        LOG_INFO("Telescope parking in progress to motor position (0, 0)");
        return true;
    }
    else
    {
        return false;
    }
}

bool PMC8::UnPark()
{
    if (unpark_pmc8(PortFD))
    {
        SetParked(false);
        TrackState = SCOPE_IDLE;
        return true;
    }
    else
    {
        return false;
    }
}

bool PMC8::Handshake()
{
    if (isSimulation())
    {
        set_pmc8_sim_system_status(ST_STOPPED);
        set_pmc8_sim_track_rate(PMC8_TRACK_SIDEREAL);
        set_pmc8_sim_move_rate(64 * 15);
        //        set_pmc8_sim_hemisphere(HEMI_NORTH);
    }

    PMC8_CONNECTION_TYPE conn = PMC8_SERIAL_AUTO;
    if (getActiveConnection() == serialConnection)
    {
        if (IUFindOnSwitchIndex(&SerialCableTypeSP) == 1) conn = PMC8_SERIAL_INVERTED;
        if (IUFindOnSwitchIndex(&SerialCableTypeSP) == 2) conn = PMC8_SERIAL_STANDARD;
    }
    else
    {
        conn = PMC8_ETHERNET;
    }

    return check_pmc8_connection(PortFD, conn);
}

bool PMC8::updateTime(ln_date *utc, double utc_offset)
{
    // mark unused
    INDI_UNUSED(utc);
    INDI_UNUSED(utc_offset);

    LOG_ERROR("PMC8::updateTime() not implemented!");
    return false;

}

bool PMC8::updateLocation(double latitude, double longitude, double elevation)
{
    INDI_UNUSED(elevation);

    if (longitude > 180)
        longitude -= 360;

    // experimental support for Southern Hemisphere!
    if (latitude < 0)
    {
        LOG_WARN("Southern Hemisphere support still experimental!");
        //return false;
    }

    // must also keep "low level" aware of position to convert motor counts to RA/DEC
    set_pmc8_location(latitude, longitude);

    char l[32] = {0}, L[32] = {0};
    fs_sexa(l, latitude, 3, 3600);
    fs_sexa(L, longitude, 4, 3600);

    LOGF_INFO("Site location updated to Lat %.32s - Long %.32s", l, L);

    return true;
}

void PMC8::debugTriggered(bool enable)
{
    set_pmc8_debug(enable);
}

void PMC8::simulationTriggered(bool enable)
{
    set_pmc8_simulation(enable);
}

int PMC8::getSlewRate()
{
    int mode = IUFindOnSwitchIndex(&SlewRateSP);
    if (mode >= 8) return PMC8_MAX_MOVE_RATE;
    return 4 * pow(2, mode) * 15;
}


bool PMC8::ramp_movement(PMC8_DIRECTION dir)
{

    PMC8MoveInfo *moveInfo = ((dir == PMC8_N) | (dir == PMC8_S)) ? &moveInfoDEC : &moveInfoRA;

    if (moveInfo->state != PMC8_MOVE_RAMPING)
    {
        return false; //shouldn't be here
        LOG_ERROR("Ramp function called while not in ramp state");
    }

    int newrate = moveInfo->rampLastStep;

    if (moveInfo->rampDir == PMC8_RAMP_UP)
    {
        newrate += RampN[1].value * pow(RampN[2].value, moveInfo->rampIteration++) * 15;
    }
    else
    {
        newrate -= RampN[1].value * pow(RampN[2].value, --moveInfo->rampIteration) * 15;
    }

    int adjrate = newrate;

    //check to see if we're done
    if (newrate >= moveInfo->targetRate)
    {
        adjrate = moveInfo->targetRate;
        moveInfo->state = PMC8_MOVE_ACTIVE;
    }
    else if (newrate <= 0)
    {
        adjrate = 0;
        moveInfo->state = PMC8_MOVE_INACTIVE;
        //restore tracking if we're at 0
        if ((dir == PMC8_E) || (dir == PMC8_W))
        {
            if (TrackState == SCOPE_TRACKING)
            {
                if (!SetTrackEnabled(true))
                {
                    LOG_ERROR("slew complete - unable to enable tracking");
                    return false;
                }
            }

            return true;
        }
    }

    //adjust for current tracking rate
    if (dir == PMC8_E) adjrate += round(TrackRateN[AXIS_RA].value);
    else if (dir == PMC8_W) adjrate -= round(TrackRateN[AXIS_RA].value);

    LOGF_EXTRA3("Ramping: mount dir %d, ramping dir %d, iteration %d, step to %d", dir, moveInfo->rampDir,
                moveInfo->rampIteration, adjrate);

    if (!set_pmc8_move_rate_axis(PortFD, dir, adjrate))
    {
        LOGF_ERROR("Error ramping move rate: mount dir %d, ramping dir %d, iteration %d, step to %d", dir, moveInfo->rampDir,
                   moveInfo->rampIteration, adjrate);
        moveInfo->state = PMC8_MOVE_INACTIVE;
        return false;
    }

    moveInfo->rampLastStep = newrate;

    return true;
}

//MOVE The timer helper functions.
void PMC8::rampTimeoutHelperN(void *p)
{
    PMC8* pmc8 = static_cast<PMC8*>(p);
    if (pmc8->ramp_movement(PMC8_N) && (pmc8->moveInfoDEC.state == PMC8_MOVE_RAMPING))
        pmc8->moveInfoDEC.timer = IEAddTimer(pmc8->RampN[0].value, rampTimeoutHelperN, p);
}
void PMC8::rampTimeoutHelperS(void *p)
{
    PMC8* pmc8 = static_cast<PMC8*>(p);
    if (pmc8->ramp_movement(PMC8_S) && (pmc8->moveInfoDEC.state == PMC8_MOVE_RAMPING))
        pmc8->moveInfoDEC.timer = IEAddTimer(pmc8->RampN[0].value, rampTimeoutHelperS, p);
}
void PMC8::rampTimeoutHelperW(void *p)
{
    PMC8* pmc8 = static_cast<PMC8*>(p);
    if (pmc8->ramp_movement(PMC8_W) && (pmc8->moveInfoRA.state == PMC8_MOVE_RAMPING))
        pmc8->moveInfoRA.timer = IEAddTimer(pmc8->RampN[0].value, rampTimeoutHelperW, p);
}
void PMC8::rampTimeoutHelperE(void *p)
{
    PMC8* pmc8 = static_cast<PMC8*>(p);
    if (pmc8->ramp_movement(PMC8_E) && (pmc8->moveInfoRA.state == PMC8_MOVE_RAMPING))
        pmc8->moveInfoRA.timer = IEAddTimer(pmc8->RampN[0].value, rampTimeoutHelperE, p);
}


bool PMC8::MoveNS(INDI_DIR_NS dir, TelescopeMotionCommand command)
{
    if (TrackState == SCOPE_PARKED)
    {
        LOG_ERROR("Please unpark the mount before issuing any motion commands.");
        return false;
    }
    if (TrackState == SCOPE_SLEWING)
    {
        LOG_ERROR("Mount is slewing.  Wait to issue move command until goto completes.");
        return false;
    }
    if ((moveInfoDEC.state == PMC8_MOVE_ACTIVE) && (moveInfoDEC.moveDir != dir))
    {
        LOG_ERROR("Mount received command to move in opposite direction before stopping.  This shouldn't happen.");
        return false;
    }

    // read desired move rate
    int currentIndex = IUFindOnSwitchIndex(&SlewRateSP);
    LOGF_DEBUG("MoveNS at slew index %d", currentIndex);

    switch (command)
    {
        case MOTION_START:
            moveInfoDEC.rampDir = PMC8_RAMP_UP;
            moveInfoDEC.targetRate = getSlewRate();
            // if we're still ramping down, we can bypass resetting the state and adding a timer
            // but we do need to make sure it's the same direction first (if not, kill our previous timer)
            if (moveInfoDEC.state == PMC8_MOVE_RAMPING)
            {
                if (moveInfoDEC.moveDir == dir) return true;
                IERmTimer(moveInfoDEC.timer);
                LOG_WARN("Started moving other direction before ramp down completed.  This *may* cause mechanical problems with mount.  It is adviseable to wait for axis movement to settle before switching directions.");
            }
            moveInfoDEC.moveDir = dir;
            moveInfoDEC.state = PMC8_MOVE_RAMPING;
            moveInfoDEC.rampIteration = 0;
            moveInfoDEC.rampLastStep = 0;

            LOGF_INFO("Moving toward %s.", (dir == DIRECTION_NORTH) ? "North" : "South");

            break;

        case MOTION_STOP:
            // if we've already started moving other direction, no need to stop
            if (moveInfoDEC.moveDir != dir)
            {
                LOGF_DEBUG("Stop command issued for direction %d, but we're not moving that way", dir);
                return false;
            }

            moveInfoDEC.rampDir = PMC8_RAMP_DOWN;
            // if we're still ramping up, we can bypass adding a timer
            if (moveInfoDEC.state == PMC8_MOVE_RAMPING) return true;
            moveInfoDEC.state = PMC8_MOVE_RAMPING;

            LOGF_INFO("%s motion stopping.", (dir == DIRECTION_NORTH) ? "North" : "South");

            break;
    }

    if (dir == DIRECTION_NORTH)
        rampTimeoutHelperN(this);
    else
        rampTimeoutHelperS(this);

    return true;
}


bool PMC8::MoveWE(INDI_DIR_WE dir, TelescopeMotionCommand command)
{
    if (TrackState == SCOPE_PARKED)
    {
        LOG_ERROR("Please unpark the mount before issuing any motion commands.");
        return false;
    }
    if (TrackState == SCOPE_SLEWING)
    {
        LOG_ERROR("Mount is already slewing.  Wait to issue move command until done slewing.");
        return false;
    }
    if ((moveInfoRA.state == PMC8_MOVE_ACTIVE) && (moveInfoRA.moveDir != dir))
    {
        LOG_ERROR("Mount received command to move in opposite direction before stopping.  This shouldn't happen.");
        return false;
    }

    // read desired move rate
    int currentIndex = IUFindOnSwitchIndex(&SlewRateSP);
    LOGF_DEBUG("MoveWE at slew index %d", currentIndex);

    switch (command)
    {
        case MOTION_START:
            moveInfoRA.rampDir = PMC8_RAMP_UP;
            moveInfoRA.targetRate = getSlewRate();
            // if we're still ramping down, we can bypass resetting the state and adding a timer
            // but we do need to make sure it's the same direction first (if not, kill our previous timer)
            if (moveInfoRA.state == PMC8_MOVE_RAMPING)
            {
                if (moveInfoRA.moveDir == dir) return true;
                IERmTimer(moveInfoRA.timer);
                LOG_WARN("Started moving other direction before ramp down completed.  This *may* cause mechanical problems with mount.  It is adviseable to wait for axis movement to settle before switching directions.");
            }
            moveInfoRA.moveDir = dir;
            moveInfoRA.state = PMC8_MOVE_RAMPING;
            moveInfoRA.rampIteration = 0;
            moveInfoRA.rampLastStep = 0;

            LOGF_INFO("Moving toward %s.", (dir == DIRECTION_WEST) ? "West" : "East");

            break;

        case MOTION_STOP:
            // if we've already started moving other direction, no need to stop
            if (moveInfoRA.moveDir != dir)
            {
                LOGF_DEBUG("Stop command issued for direction %d, but we're not moving that way", dir);
                return false;
            }

            moveInfoRA.rampDir = PMC8_RAMP_DOWN;
            // if we're still ramping up, we can bypass adding a timer
            if (moveInfoRA.state == PMC8_MOVE_RAMPING) return true;
            moveInfoRA.state = PMC8_MOVE_RAMPING;

            LOGF_INFO("%s motion stopping.", (dir == DIRECTION_WEST) ? "West" : "East");

            break;
    }

    if (dir == DIRECTION_EAST)
        rampTimeoutHelperE(this);
    else
        rampTimeoutHelperW(this);

    return true;
}

IPState PMC8::GuideNorth(uint32_t ms)
{
    IPState ret = IPS_IDLE;
    long timetaken_us = 0;
    int timeremain_ms = 0;

    //only guide if tracking
    if (TrackState == SCOPE_TRACKING)
    {

        // If already moving, then stop movement
        if (MovementNSSP.s == IPS_BUSY)
        {
            int dir = IUFindOnSwitchIndex(&MovementNSSP);
            MoveNS(dir == 0 ? DIRECTION_NORTH : DIRECTION_SOUTH, MOTION_STOP);
        }

        if (GuideNSTID)
        {
            IERmTimer(GuideNSTID);
            GuideNSTID = 0;
        }

        isPulsingNS = true;
        start_pmc8_guide(PortFD, PMC8_N, (int)ms, timetaken_us, 0);

        timeremain_ms = (int)(ms - ((float)timetaken_us) / 1000.0);

        if (timeremain_ms < 0)
            timeremain_ms = 0;

        ret = IPS_BUSY;
    }
    else
    {
        LOG_INFO("Mount not tracking--cannot guide.");
    }
    GuideNSTID      = IEAddTimer(timeremain_ms, guideTimeoutHelperN, this);
    return ret;
}

IPState PMC8::GuideSouth(uint32_t ms)
{
    IPState ret = IPS_IDLE;
    long timetaken_us = 0;
    int timeremain_ms = 0;

    //only guide if tracking
    if (TrackState == SCOPE_TRACKING)
    {

        // If already moving, then stop movement
        if (MovementNSSP.s == IPS_BUSY)
        {
            int dir = IUFindOnSwitchIndex(&MovementNSSP);
            MoveNS(dir == 0 ? DIRECTION_NORTH : DIRECTION_SOUTH, MOTION_STOP);
        }

        if (GuideNSTID)
        {
            IERmTimer(GuideNSTID);
            GuideNSTID = 0;
        }

        isPulsingNS = true;
        start_pmc8_guide(PortFD, PMC8_S, (int)ms, timetaken_us, 0);

        timeremain_ms = (int)(ms - ((float)timetaken_us) / 1000.0);

        if (timeremain_ms < 0)
            timeremain_ms = 0;

        ret = IPS_BUSY;
    }
    else
    {
        LOG_INFO("Mount not tracking--cannot guide.");
    }
    GuideNSTID      = IEAddTimer(timeremain_ms, guideTimeoutHelperS, this);
    return ret;
}

IPState PMC8::GuideEast(uint32_t ms)
{
    IPState ret = IPS_IDLE;
    long timetaken_us = 0;
    int timeremain_ms = 0;

    //only guide if tracking
    if (TrackState == SCOPE_TRACKING)
    {

        // If already moving (no pulse command), then stop movement
        if (MovementWESP.s == IPS_BUSY)
        {
            int dir = IUFindOnSwitchIndex(&MovementWESP);
            MoveWE(dir == 0 ? DIRECTION_WEST : DIRECTION_EAST, MOTION_STOP);
        }

        if (GuideWETID)
        {
            IERmTimer(GuideWETID);
            GuideWETID = 0;
        }

        isPulsingWE = true;

        start_pmc8_guide(PortFD, PMC8_E, (int)ms, timetaken_us, TrackRateN[AXIS_RA].value);

        timeremain_ms = (int)(ms - ((float)timetaken_us) / 1000.0);

        if (timeremain_ms < 0)
            timeremain_ms = 0;

        ret = IPS_BUSY;
    }
    else
    {
        LOG_INFO("Mount not tracking--cannot guide.");
    }
    GuideWETID      = IEAddTimer(timeremain_ms, guideTimeoutHelperE, this);
    return ret;
}

IPState PMC8::GuideWest(uint32_t ms)
{
    IPState ret = IPS_IDLE;
    long timetaken_us = 0;
    int timeremain_ms = 0;

    //only guide if tracking
    if (TrackState == SCOPE_TRACKING)
    {

        // If already moving (no pulse command), then stop movement
        if (MovementWESP.s == IPS_BUSY)
        {
            int dir = IUFindOnSwitchIndex(&MovementWESP);
            MoveWE(dir == 0 ? DIRECTION_WEST : DIRECTION_EAST, MOTION_STOP);
        }

        if (GuideWETID)
        {
            IERmTimer(GuideWETID);
            GuideWETID = 0;
        }

        isPulsingWE = true;
        start_pmc8_guide(PortFD, PMC8_W, (int)ms, timetaken_us, TrackRateN[AXIS_RA].value);

        timeremain_ms = (int)(ms - ((float)timetaken_us) / 1000.0);

        if (timeremain_ms < 0)
            timeremain_ms = 0;

        ret = IPS_BUSY;
    }
    else
    {
        LOG_INFO("Mount not tracking--cannot guide.");
    }
    GuideWETID      = IEAddTimer(timeremain_ms, guideTimeoutHelperW, this);
    return ret;
}

void PMC8::guideTimeout(PMC8_DIRECTION calldir)
{
    // end previous pulse command
    stop_pmc8_guide(PortFD, calldir);

    if (calldir == PMC8_N || calldir == PMC8_S)
    {
        isPulsingNS = false;
        GuideNSNP.np[0].value = 0;
        GuideNSNP.np[1].value = 0;
        GuideNSNP.s           = IPS_IDLE;
        GuideNSTID            = 0;
        IDSetNumber(&GuideNSNP, nullptr);
    }
    if (calldir == PMC8_W || calldir == PMC8_E)
    {
        isPulsingWE = false;
        GuideWENP.np[0].value = 0;
        GuideWENP.np[1].value = 0;
        GuideWENP.s           = IPS_IDLE;
        GuideWETID            = 0;
        IDSetNumber(&GuideWENP, nullptr);
    }

    LOG_DEBUG("GUIDE CMD COMPLETED");
}

//GUIDE The timer helper functions.
void PMC8::guideTimeoutHelperN(void *p)
{
    static_cast<PMC8*>(p)->guideTimeout(PMC8_N);
}
void PMC8::guideTimeoutHelperS(void *p)
{
    static_cast<PMC8*>(p)->guideTimeout(PMC8_S);
}
void PMC8::guideTimeoutHelperW(void *p)
{
    static_cast<PMC8*>(p)->guideTimeout(PMC8_W);
}
void PMC8::guideTimeoutHelperE(void *p)
{
    static_cast<PMC8*>(p)->guideTimeout(PMC8_E);
}

bool PMC8::SetSlewRate(int index)
{

    INDI_UNUSED(index);

    // slew rate is rate for MoveEW/MOVENE commands - not for GOTOs!!!

    // just return true - we will check SlewRateSP when we do actually moves
    return true;
}

bool PMC8::saveConfigItems(FILE *fp)
{
    INDI::Telescope::saveConfigItems(fp);

    IUSaveConfigSwitch(fp, &SerialCableTypeSP);
    IUSaveConfigSwitch(fp, &MountTypeSP);
    IUSaveConfigNumber(fp, &RampNP);
    IUSaveConfigNumber(fp, &LegacyGuideRateNP);
    IUSaveConfigSwitch(fp, &PostGotoSP);

    return true;
}

void PMC8::mountSim()
{
    static struct timeval ltv;
    struct timeval tv;
    double dt, da, dx;
    int nlocked;

    /* update elapsed time since last poll, don't presume exactly POLLMS */
    gettimeofday(&tv, nullptr);

    if (ltv.tv_sec == 0 && ltv.tv_usec == 0)
        ltv = tv;

    dt  = tv.tv_sec - ltv.tv_sec + (tv.tv_usec - ltv.tv_usec) / 1e6;
    ltv = tv;
    da  = SLEWRATE * dt;

    /* Process per current state. We check the state of EQUATORIAL_COORDS and act acoordingly */
    switch (TrackState)
    {
        case SCOPE_IDLE:
            currentRA += (TrackRateN[AXIS_RA].value / 3600.0 * dt) / 15.0;
            currentRA = range24(currentRA);
            break;

        case SCOPE_TRACKING:
            if (TrackModeS[1].s == ISS_ON)
            {
                currentRA  += ( ((TRACKRATE_SIDEREAL / 3600.0) - (TrackRateN[AXIS_RA].value / 3600.0)) * dt) / 15.0;
                currentDEC += ( (TrackRateN[AXIS_DE].value / 3600.0) * dt);
            }
            break;

        case SCOPE_SLEWING:
        case SCOPE_PARKING:
            /* slewing - nail it when both within one pulse @ SLEWRATE */
            nlocked = 0;

            dx = targetRA - currentRA;

            // Take shortest path
            if (fabs(dx) > 12)
                dx *= -1;

            if (fabs(dx) <= da)
            {
                currentRA = targetRA;
                nlocked++;
            }
            else if (dx > 0)
                currentRA += da / 15.;
            else
                currentRA -= da / 15.;

            if (currentRA < 0)
                currentRA += 24;
            else if (currentRA > 24)
                currentRA -= 24;

            dx = targetDEC - currentDEC;
            if (fabs(dx) <= da)
            {
                currentDEC = targetDEC;
                nlocked++;
            }
            else if (dx > 0)
                currentDEC += da;
            else
                currentDEC -= da;

            if (nlocked == 2)
            {
                if (TrackState == SCOPE_SLEWING)
                    set_pmc8_sim_system_status(ST_TRACKING);
                else
                    set_pmc8_sim_system_status(ST_PARKED);
            }

            break;

        case SCOPE_PARKED:
            // setting system status to parked will automatically
            // set the simulated RA/DEC to park position so reread
            set_pmc8_sim_system_status(ST_PARKED);
            get_pmc8_coords(PortFD, currentRA, currentDEC);

            break;

        default:
            break;
    }

    set_pmc8_sim_ra(currentRA);
    set_pmc8_sim_dec(currentDEC);
}

#if 0
// PMC8 only parks to motor position (0, 0) currently
bool PMC8::SetCurrentPark()
{
    SetAxis1Park(currentRA);
    SetAxis2Park(currentDEC);

    return true;
}

bool PMC8::SetDefaultPark()
{
    // By default set RA to HA
    SetAxis1Park(ln_get_apparent_sidereal_time(ln_get_julian_from_sys()));

    // Set DEC to 90 or -90 depending on the hemisphere
    //    SetAxis2Park((HemisphereS[HEMI_NORTH].s == ISS_ON) ? 90 : -90);
    SetAxis2Park(90);

    return true;
}
#else
bool PMC8::SetCurrentPark()
{
    LOG_ERROR("PPMC8::SetCurrentPark() not implemented!");
    return false;
}

bool PMC8::SetDefaultPark()
{
    LOG_ERROR("PMC8::SetDefaultPark() not implemented!");
    return false;
}
#endif

uint8_t PMC8::convertToPMC8TrackMode(uint8_t mode)
{
    switch (mode)
    {
        case TRACK_SIDEREAL:
            return PMC8_TRACK_SIDEREAL;
            break;
        case TRACK_LUNAR:
            return PMC8_TRACK_LUNAR;
            break;
        case TRACK_SOLAR:
            return PMC8_TRACK_SOLAR;
            break;
        case TRACK_CUSTOM:
            return PMC8_TRACK_CUSTOM;
            break;
        default:
            return PMC8_TRACK_UNDEFINED;
    }
}

uint8_t PMC8::convertFromPMC8TrackMode(uint8_t mode)
{
    switch (mode)
    {
        case PMC8_TRACK_SIDEREAL:
            return TRACK_SIDEREAL;
            break;
        case PMC8_TRACK_LUNAR:
            return TRACK_LUNAR;
            break;
        case PMC8_TRACK_SOLAR:
            return TRACK_SOLAR;
            break;
        default:
            return TRACK_CUSTOM;
    }
}

bool PMC8::SetTrackMode(uint8_t mode)
{
    uint8_t pmc8_mode;

    LOGF_DEBUG("PMC8::SetTrackMode called mode=%d", mode);

    pmc8_mode = convertToPMC8TrackMode(mode);

    if (pmc8_mode == PMC8_TRACK_UNDEFINED)
    {
        LOGF_ERROR("PMC8::SetTrackMode mode=%d not supported!", mode);
        return false;
    }

    if (pmc8_mode == PMC8_TRACK_CUSTOM)
    {
        if (set_pmc8_ra_tracking(PortFD, TrackRateN[AXIS_RA].value))
        {
            return true;
        }
    }
    else
    {
        if (set_pmc8_track_mode(PortFD, pmc8_mode))
            return true;
    }

    return false;
}

bool PMC8::SetTrackRate(double raRate, double deRate)
{
    static bool deRateWarning = true;
    double pmc8RARate;

    LOGF_INFO("Custom tracking rate set: raRate=%f  deRate=%f", raRate, deRate);

    // for now just send rate
    pmc8RARate = raRate;

    if (deRate != 0 && deRateWarning)
    {
        // Only send warning once per session
        deRateWarning = false;
        LOG_WARN("Custom Declination tracking rate is not implemented yet.");
    }

    if (set_pmc8_ra_tracking(PortFD, pmc8RARate))
        return true;

    LOG_ERROR("PMC8::SetTrackRate not implemented!");
    return false;
}

bool PMC8::SetTrackEnabled(bool enabled)
{

    LOGF_DEBUG("PMC8::SetTrackEnabled called enabled=%d", enabled);

    // need to determine current tracking mode and start tracking
    if (enabled)
    {
        if (!SetTrackMode(IUFindOnSwitchIndex(&TrackModeSP)))
        {
            LOG_ERROR("PMC8::SetTrackEnabled - unable to enable tracking");
            return false;
        }
    }
    else
    {
        bool rc;

        rc = set_pmc8_custom_ra_track_rate(PortFD, 0);
        if (!rc)
        {
            LOG_ERROR("PMC8::SetTrackEnabled - unable to set RA track rate to 0");
            return false;
        }

        // currently only support tracking rate in RA
        //        rc=set_pmc8_custom_dec_track_rate(PortFD, 0);
        //        if (!rc)
        //        {
        //            LOG_ERROR("PMC8::SetTrackREnabled - unable to set DEC track rate to 0");
        //            return false;
        //        }
    }

    return true;
}
<|MERGE_RESOLUTION|>--- conflicted
+++ resolved
@@ -381,19 +381,16 @@
         {
             processGuiderProperties(name, values, names, n);
             return true;
-        }
-<<<<<<< HEAD
-        
+        }       
         // Track Rate - auto change to custom track rate when setting
         if (!strcmp(name, TrackRateNP.name))
         {
                 IUResetSwitch(&TrackModeSP);
                 TrackModeS[TRACK_CUSTOM].s = ISS_ON;   
                 TrackModeSP.s = IPS_OK;
-                IDSetSwitch(&TrackModeSP, nullptr);             
+                IDSetSwitch(&TrackModeSP, nullptr);
+                return true;             
         }      
-=======
->>>>>>> 431869ff
     }
 
     return INDI::Telescope::ISNewNumber(dev, name, values, names, n);
@@ -404,7 +401,6 @@
     INDI::Telescope::ISGetProperties(dev);
     defineProperty(&MountTypeSP);
     defineProperty(&SerialCableTypeSP);
-<<<<<<< HEAD
     loadConfig(true,SerialCableTypeSP.name);
     
     // set default connection parameters
@@ -416,10 +412,6 @@
     // reload config here, even though it was already loaded in call to base class
     // since defaults may have overridden saved properties
     loadConfig(false,nullptr);
-
-=======
-    loadConfig(true, SerialCableTypeSP.name);
->>>>>>> 431869ff
 }
 
 bool PMC8::ISNewSwitch(const char *dev, const char *name, ISState *states, char *names[], int n)
@@ -567,25 +559,12 @@
                         IUResetSwitch(&TrackModeSP);
                         TrackModeS[convertFromPMC8TrackMode(track_mode)].s = ISS_ON;
                         TrackModeSP.s = IPS_OK;
-<<<<<<< HEAD
                         IDSetSwitch(&TrackModeSP, nullptr);             
                         TrackState = SCOPE_TRACKING; 
                         LOGF_INFO("Mount has started tracking at %f arcsec / sec", track_rate);
                         TrackRateNP.s           = IPS_IDLE;
                         TrackRateN[AXIS_RA].value = track_rate;
                         IDSetNumber(&TrackRateNP, nullptr);
-=======
-                        IDSetSwitch(&TrackModeSP, nullptr);
-                        TrackState = SCOPE_TRACKING;
-                        if (track_mode == PMC8_TRACK_CUSTOM)
-                        {
-                            TrackRateNP.s           = IPS_IDLE;
-                            TrackRateN[AXIS_RA].value = track_rate;
-                            IDSetNumber(&TrackRateNP, nullptr);
-                        }
-                        currentTrackRate = track_rate;
-                        DEBUGF(INDI::Logger::DBG_DEBUG, "Mount tracking at %f arcsec / sec", track_rate);
->>>>>>> 431869ff
                     }
                 }
             }
@@ -619,7 +598,6 @@
                             TrackModeS[convertFromPMC8TrackMode(track_mode)].s = ISS_ON;
                             IDSetSwitch(&TrackModeSP, nullptr);
                         }
-<<<<<<< HEAD
                         if (TrackRateN[AXIS_RA].value != track_rate) 
                         {                     
                             TrackState = SCOPE_TRACKING;
@@ -627,18 +605,6 @@
                             TrackRateN[AXIS_RA].value = track_rate;
                             IDSetNumber(&TrackRateNP, nullptr);
                             LOGF_INFO("Mount now tracking at %f arcsec / sec", track_rate);
-=======
-                        if (currentTrackRate != track_rate)
-                        {
-                            TrackState = SCOPE_TRACKING;
-                            if (track_mode == PMC8_TRACK_CUSTOM)
-                            {
-                                TrackRateNP.s           = IPS_IDLE;
-                                TrackRateN[AXIS_RA].value = track_rate;
-                                IDSetNumber(&TrackRateNP, nullptr);
-                            }
-                            currentTrackRate = track_rate;
->>>>>>> 431869ff
                         }
                     }
                 }
@@ -658,26 +624,17 @@
 
 bool PMC8::Goto(double r, double d)
 {
-<<<<<<< HEAD
     if (isPulsingNS || 
-        isPulsingWE || 
-        moveInfoDEC.state != PMC8_MOVE_INACTIVE || 
-        moveInfoRA.state != PMC8_MOVE_INACTIVE || 
-        (TrackState == SCOPE_SLEWING && !firmwareInfo.IsRev2Compliant)) 
-=======
-
-    if (isPulsingNS ||
-            isPulsingWE ||
-            moveInfoDEC.state != PMC8_MOVE_INACTIVE ||
-            moveInfoRA.state != PMC8_MOVE_INACTIVE ||
-            TrackState == SCOPE_SLEWING)
->>>>>>> 431869ff
+            isPulsingWE || 
+            moveInfoDEC.state != PMC8_MOVE_INACTIVE || 
+            moveInfoRA.state != PMC8_MOVE_INACTIVE || 
+            (TrackState == SCOPE_SLEWING && !firmwareInfo.IsRev2Compliant)) 
     {
         LOG_ERROR("Cannot slew while moving or guiding.  Please stop moving or guiding first");
         return false;
     }
-<<<<<<< HEAD
-    else if (TrackState == SCOPE_SLEWING) {
+    else if (TrackState == SCOPE_SLEWING) 
+    {
         targetRA  = r;
         targetDEC = d;
         abort_pmc8_goto(PortFD);
@@ -687,9 +644,6 @@
         return true;
     }
     
-=======
-
->>>>>>> 431869ff
     // start tracking if we're idle, so mount will track at correct rate post-goto
     RememberTrackState = TrackState;
     if ((TrackState != SCOPE_TRACKING) && (IUFindOnSwitchIndex(&PostGotoSP) == 0) && firmwareInfo.IsRev2Compliant)
