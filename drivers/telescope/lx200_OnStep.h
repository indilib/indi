--- conflicted
+++ resolved
@@ -25,15 +25,10 @@
     
     Version 1.10: 
     - Weather support for setting temperature/humidity/pressure, values will be overridden in OnStep by any sensor values. 
-<<<<<<< HEAD
     - Ability to swap primary focuser.
-    - High precision on location, and not overridding GPS even when marked for Mount > KStars. 
-    
-=======
-    - Ability to swap primary focuser
-    - Added Rotator Support
-        
->>>>>>> 6172d617
+    - High precision on location, and not overridding GPS even when marked for Mount > KStars.
+    - Added Rotator & De-Rotator Support  
+
     Version 1.9:
     - Weather support for Reading temperature/humidity/pressure (Values are Read-Only)
     - Bugfix: Slew speed
