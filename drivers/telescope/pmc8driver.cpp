--- conflicted
+++ resolved
@@ -834,7 +834,6 @@
 }
 
 
-<<<<<<< HEAD
 uint8_t get_pmc8_tracking_mode_from_rate(double rate)
 {
     int tmotor, refmotor;
@@ -843,11 +842,6 @@
     //get precise motor rate
     bool rc = convert_precise_rate_to_motor(rate, &tmotor);
     
-=======
-    //get our current precise motor rate
-    convert_precise_rate_to_motor(rate, &tmotor);
-
->>>>>>> 431869ff
     //now check what sidereal would be
     convert_precise_rate_to_motor(PMC8_RATE_SIDEREAL, &refmotor);
     if (tmotor == refmotor) mode = PMC8_TRACK_SIDEREAL;
