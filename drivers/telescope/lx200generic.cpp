#if 0
LX200 Generic
Copyright (C) 2003 - 2017 Jasem Mutlaq (mutlaqja@ikarustech.com)

This library is free software;
you can redistribute it and / or
modify it under the terms of the GNU Lesser General Public
License as published by the Free Software Foundation;
either
version 2.1 of the License, or (at your option) any later version.

This library is distributed in the hope that it will be useful,
     but WITHOUT ANY WARRANTY;
without even the implied warranty of
MERCHANTABILITY or FITNESS FOR A PARTICULAR PURPOSE.  See the GNU
Lesser General Public License for more details.

You should have received a copy of the GNU Lesser General Public
License along with this library;
if not, write to the Free Software
Foundation, Inc., 51 Franklin Street, Fifth Floor, Boston, MA  02110 - 1301  USA

2013 - 10 - 27:
Updated driver to use INDI::Telescope (JM)
2015 - 11 - 25:
    Use variable POLLMS instead of static POLLMS

#endif

#include "lx200generic.h"

#include "lx200_10micron.h"
#include "lx200_16.h"
#include "lx200_OnStep.h"
#include "lx200_OpenAstroTech.h"
#include "lx200ap.h"
#include "lx200ap_v2.h"
#include "lx200ap_gtocp2.h"
#include "lx200classic.h"
#include "lx200fs2.h"
#include "lx200gemini.h"
#include "lx200pulsar2.h"
#include "lx200ss2000pc.h"
#include "lx200zeq25.h"
#include "lx200gotonova.h"
#include "ioptronHC8406.h"
#include "lx200am5.h"
#include <cmath>
#include <memory>
#include <cstring>
#include <unistd.h>
#include "eq500x.h"

    /* There is _one_ binary for all LX200 drivers, but each binary is renamed
    ** to its device name (i.e. lx200gps, lx200_16..etc). The main function will
    ** fetch from std args the binary name and ISInit will create the apporpiate
    ** device afterwards. If the binary name does not match any known devices,
    ** we simply create a generic device.
    */
    extern char *__progname;

#define LX200_TRACK 0
#define LX200_SYNC  1

static class Loader
{
        std::unique_ptr<LX200Generic> telescope;
    public:
        Loader()
        {
            // Note: these if statements use strstr() which isn't a full string match, just a substring,
            // so if one driver name is the start of another's name, it needs to be AFTER the longer one!
            if (strstr(__progname, "indi_lx200classic"))
            {
                IDLog("initializing from LX200 classic device...\n");
                telescope.reset(new LX200Classic());
            }
            else if (strstr(__progname, "indi_lx200_OnStep"))
            {
                IDLog("initializing from LX200 OnStep device...\n");
                telescope.reset(new LX200_OnStep());
            }
            else if (strstr(__progname, "indi_lx200gps"))
            {
                IDLog("initializing from LX200 GPS device...\n");
                telescope.reset(new LX200GPS());
            }
            else if (strstr(__progname, "indi_lx200_16"))
            {
                IDLog("Initializing from LX200 16 device...\n");
                telescope.reset(new LX200_16());
            }
            else if (strstr(__progname, "indi_lx200autostar"))
            {
                IDLog("initializing from Autostar device...\n");
                telescope.reset(new LX200Autostar());
            }
            else if (strstr(__progname, "indi_lx200ap_v2"))
            {
                IDLog("initializing from Astrophysics V2 device...\n");
                telescope.reset(new LX200AstroPhysicsV2());
            }
            else if (strstr(__progname, "indi_lx200ap_gtocp2"))
            {
                IDLog("initializing from Astrophysics GTOCP2 device...\n");
                telescope.reset(new LX200AstroPhysicsGTOCP2());
            }
            else if (strstr(__progname, "indi_lx200ap"))
            {
                IDLog("initializing from Astrophysics device...\n");
                telescope.reset(new LX200AstroPhysics());
            }
            else if (strstr(__progname, "indi_lx200gemini"))
            {
                IDLog("initializing from Losmandy Gemini device...\n");
                telescope.reset(new LX200Gemini());
            }
            else if (strstr(__progname, "indi_lx200zeq25"))
            {
                IDLog("initializing from ZEQ25 device...\n");
                telescope.reset(new LX200ZEQ25());
            }
            else if (strstr(__progname, "indi_lx200gotonova"))
            {
                IDLog("initializing from GotoNova device...\n");
                telescope.reset(new LX200GotoNova());
            }
            else if (strstr(__progname, "indi_ioptronHC8406"))
            {
                IDLog("initializing from ioptron telescope Hand Controller HC8406 device...\n");
                telescope.reset(new ioptronHC8406());
            }
            else if (strstr(__progname, "indi_lx200pulsar2"))
            {
                IDLog("initializing from pulsar2 device...\n");
                telescope.reset(new LX200Pulsar2());
            }
            else if (strstr(__progname, "indi_lx200ss2000pc"))
            {
                IDLog("initializing from skysensor2000pc device...\n");
                telescope.reset(new LX200SS2000PC());
            }
            else if (strstr(__progname, "indi_lx200fs2"))
            {
                IDLog("initializing from Astro-Electronic FS-2...\n");
                telescope.reset(new LX200FS2());
            }
            else if (strstr(__progname, "indi_lx200_10micron"))
            {
                IDLog("initializing for 10Micron mount...\n");
                telescope.reset(new LX200_10MICRON());
            }
            else if (strstr(__progname, "indi_eq500x"))
            {
                IDLog("initializing for EQ500X mount...\n");
                telescope.reset(new EQ500X());
            }
<<<<<<< HEAD
            else if (strstr(__progname, "indi_lx200am5"))
            {
                IDLog("initializing for ZWO AM5 mount...\n");
                telescope.reset(new LX200AM5());
=======
            else if (strstr(__progname, "indi_lx200_OpenAstroTech"))
            {
                IDLog("initializing for OpenAstroTech mount...\n");
                telescope.reset(new LX200_OpenAstroTech());
>>>>>>> dfb6ce82
            }
            // be nice and give them a generic device
            else
                telescope.reset(new LX200Generic());
        }
} loader;

/**************************************************
*** LX200 Generic Implementation
***************************************************/

LX200Generic::LX200Generic()
{
    setVersion(2, 1);

    currentSiteNum = 1;
    trackingMode   = LX200_TRACK_SIDEREAL;
    GuideNSTID     = 0;
    GuideWETID     = 0;

    DBG_SCOPE = INDI::Logger::getInstance().addDebugLevel("Scope Verbose", "SCOPE");

    setLX200Capability(LX200_HAS_FOCUS | LX200_HAS_TRACKING_FREQ | LX200_HAS_ALIGNMENT_TYPE | LX200_HAS_SITES |
                       LX200_HAS_PULSE_GUIDING);

    SetTelescopeCapability(TELESCOPE_CAN_PARK | TELESCOPE_CAN_SYNC | TELESCOPE_CAN_GOTO | TELESCOPE_CAN_ABORT |
                           TELESCOPE_HAS_TIME | TELESCOPE_HAS_LOCATION | TELESCOPE_HAS_TRACK_MODE,
                           4);

    LOG_DEBUG("Initializing from Generic LX200 device...");
}<|MERGE_RESOLUTION|>--- conflicted
+++ resolved
@@ -155,17 +155,15 @@
                 IDLog("initializing for EQ500X mount...\n");
                 telescope.reset(new EQ500X());
             }
-<<<<<<< HEAD
             else if (strstr(__progname, "indi_lx200am5"))
             {
                 IDLog("initializing for ZWO AM5 mount...\n");
                 telescope.reset(new LX200AM5());
-=======
+            }
             else if (strstr(__progname, "indi_lx200_OpenAstroTech"))
             {
                 IDLog("initializing for OpenAstroTech mount...\n");
                 telescope.reset(new LX200_OpenAstroTech());
->>>>>>> dfb6ce82
             }
             // be nice and give them a generic device
             else
