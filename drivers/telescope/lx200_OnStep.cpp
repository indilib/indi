--- conflicted
+++ resolved
@@ -1899,21 +1899,14 @@
                 PrintTrackState();
                 LOG_DEBUG("^ Prior");
             #endif
-            // "P" (Parked moved to Telescope Status, since it would override any other Trackstatus
+            // not [p]arked, parking [I]n-progress, [P]arked, Park [F]ailed
+            // "P" (Parked moved to Telescope Status, since it would override any other TrackState
+            // Other than parked, none of these affect TrackState
             if (strstr(OSStat, "F"))
             {
                 IUSaveText(&OnstepStat[3], "Parking Failed");
             }
-<<<<<<< HEAD
             if (strstr(OSStat, "I"))
-=======
-            if (strstr(OSStat, "n") && !strstr(OSStat, "N")) // These conditions are for OnStep 3.x
-            {
-                IUSaveText(&OnstepStat[1], "Slewing");
-                TrackState = SCOPE_SLEWING;
-            }
-            if (!strstr(OSStat, "n") && !strstr(OSStat, "N")) // These conditions are for OnStep 4.x
->>>>>>> 06dab2d8
             {
                 IUSaveText(&OnstepStat[3], "Park in Progress");
             }
@@ -1927,6 +1920,7 @@
             
             
             // ============= Telescope Status
+            
             if (strstr(OSStat, "P"))
             {                
                 TrackState = SCOPE_PARKED;
@@ -1969,7 +1963,8 @@
                 PrintTrackState();
             }
             // Set TrackStateSP based on above:
-//             if (!strstr(OSStat, "n")) { //Can be tracking while slewing, but that causes flipping
+            // NOTE: Technically during a slew it can have tracking on, but elsewhere there is the assumption:
+            // Slewing = Not tracking
             if (TrackState == SCOPE_TRACKING){
                 TrackStateSP.s = IPS_BUSY;
                 TrackStateS[TRACK_ON].s = ISS_ON;
@@ -2027,55 +2022,6 @@
                 IUSaveText(&OnstepStat[8], "N/A");
             }
 
-
-<<<<<<< HEAD
-=======
-            // ============= Parkstatus
-            if (strstr(OSStat, "P"))
-            {
-                SetParked(true); //defaults to TrackState=SCOPE_PARKED
-                TrackState = SCOPE_PARKED;
-                IUSaveText(&OnstepStat[3], "Parked");
-            }
-            if (strstr(OSStat, "F"))
-            {
-                SetParked(false); // defaults to TrackState=SCOPE_IDLE
-                TrackState=SCOPE_IDLE;
-                IUSaveText(&OnstepStat[3], "Parking Failed");
-            }
-            if (strstr(OSStat, "I"))
-            {
-                SetParked(false); //defaults to TrackState=SCOPE_IDLE but we want
-                TrackState = SCOPE_PARKING;
-                IUSaveText(&OnstepStat[3], "Park in Progress");
-            }
-            if (strstr(OSStat, "p")) // Jamie Flinn - this means unparked
-            {
-                SetParked(false); //defaults to TrackState=SCOPE_IDLE but we want
-                if (strstr(OSStat, "nN"))   // azwing need to detect if unparked idle or tracking
-                {
-                    IUSaveText(&OnstepStat[1], "Idle");
-                    TrackState = SCOPE_IDLE;
-                }
-                else if (strstr(OSStat, "n") && !strstr(OSStat, "N")) // These conditions are for OnStep 3.x
-                {
-                    TrackState = SCOPE_SLEWING;
-                    IUSaveText(&OnstepStat[1], "Slewing");
-                }
-                else if (!strstr(OSStat, "n") && !strstr(OSStat, "N")) // These conditions are for OnStep 4.x
-                {
-                    TrackState = SCOPE_SLEWING;
-                    IUSaveText(&OnstepStat[1], "Slewing");
-                }
-                else
-                {
-                    TrackState = SCOPE_TRACKING;
-                    IUSaveText(&OnstepStat[3], "UnParked");
-                }
-            }
-            // ============= End Parkstatus
-
->>>>>>> 06dab2d8
             //if (strstr(OSStat,"H")) { IUSaveText(&OnstepStat[3],"At Home"); }
             if (strstr(OSStat, "H") && strstr(OSStat, "P"))
             {
@@ -4357,4 +4303,4 @@
     }
     #endif
     return;
-}+}
