#if 0
Celestron GPS
Copyright (C) 2003 - 2017 Jasem Mutlaq (mutlaqja@ikarustech.com)

This library is free software;
you can redistribute it and / or
modify it under the terms of the GNU Lesser General Public
License as published by the Free Software Foundation;
either
version 2.1 of the License, or (at your option) any later version.

This library is distributed in the hope that it will be useful,
     but WITHOUT ANY WARRANTY;
without even the implied warranty of
MERCHANTABILITY or FITNESS FOR A PARTICULAR PURPOSE.  See the GNU
Lesser General Public License for more details.

You should have received a copy of the GNU Lesser General Public
License along with this library;
if not, write to the Free Software
Foundation, Inc., 51 Franklin Street, Fifth Floor, Boston, MA  02110 - 1301  USA

Version with experimental pulse guide support. GC 04.12.2015

#endif

#include "celestrongps.h"

#include "indicom.h"

#include <libnova/transform.h>

#include <cmath>
#include <memory>
#include <cstring>
#include <unistd.h>

#include <sys/stat.h>

#include "indilogger.h"
#include "indiutility.h"

//#include <time.h>

// Simulation Parameters
#define GOTO_RATE       5        // slew rate, degrees/s
#define SLEW_RATE       0.5      // slew rate, degrees/s
#define FINE_SLEW_RATE  0.1      // slew rate, degrees/s
#define GOTO_LIMIT      5.5      // Move at GOTO_RATE until distance from target is GOTO_LIMIT degrees
#define SLEW_LIMIT      1        // Move at SLEW_LIMIT until distance from target is SLEW_LIMIT degrees
#define FINE_SLEW_LIMIT 0.5      // Move at FINE_SLEW_RATE until distance from target is FINE_SLEW_LIMIT degrees

#define MOUNTINFO_TAB "Mount Info"

static std::unique_ptr<CelestronGPS> telescope(new CelestronGPS());

void ISGetProperties(const char *dev)
{
    telescope->ISGetProperties(dev);
}
void ISNewSwitch(const char *dev, const char *name, ISState *states, char *names[], int n)
{
    telescope->ISNewSwitch(dev, name, states, names, n);
}
void ISNewText(const char *dev, const char *name, char *texts[], char *names[], int n)
{
    telescope->ISNewText(dev, name, texts, names, n);
}
void ISNewNumber(const char *dev, const char *name, double values[], char *names[], int n)
{
    telescope->ISNewNumber(dev, name, values, names, n);
}
void ISNewBLOB(const char *dev, const char *name, int sizes[], int blobsizes[], char *blobs[], char *formats[],
               char *names[], int n)
{
    INDI_UNUSED(dev);
    INDI_UNUSED(name);
    INDI_UNUSED(sizes);
    INDI_UNUSED(blobsizes);
    INDI_UNUSED(blobs);
    INDI_UNUSED(formats);
    INDI_UNUSED(names);
    INDI_UNUSED(n);
}

void ISSnoopDevice(XMLEle *root)
{
    telescope->ISSnoopDevice(root);
}

CelestronGPS::CelestronGPS() : FI(this)
{
    setVersion(3, 5); // update libindi/drivers.xml as well


    fwInfo.Version           = "Invalid";
    fwInfo.controllerVersion = 0;
    fwInfo.controllerVariant = ISNEXSTAR;
    fwInfo.isGem = false;
    fwInfo.hasFocuser = false;

    INDI::Logger::getInstance().addDebugLevel("Scope Verbose", "SCOPE");

    currentRA  = 0;
    currentDEC = 90;
    currentAZ  = 0;
    currentALT = 0;
    targetAZ   = 0;
    targetALT  = 0;

    // focuser
    FI::SetCapability(FOCUSER_CAN_ABS_MOVE | FOCUSER_CAN_REL_MOVE | FOCUSER_CAN_ABORT | FOCUSER_HAS_BACKLASH);

    // Set minimum properties.
    // ISGetProperties in INDI::Telescope checks for CanGOTO which must be set.
    SetTelescopeCapability(TELESCOPE_CAN_GOTO | TELESCOPE_CAN_ABORT, 9);
}

bool CelestronGPS::checkMinVersion(double minVersion, const char *feature, bool debug)
{
    if (((fwInfo.controllerVariant == ISSTARSENSE) &&
            (fwInfo.controllerVersion < MINSTSENSVER)) ||
            ((fwInfo.controllerVariant == ISNEXSTAR) &&
             (fwInfo.controllerVersion < minVersion)))
    {
        if (debug)
            LOGF_DEBUG("Firmware v%3.2f does not support %s. Minimum required version is %3.2f",
                       fwInfo.controllerVersion, feature, minVersion);
        else
            LOGF_WARN("Firmware v%3.2f does not support %s. Minimum required version is %3.2f",
                      fwInfo.controllerVersion, feature, minVersion);

        return false;
    }
    return true;
}

const char *CelestronGPS::getDefaultName()
{
    return "Celestron GPS";
}

bool CelestronGPS::initProperties()
{
    INDI::Telescope::initProperties();
    FI::initProperties(FOCUS_TAB);

    // Firmware
    IUFillText(&FirmwareT[FW_MODEL], "Model", "", nullptr);
    IUFillText(&FirmwareT[FW_VERSION], "HC Version", "", nullptr);
    IUFillText(&FirmwareT[FW_RA], "Ra Version", "", nullptr);
    IUFillText(&FirmwareT[FW_DEC], "Dec Version", "", nullptr);
    IUFillText(&FirmwareT[FW_ISGEM], "Mount Type", "", nullptr);
    IUFillText(&FirmwareT[FW_CAN_AUX], "Guide Method", "", nullptr);
    IUFillText(&FirmwareT[FW_HAS_FOC], "Has Focuser", "", nullptr);
    IUFillTextVector(&FirmwareTP, FirmwareT, 7, getDeviceName(), "Firmware Info", "", MOUNTINFO_TAB, IP_RO, 0,
                     IPS_IDLE);

    // Celestron Track Modes are Off, AltAz, EQ N, EQ S and Ra and Dec (StarSense only)
    // off is not provided as these are used to set the track mode when tracking is enabled
    // may be required for set up, value will be read from the mount if possible
    IUFillSwitchVector(&CelestronTrackModeSP, CelestronTrackModeS, 4, getDeviceName(), "CELESTRON_TRACK_MODE", "Track Mode",
                       MOUNTINFO_TAB, IP_RO, ISR_1OFMANY, 0, IPS_IDLE);
    IUFillSwitch(&CelestronTrackModeS[0], "MODE_ALTAZ", "Alt Az", ISS_OFF);
    IUFillSwitch(&CelestronTrackModeS[1], "MODE_EQ_N", "EQ N", ISS_ON);
    IUFillSwitch(&CelestronTrackModeS[2], "MODE_EQ_S", "EQ S", ISS_OFF);
    IUFillSwitch(&CelestronTrackModeS[3], "MODE_RA_DEC", "Ra and Dec", ISS_OFF);

    // INDI track modes are sidereal, solar and lunar
    AddTrackMode("TRACK_SIDEREAL", "Sidereal", true);
    AddTrackMode("TRACK_SOLAR", "Solar");
    AddTrackMode("TRACK_LUNAR", "Lunar");

    IUFillSwitch(&UseHibernateS[0], "Enable", "", ISS_OFF);
    IUFillSwitch(&UseHibernateS[1], "Disable", "", ISS_ON);
    IUFillSwitchVector(&UseHibernateSP, UseHibernateS, 2, getDeviceName(), "Hibernate", "", OPTIONS_TAB, IP_RW,
                       ISR_1OFMANY, 0, IPS_IDLE);

    //GUIDE Define "Use Pulse Cmd" property (Switch).
    //    IUFillSwitch(&UsePulseCmdS[0], "Off", "", ISS_OFF);
    //    IUFillSwitch(&UsePulseCmdS[1], "On", "", ISS_ON);
    //    IUFillSwitchVector(&UsePulseCmdSP, UsePulseCmdS, 2, getDeviceName(), "Use Pulse Cmd", "", MAIN_CONTROL_TAB, IP_RW,
    //                       ISR_1OFMANY, 0, IPS_IDLE);

    // experimental last align control
    IUFillSwitchVector(&LastAlignSP, LastAlignS, 1, getDeviceName(), "Align", "Align", MAIN_CONTROL_TAB,
                       IP_WO, ISR_1OFMANY, 0, IPS_IDLE);
    IUFillSwitch(&LastAlignS[0], "Align", "Align", ISS_OFF);
    // maybe a second switch which confirms the align

    SetParkDataType(PARK_AZ_ALT);

    //GUIDE Initialize guiding properties.
    initGuiderProperties(getDeviceName(), GUIDE_TAB);

    //////////////////////////////////////////////////////////////////////////////////////////////////
    /// Guide Rate; units and min/max as specified in the INDI Standard Properties SLEW_GUIDE
    /// https://indilib.org/developers/developer-manual/101-standard-properties.html#h3-telescopes
    //////////////////////////////////////////////////////////////////////////////////////////////////
<<<<<<< HEAD
    IUFillNumber(&GuideRateN[AXIS_RA], "GUIDE_RATE_WE", "W/E Rate", "%0.2f", 0, 1, 0.1, GuideRateN[AXIS_RA].value);
    IUFillNumber(&GuideRateN[AXIS_DE], "GUIDE_RATE_NS", "N/S Rate", "%0.2f", 0, 1, 0.1, GuideRateN[AXIS_DE].value);
=======
    IUFillNumber(&GuideRateN[AXIS_RA], "GUIDE_RATE_WE", "W/E Rate", "%0.2f", 0.0, 1, 0.01, GuideRateN[AXIS_RA].value);
    IUFillNumber(&GuideRateN[AXIS_DE], "GUIDE_RATE_NS", "N/S Rate", "%0.2f", 0.0, 1, 0.01, GuideRateN[AXIS_DE].value);
>>>>>>> ace5d9ef
    IUFillNumberVector(&GuideRateNP, GuideRateN, 2, getDeviceName(), "GUIDE_RATE", "Guide Rate x sidereal", GUIDE_TAB, IP_RW, 0, IPS_IDLE);

    ////////////////////////////////////////////////////////////////////////////////////////
    /// PEC
    /////////////////////////////////////////////////////////////////////////////////////////

    IUFillSwitch(&PecControlS[PEC_Seek], "PEC_SEEK_INDEX", "Seek Index", ISS_OFF);
    IUFillSwitch(&PecControlS[PEC_Stop], "PEC_STOP", "Stop", ISS_OFF);
    IUFillSwitch(&PecControlS[PEC_Playback], "PEC_PLAYBACK", "Playback", ISS_OFF);
    IUFillSwitch(&PecControlS[PEC_Record], "PEC_RECORD", "Record", ISS_OFF);
    IUFillSwitchVector(&PecControlSP, PecControlS, 4, getDeviceName(), "PEC_CONTROL", "PEC Control", MOTION_TAB, IP_RW, ISR_ATMOST1, 60, IPS_IDLE);

    IUFillText(&PecInfoT[0], "PEC_STATE", "Pec State", "undefined");
    IUFillText(&PecInfoT[1], "PEC_INDEX", "Pec Index", " ");
    IUFillTextVector(&PecInfoTP, PecInfoT, 2, getDeviceName(), "PEC_INFO", "Pec Info", MOTION_TAB, IP_RO,  60, IPS_IDLE);

    // load Pec data from file
    IUFillText(&PecFileNameT[0], "PEC_FILE_NAME", "File Name", "");
    IUFillTextVector(&PecFileNameTP, PecFileNameT, 1, getDeviceName(), "PEC_LOAD", "Load PEC", MOTION_TAB, IP_WO, 60, IPS_IDLE);

    /////////////////////////////
    /// DST setting
    /////////////////////////////

    IUFillSwitch(&DSTSettingS[0], "DST_ENABLED", "Enabled", ISS_OFF);
    IUFillSwitchVector(&DSTSettingSP, DSTSettingS, 1, getDeviceName(), "DST_STATE", "DST", SITE_TAB, IP_RW, ISR_NOFMANY, 60, IPS_IDLE);
    
    addAuxControls();

    //GUIDE Set guider interface.
    setDriverInterface(getDriverInterface() | GUIDER_INTERFACE);

    //FocuserInterface
    //Initial, these will be updated later.
    FocusRelPosN[0].min   = 0.;
    FocusRelPosN[0].max   = 30000.;
    FocusRelPosN[0].value = 0;
    FocusRelPosN[0].step  = 1000;
    FocusAbsPosN[0].min   = 0.;
    FocusAbsPosN[0].max   = 60000.;
    FocusAbsPosN[0].value = 0;
    FocusAbsPosN[0].step  = 1000;

    // Maximum Position Settings, will be read from the hardware
    FocusMaxPosN[0].max   = 60000;
    FocusMaxPosN[0].min   = 1000;
    FocusMaxPosN[0].value = 60000;
    FocusMaxPosNP.p = IP_RO;

    // Focuser backlash
    // CR this is a value, positive or negative to define the direction.  It is implemented
    // in the driver.

    FocusBacklashN[0].min = -1000;
    FocusBacklashN[0].max = 1000;
    FocusBacklashN[0].step = 1;
    FocusBacklashN[0].value = 0;
    //    IUFillNumber(&FocusBacklashN[0], "STEPS", "Steps", "%.f", -500., 500, 1., 0.);
    //    IUFillNumberVector(&FocusBacklashNP, FocusBacklashN, 1, getDeviceName(), "FOCUS_BACKLASH", "Backlash",
    //                       FOCUS_TAB, IP_RW, 0, IPS_IDLE);

    // Focuser min limit, read from the hardware
    IUFillNumber(&FocusMinPosN[0], "FOCUS_MIN_VALUE", "Steps", "%.f", 0, 40000., 1., 0.);
    IUFillNumberVector(&FocusMinPosNP, FocusMinPosN, 1, getDeviceName(), "FOCUS_MIN", "Min. Position",
                       FOCUS_TAB, IP_RO, 0, IPS_IDLE);

    return true;
}

void CelestronGPS::ISGetProperties(const char *dev)
{
    static bool configLoaded = false;

    if (dev != nullptr && strcmp(dev, getDeviceName()) != 0)
        return;

    INDI::Telescope::ISGetProperties(dev);

    defineProperty(&UseHibernateSP);
    defineProperty(&CelestronTrackModeSP);
    if (configLoaded == false)
    {
        configLoaded = true;
        loadConfig(true, "Hibernate");
    }
}

bool CelestronGPS::updateProperties()
{
    if (isConnected())
    {
        uint32_t cap = TELESCOPE_CAN_GOTO | TELESCOPE_CAN_ABORT;

        if (driver.get_firmware(&fwInfo))
        {
            IUSaveText(&FirmwareT[FW_MODEL], fwInfo.Model.c_str());
            IUSaveText(&FirmwareT[FW_VERSION], fwInfo.Version.c_str());
            IUSaveText(&FirmwareT[FW_RA], fwInfo.RAFirmware.c_str());
            IUSaveText(&FirmwareT[FW_DEC], fwInfo.DEFirmware.c_str());
            IUSaveText(&FirmwareT[FW_ISGEM], fwInfo.isGem ? "GEM" : "Fork");
            canAuxGuide = (atof(fwInfo.RAFirmware.c_str()) >= 6.12 && atof(fwInfo.DEFirmware.c_str()) >= 6.12);
            IUSaveText(&FirmwareT[FW_CAN_AUX], canAuxGuide ? "Mount" : "Time Guide");
            IUSaveText(&FirmwareT[FW_HAS_FOC], fwInfo.hasFocuser ? "True" : "False");

            usePreciseCoords = (checkMinVersion(2.2, "usePreciseCoords"));
            // set the default switch index, will be updated from the mount if possible
            fwInfo.celestronTrackMode = static_cast<CELESTRON_TRACK_MODE>(IUFindOnSwitchIndex(&CelestronTrackModeSP) + 1);
        }
        else
        {
            fwInfo.Version = "Invalid";
            LOG_WARN("Failed to retrieve firmware information.");
        }

        // JM 2018-09-28: According to user reports in this thread:
        // http://www.indilib.org/forum/mounts/2208-celestron-avx-mount-and-starsense.html
        // Parking is also supported fine with StarSense
        if (checkMinVersion(2.3, "park"))
            cap |= TELESCOPE_CAN_PARK;

        if (checkMinVersion(4.1, "sync"))
            cap |= TELESCOPE_CAN_SYNC;

        if (checkMinVersion(2.3, "updating time and location settings"))
        {
            cap |= TELESCOPE_HAS_TIME | TELESCOPE_HAS_LOCATION;
        }

        // changing track mode (aka rate) is only available for equatorial mounts

        // StarSense supports track mode
        if (checkMinVersion(2.3, "track on/off"))
            cap |= TELESCOPE_CAN_CONTROL_TRACK;
        else
            LOG_WARN("Mount firmware does not support track on off.");

        if (fwInfo.isGem  && checkMinVersion(4.15, "Pier Side", true))
            cap |= TELESCOPE_HAS_PIER_SIDE;
        else
            LOG_WARN("Mount firmware does not support getting pier side.");

        // Track Mode (t) is only supported for 2.3+
        CELESTRON_TRACK_MODE ctm = CTM_OFF;
        if (checkMinVersion(2.3, "track mode"))
        {
            if (isSimulation())
            {
                if (isParked())
                    driver.set_sim_track_mode(CTM_OFF);
                else
                    driver.set_sim_track_mode(CTM_EQN);
            }
            if (driver.get_track_mode(&ctm))
            {
                if (ctm != CTM_OFF)
                {
                    fwInfo.celestronTrackMode = ctm;
                    IUResetSwitch(&CelestronTrackModeSP);
                    CelestronTrackModeS[ctm - 1].s = ISS_ON;
                    CelestronTrackModeSP.s      = IPS_OK;

                    saveConfig(true, "CELESTRON_TRACK_MODE");
                    LOGF_DEBUG("Celestron mount tracking, mode %s", CelestronTrackModeS[ctm - 1].label);
                }
                else
                {
                    LOG_INFO("Mount tracking is off.");
                    TrackState = isParked() ? SCOPE_PARKED : SCOPE_IDLE;
                }
            }
            else
            {
                LOG_DEBUG("get_track_mode failed");
                CelestronTrackModeSP.s = IPS_ALERT;
            }

            IDSetSwitch(&CelestronTrackModeSP, nullptr);
        }

        if (fwInfo.celestronTrackMode != CTM_ALTAZ)
            cap |= TELESCOPE_HAS_TRACK_MODE;
        else
        {
            TrackModeS[TRACK_SIDEREAL].s = ISS_ON;
            LOG_WARN("Mount firmware does not support track mode.");
        }

        SetTelescopeCapability(cap, 9);

        INDI::Telescope::updateProperties();

        if (fwInfo.Version != "Invalid")
            defineProperty(&FirmwareTP);

        if (InitPark())
        {
            // If loading parking data is successful, we just set the default parking values.
            SetAxis1ParkDefault(LocationN[LOCATION_LATITUDE].value >= 0 ? 0 : 180);
            SetAxis2ParkDefault(LocationN[LOCATION_LATITUDE].value);
        }
        else
        {
            // Otherwise, we set all parking data to default in case no parking data is found.
            SetAxis1Park(LocationN[LOCATION_LATITUDE].value >= 0 ? 0 : 180);
            SetAxis2Park(LocationN[LOCATION_LATITUDE].value);
            SetAxis1ParkDefault(LocationN[LOCATION_LATITUDE].value >= 0 ? 0 : 180);
            SetAxis2ParkDefault(LocationN[LOCATION_LATITUDE].value);
        }

        // InitPark sets TrackState to IDLE or PARKED so this is the earliest we can
        // update TrackState using the current mount properties
        // Something seems to set IsParked to true, force the correct state if the
        // mount is tracking
        if (ctm != CTM_OFF)
        {
            SetParked(false);
            TrackState = SCOPE_TRACKING;
        }

        //GUIDE Update properties.
        // check if the mount type and version supports guiding
        // Only show the guide information for mounts that
        // support guiding.  That's GEMs and fork mounts in equatorial modes.
        // well, anything in an equatorial mode
        if (fwInfo.celestronTrackMode == CELESTRON_TRACK_MODE::CTM_EQN ||
                fwInfo.celestronTrackMode == CELESTRON_TRACK_MODE::CTM_EQS ||
                fwInfo.celestronTrackMode == CELESTRON_TRACK_MODE::CTM_RADEC)
        {
            defineProperty(&GuideRateNP);
            uint8_t rate;
            if (driver.get_guide_rate(CELESTRON_AXIS::RA_AXIS, &rate))
            {
<<<<<<< HEAD
                GuideRateN[AXIS_RA].value = static_cast<double>(rate) / 255.0;
                LOGF_DEBUG("Get Guide Rate: Ra %f", GuideRateN[AXIS_RA].value);

                if (driver.get_guide_rate(CELESTRON_AXIS::DEC_AXIS, &rate))
                {
                    GuideRateN[AXIS_DE].value = static_cast<double>(rate) / 255.0;
=======
                GuideRateN[AXIS_RA].value = rate / 255;
                if (driver.get_guide_rate(CELESTRON_AXIS::DEC_AXIS, &rate))
                {
                    GuideRateN[AXIS_DE].value = rate / 255;
>>>>>>> ace5d9ef
                    IDSetNumber(&GuideRateNP, nullptr);
                    LOGF_DEBUG("Get Guide Rate: Dec %f", GuideRateN[AXIS_DE].value);
                }
            }
            else
                LOG_DEBUG("Unable to get guide rates from mount.");

            defineProperty(&GuideNSNP);
            defineProperty(&GuideWENP);

            LOG_INFO("Mount supports guiding.");
        }
        else
            LOG_INFO("Mount does not support guiding. Tracking mode must be set in handset to either EQ-North or EQ-South.");


        defineProperty(&CelestronTrackModeSP);

        // JM 2014-04-14: User (davidw) reported AVX mount serial communication times out issuing "h" command with firmware 5.28
        // JM 2018-09-27: User (suramara) reports that it works with AVX mount with Star Sense firmware version 1.19
        //if (fwInfo.controllerVersion >= 2.3 && fwInfo.Model != "AVX" && fwInfo.Model != "CGE Pro")
        if (checkMinVersion(2.3, "date and time setting"))
        {
            double utc_offset;
            int yy, dd, mm, hh, minute, ss;
            bool dst;
            // StarSense doesn't seems to handle the precise time commands
            bool precise = fwInfo.controllerVersion >= 5.28;
            if (driver.get_utc_date_time(&utc_offset, &yy, &mm, &dd, &hh, &minute, &ss, &dst, precise))
            {
                char isoDateTime[32];
                char utcOffset[8];

                snprintf(isoDateTime, 32, "%04d-%02d-%02dT%02d:%02d:%02d", yy, mm, dd, hh, minute, ss);
                snprintf(utcOffset, 8, "%4.2f", utc_offset);

                IUSaveText(IUFindText(&TimeTP, "UTC"), isoDateTime);
                IUSaveText(IUFindText(&TimeTP, "OFFSET"), utcOffset);

                defineProperty(&DSTSettingSP);
                DSTSettingS[0].s = dst ? ISS_ON : ISS_OFF;

                LOGF_INFO("Mount UTC offset: %s. UTC time: %s. DST: %s", utcOffset, isoDateTime, dst ? "On" : "Off");
                //LOGF_DEBUG("Mount UTC offset is %s. UTC time is %s", utcOffset, isoDateTime);

                TimeTP.s = IPS_OK;
                IDSetText(&TimeTP, nullptr);
                IDSetSwitch(&DSTSettingSP, nullptr);
            }
            double longitude, latitude;
            if (driver.get_location(&longitude, &latitude))
            {
                LocationNP.np[LOCATION_LATITUDE].value = latitude;
                LocationNP.np[LOCATION_LONGITUDE].value = longitude;
                LocationNP.np[LOCATION_ELEVATION].value = 0;
                LocationNP.s = IPS_OK;
                LOGF_DEBUG("Mount latitude %8.4f longitude %8.4f", latitude, longitude);
            }
        }
        else
            LOG_WARN("Mount does not support retrieval of date, time and location.");

        // last align is only available for mounts with switches that define the start index position
        // At present that is only the CGX and CGX-L mounts so the control is only made available for them
        // comment out this line and rebuild if you want to run with other mounts - at your own risk!
        if (strcmp(fwInfo.Model.c_str(), "CGX") == 0)
        {
            defineProperty(&LastAlignSP);
        }

        // Sometimes users start their mount when it is NOT yet aligned and then try to proceed to use it
        // So we check issue and issue error if not aligned.
        checkAlignment();

        // PEC, must have PEC index and be equatorially mounted
        if (fwInfo.canPec && CelestronTrackModeS[CTM_ALTAZ].s != ISS_OFF)
        {
            driver.pecState = PEC_STATE::PEC_AVAILABLE;
            defineProperty(&PecControlSP);
            defineProperty(&PecInfoTP);
            defineProperty(&PecFileNameTP);
        }

        //  handle the focuser
        if (fwInfo.hasFocuser)
        {
            LOG_INFO("update focuser properties");
            //defineProperty(&FocusBacklashNP);
            defineProperty(&FocusMinPosNP);
            if (focusReadLimits())
            {
                IUUpdateMinMax(&FocusAbsPosNP);

                IDSetNumber(&FocusMaxPosNP, nullptr);
                IDSetNumber(&FocusMinPosNP, nullptr);
                // focuser move capability is only set if the focus limits are valid
                FI::SetCapability(FOCUSER_CAN_ABS_MOVE | FOCUSER_CAN_REL_MOVE | FOCUSER_CAN_ABORT);
            }
            if (!focuserIsCalibrated)
            {
                LOG_WARN("Focuser not calibrated, moves will not be allowed");
            }
            FI::updateProperties();
        }
    }
    else    // not connected
    {
        INDI::Telescope::updateProperties();

        FI::updateProperties();
        //deleteProperty(FocusBacklashNP.name);
        deleteProperty(FocusMinPosNP.name);

        //GUIDE Delete properties.
        deleteProperty(GuideNSNP.name);
        deleteProperty(GuideWENP.name);

        deleteProperty(GuideRateNP.name);

        deleteProperty(LastAlignSP.name);
        deleteProperty(CelestronTrackModeSP.name);

        deleteProperty(DSTSettingSP.name);

        deleteProperty(PecInfoTP.name);
        deleteProperty(PecControlSP.name);
        deleteProperty(PecFileNameTP.name);

        if (fwInfo.Version != "Invalid")
            deleteProperty(FirmwareTP.name);
    }

    return true;
}

bool CelestronGPS::Goto(double ra, double dec)
{
    targetRA  = ra;
    targetDEC = dec;

    if (EqNP.s == IPS_BUSY || MovementNSSP.s == IPS_BUSY || MovementWESP.s == IPS_BUSY)
    {
        driver.abort();
        // sleep for 500 mseconds
        usleep(500000);
    }

    if (driver.slew_radec(targetRA + SlewOffsetRa, targetDEC, usePreciseCoords) == false)
    {
        LOG_ERROR("Failed to slew telescope in RA/DEC.");
        return false;
    }

    TrackState = SCOPE_SLEWING;

    char RAStr[32], DecStr[32];
    fs_sexa(RAStr, targetRA, 2, 3600);
    fs_sexa(DecStr, targetDEC, 2, 3600);
    LOGF_INFO("Slewing to JNOW RA %s - DEC %s SlewOffsetRa %4.1f arcsec", RAStr, DecStr, SlewOffsetRa * 3600 * 15);

    return true;
}

bool CelestronGPS::Sync(double ra, double dec)
{
    if (!checkMinVersion(4.1, "sync"))
        return false;

    if (driver.sync(ra, dec, usePreciseCoords) == false)
    {
        LOG_ERROR("Sync failed.");
        return false;
    }

    currentRA  = ra;
    currentDEC = dec;

    char RAStr[32], DecStr[32];
    fs_sexa(RAStr, targetRA, 2, 3600);
    fs_sexa(DecStr, targetDEC, 2, 3600);
    LOGF_INFO("Sync to %s, %s successful.", RAStr, DecStr);

    return true;
}

/*
bool CelestronGPS::GotoAzAlt(double az, double alt)
{
    if (isSimulation())
    {
        ln_hrz_posn horizontalPos;
        // Libnova south = 0, west = 90, north = 180, east = 270
        horizontalPos.az = az + 180;
        if (horizontalPos.az >= 360)
             horizontalPos.az -= 360;
        horizontalPos.alt = alt;

        ln_lnlat_posn observer;

        observer.lat = LocationN[LOCATION_LATITUDE].value;
        observer.lng = LocationN[LOCATION_LONGITUDE].value;

        if (observer.lng > 180)
            observer.lng -= 360;

        ln_equ_posn equatorialPos;
        ln_get_equ_from_hrz(&horizontalPos, &observer, ln_get_julian_from_sys(), &equatorialPos);

        targetRA  = equatorialPos.ra/15.0;
        targetDEC = equatorialPos.dec;
    }

    if (driver.slew_azalt(LocationN[LOCATION_LATITUDE].value, az, alt) == false)
    {
        LOG_ERROR("Failed to slew telescope in Az/Alt.");
        return false;
    }

    targetAZ = az;
    targetALT= alt;

    TrackState = SCOPE_SLEWING;

    HorizontalCoordsNP.s = IPS_BUSY;

    char AZStr[16], ALTStr[16];
    fs_sexa(AZStr, targetAZ, 3, 3600);
    fs_sexa(ALTStr, targetALT, 2, 3600);
    LOGF_INFO("Slewing to Az %s - Alt %s", AZStr, ALTStr);

    return true;
}
*/

bool CelestronGPS::MoveNS(INDI_DIR_NS dir, TelescopeMotionCommand command)
{
    CELESTRON_DIRECTION move;

    if (currentPierSide == PIER_WEST)
        move = (dir == DIRECTION_NORTH) ? CELESTRON_N : CELESTRON_S;
    else
        move = (dir == DIRECTION_NORTH) ? CELESTRON_S : CELESTRON_N;

    CELESTRON_SLEW_RATE rate = static_cast<CELESTRON_SLEW_RATE>(IUFindOnSwitchIndex(&SlewRateSP));

    switch (command)
    {
        case MOTION_START:
            if (driver.start_motion(move, rate) == false)
            {
                LOG_ERROR("Error setting N/S motion direction.");
                return false;
            }
            else
                LOGF_INFO("Moving toward %s.", (move == CELESTRON_N) ? "North" : "South");
            break;

        case MOTION_STOP:
            if (driver.stop_motion(move) == false)
            {
                LOG_ERROR("Error stopping N/S motion.");
                return false;
            }
            else
                LOGF_INFO("Movement toward %s halted.", (move == CELESTRON_N) ? "North" : "South");
            break;
    }

    return true;
}

bool CelestronGPS::MoveWE(INDI_DIR_WE dir, TelescopeMotionCommand command)
{
    CELESTRON_DIRECTION move = (dir == DIRECTION_WEST) ? CELESTRON_W : CELESTRON_E;
    CELESTRON_SLEW_RATE rate = static_cast<CELESTRON_SLEW_RATE>(IUFindOnSwitchIndex(&SlewRateSP));

    switch (command)
    {
        case MOTION_START:
            if (driver.start_motion(move, rate) == false)
            {
                LOG_ERROR("Error setting W/E motion direction.");
                return false;
            }
            else
                LOGF_INFO("Moving toward %s.", (move == CELESTRON_W) ? "West" : "East");
            break;

        case MOTION_STOP:
            if (driver.stop_motion(move) == false)
            {
                LOG_ERROR("Error stopping W/E motion.");
                return false;
            }
            else
                LOGF_INFO("Movement toward %s halted.", (move == CELESTRON_W) ? "West" : "East");
            break;
    }

    return true;
}

bool CelestronGPS::ReadScopeStatus()
{
    INDI::Telescope::TelescopePierSide pierSide = PIER_UNKNOWN;

    if (isSimulation())
        mountSim();

    if (driver.get_radec(&currentRA, &currentDEC, usePreciseCoords) == false)
    {
        LOG_ERROR("Failed to read RA/DEC values.");
        return false;
    }

    if (HasPierSide())
    {
        // read the pier side close to reading the Radec so they should match
        char sop;
        char psc = 'u';
        if (driver.get_pier_side(&sop))
        {
            // manage version and hemisphere nonsense
            // HC versions less than 5.24 reverse the side of pier if the mount
            // is in the Southern hemisphere.  StarSense doesn't
            if (LocationN[LOCATION_LATITUDE].value < 0)
            {
                if (fwInfo.controllerVersion <= 5.24 && fwInfo.controllerVariant != ISSTARSENSE)
                {
                    // swap the char reported
                    if (sop == 'E')
                        sop = 'W';
                    else if (sop == 'W')
                        sop = 'E';
                }
            }
            // The Celestron and INDI pointing states are opposite
            if (sop == 'W')
            {
                pierSide = PIER_EAST;
                psc = 'E';
            }
            else if (sop == 'E')
            {
                pierSide = PIER_WEST;
                psc = 'W';
            }
            // pier side and Ha don't match at +-90 deg dec
            if (currentDEC > 89.999 || currentDEC < -89.999)
            {
                pierSide = PIER_UNKNOWN;
                psc = 'U';
            }
        }

        LOGF_DEBUG("latitude %g, sop %c, PierSide %c",
                   LocationN[LOCATION_LATITUDE].value,
                   sop, psc);
    }


    // aligning
    if (slewToIndex)
    {
        bool atIndex;
        if (!driver.indexreached(&atIndex))
        {
            LOG_ERROR("IndexReached Failure");
            slewToIndex = false;
            return false;
        }
        if (atIndex)
        {
            slewToIndex = false;
            // reached the index position.

            // do an alignment
            if (strcmp(fwInfo.Model.c_str(), "CGX") != 0)
            {
                // put another dire warning here
                LOG_WARN("This mount does not have index switches, the alignment assumes it is at the index position.");
            }

            if (!driver.lastalign())
            {
                LOG_ERROR("LastAlign failed");
                return false;
            }

            LastAlignSP.s = IPS_IDLE;
            IDSetSwitch(&LastAlignSP, "Align finished");

            bool isAligned;
            if (!driver.check_aligned(&isAligned))
            {
                LOG_WARN("get Alignment Failed!");
            }
            else
            {
                if (isAligned)
                    LOG_INFO("Mount is aligned");
                else
                    LOG_WARN("Alignment Failed!");
            }

            return true;
        }
    }

    switch (TrackState)
    {
        case SCOPE_SLEWING:
            // are we done?
            bool slewing;
            if (driver.is_slewing(&slewing) && !slewing)
            {
                LOG_INFO("Slew complete, tracking...");
                TrackState = SCOPE_TRACKING;
                // update ra offset
                double raoffset = targetRA - currentRA + SlewOffsetRa;
                if (raoffset > 0.0 || raoffset < 10.0 / 3600.0)
                {
                    // average last two values
                    SlewOffsetRa = SlewOffsetRa > 0 ? (SlewOffsetRa + raoffset) / 2 : raoffset;
                    
                    LOGF_DEBUG("raoffset %4.1f, SlewOffsetRa %4.1f arcsec", raoffset * 3600 * 15, SlewOffsetRa * 3600 * 15);
                }
            }
            break;

        case SCOPE_PARKING:
            // are we done?
            if (driver.is_slewing(&slewing) && !slewing)
            {
                if (driver.set_track_mode(CTM_OFF))
                    LOG_DEBUG("Mount tracking is off.");

                SetParked(true);

                saveConfig(true);

                // Check if we need to hibernate
                if (UseHibernateS[0].s == ISS_ON)
                {
                    LOG_INFO("Hibernating mount...");
                    if (driver.hibernate())
                        LOG_INFO("Mount hibernated. Please disconnect now and turn off your mount.");
                    else
                        LOG_ERROR("Hibernating mount failed!");
                }
            }
            break;

        default:
            break;
    }

    // update pier side and RaDec close together to minimise the possibility of
    // a mismatch causing an Ha limit error during a pier flip slew.
    if (HasPierSide())
        setPierSide(pierSide);
    NewRaDec(currentRA, currentDEC);

    // is PEC Handling required
    if (driver.pecState >= PEC_STATE::PEC_AVAILABLE)
    {
        static PEC_STATE lastPecState = PEC_STATE::NotKnown;
        static size_t lastPecIndex = 1000;
        static size_t numRecordPoints;

        if (driver.pecState >= PEC_STATE::PEC_INDEXED)
        {
            if (numPecBins < 88)
            {
                numPecBins = driver.getPecNumBins();
            }
            // get and show the current PEC index
            size_t pecIndex = driver.pecIndex();

            if (pecIndex != lastPecIndex)
            {
                LOGF_DEBUG("PEC state %s, index %d", driver.PecStateStr(), pecIndex);
                IUSaveText(&PecInfoT[1], std::to_string(pecIndex).c_str());
                IDSetText(&PecInfoTP, nullptr);
                lastPecIndex = pecIndex;

                // count the PEC records
                if (driver.pecState == PEC_STATE::PEC_RECORDING)
                    numRecordPoints++;
                else
                    numRecordPoints = 0;
            }
        }

        // update the PEC state
        if (driver.updatePecState() != lastPecState)
        {
            // and handle the change, if there was one
            LOGF_DEBUG("PEC last state %s, new State %s", driver.PecStateStr(lastPecState), driver.PecStateStr());

            // update the state string
            IUSaveText(&PecInfoT[0], driver.PecStateStr());
            IDSetText(&PecInfoTP, nullptr);

            // no need to check both current and last because they must be different
            switch (lastPecState)
            {
                case PEC_STATE::PEC_SEEKING:
                    // finished seeking
                    PecControlS[PEC_Seek].s = ISS_OFF;
                    PecControlSP.s = IPS_IDLE;
                    IDSetSwitch(&PecControlSP, nullptr);
                    LOG_INFO("PEC index Seek completed.");
                    break;
                case PEC_STATE::PEC_PLAYBACK:
                    // finished playback
                    PecControlS[PEC_Playback].s = ISS_OFF;
                    PecControlSP.s = IPS_IDLE;
                    IDSetSwitch(&PecControlSP, nullptr);
                    LOG_INFO("PEC playback finished");
                    break;
                case PEC_STATE::PEC_RECORDING:
                    // finished recording
                    LOGF_DEBUG("PEC record stopped, %d records", numRecordPoints);

                    if (numRecordPoints >= numPecBins)
                    {
                        savePecData();
                    }

                    PecControlS[PEC_Record].s = ISS_OFF;
                    PecControlSP.s = IPS_IDLE;
                    LOG_INFO("PEC record finished");
                    IDSetSwitch(&PecControlSP, nullptr);

                    break;
                default:
                    break;
            }
            lastPecState = driver.pecState;
        }
    }

    // focuser
    if (fwInfo.hasFocuser)
    {
        // Check position
        double lastPosition = FocusAbsPosN[0].value;

        int pos = driver.foc_position();
        if (pos >= 0)
        {
            FocusAbsPosN[0].value = pos;
            // Only update if there is actual change
            if (fabs(lastPosition - FocusAbsPosN[0].value) > 1)
                IDSetNumber(&FocusAbsPosNP, nullptr);
        }

        if (FocusAbsPosNP.s == IPS_BUSY || FocusRelPosNP.s == IPS_BUSY)
        {
            // The backlash handling is done here, if the move state
            // shows that a backlash move has been done then the final move needs to be started
            // and the states left at IPS_BUSY

            if (!driver.foc_moving())
            {
                if (focusBacklashMove)
                {
                    focusBacklashMove = false;
                    if (driver.foc_move(focusPosition))
                        LOGF_INFO("Focus final move %i", focusPosition);
                    else
                        LOG_INFO("Backlash move failed");
                }
                else
                {
                    FocusAbsPosNP.s = IPS_OK;
                    FocusRelPosNP.s = IPS_OK;
                    IDSetNumber(&FocusAbsPosNP, nullptr);
                    IDSetNumber(&FocusRelPosNP, nullptr);
                    LOG_INFO("Focuser reached requested position.");
                }
            }
        }
    }

    return true;
}

bool CelestronGPS::Abort()
{
    driver.stop_motion(CELESTRON_N);
    driver.stop_motion(CELESTRON_S);
    driver.stop_motion(CELESTRON_W);
    driver.stop_motion(CELESTRON_E);

    //GUIDE Abort guide operations.
    if (GuideNSNP.s == IPS_BUSY || GuideWENP.s == IPS_BUSY)
    {
        GuideNSNP.s = GuideWENP.s = IPS_IDLE;
        GuideNSN[0].value = GuideNSN[1].value = 0.0;
        GuideWEN[0].value = GuideWEN[1].value = 0.0;

        if (GuideNSTID)
        {
            IERmTimer(GuideNSTID);
            GuideNSTID = 0;
        }

        if (GuideWETID)
        {
            IERmTimer(GuideWETID);
            GuideWETID = 0;
        }

        LOG_INFO("Guide aborted.");
        IDSetNumber(&GuideNSNP, nullptr);
        IDSetNumber(&GuideWENP, nullptr);

        return true;
    }

    return driver.abort();
}

bool CelestronGPS::Handshake()
{
    driver.set_device(getDeviceName());
    driver.set_port_fd(PortFD);

    if (isSimulation())
    {
        driver.set_simulation(true);
        driver.set_sim_slew_rate(SR_5);
        driver.set_sim_ra(0);
        driver.set_sim_dec(90);
    }

    if (driver.check_connection() == false)
    {
        LOG_ERROR("Failed to communicate with the mount, check the logs for details.");
        return false;
    }

    return true;
}

bool CelestronGPS::ISNewSwitch(const char *dev, const char *name, ISState *states, char *names[], int n)
{
    if (dev && std::string(getDeviceName()) == dev)
    {
        // Enable/Disable hibernate
        if (name && std::string(name) == UseHibernateSP.name)
        {
            IUUpdateSwitch(&UseHibernateSP, states, names, n);
            if (fwInfo.controllerVersion > 0)
            {
                if (UseHibernateS[0].s == ISS_ON && (checkMinVersion(4.22, "hibernation", true) == false))
                {
                    UseHibernateS[0].s = ISS_OFF;
                    UseHibernateS[1].s = ISS_ON;
                    UseHibernateSP.s = IPS_ALERT;
                }
                else
                    UseHibernateSP.s = IPS_OK;
            }
            IDSetSwitch(&UseHibernateSP, nullptr);
            return true;
        }

        // start a last align
        // the process is:
        //  start move to switch position
        //  wait for the move to finish
        //  set the time from the PC - maybe
        //  send a Last Align command "Y"


        if (name && std::string(name) == LastAlignSP.name)
        {
            if (strcmp(fwInfo.Model.c_str(), "CGX") != 0)
            {
                // put the dire warning here
                LOG_WARN("This mount does not have index switches, make sure that it is at the index position.");
            }
            LOG_DEBUG("Start Align");
            // start move to switch positions
            if (!driver.startmovetoindex())
            {
                LastAlignSP.s = IPS_ALERT;
                return false;
            }
            // wait for the move to finish
            // done in ReadScopeStatus
            slewToIndex = true;
            LastAlignSP.s = IPS_BUSY;
            IDSetSwitch(&LastAlignSP, "Align in progress");
            return true;
        }

        // handle the PEC commands
        if (name && std::string(name) == PecControlSP.name)
        {
            IUUpdateSwitch(&PecControlSP, states, names, n);
            int idx = IUFindOnSwitchIndex(&PecControlSP);

            switch(idx)
            {
                case PEC_Stop:
                    LOG_DEBUG(" stop PEC record or playback");
                    bool playback;
                    if ((playback = driver.pecState == PEC_PLAYBACK) || driver.pecState == PEC_RECORDING)
                    {
                        if (playback ? driver.PecPlayback(false) : driver.PecRecord(false))
                        {
                            PecControlSP.s = IPS_IDLE;
                        }
                        else
                        {
                            PecControlSP.s = IPS_ALERT;
                        }
                    }
                    else
                    {
                        LOG_WARN("Incorrect state to stop PEC Playback or Record");
                        PecControlSP.s = IPS_ALERT;
                    }
                    IUResetSwitch(&PecControlSP);
                    break;
                case PEC_Playback:
                    LOG_DEBUG("start PEC Playback");
                    if (driver.pecState == PEC_STATE::PEC_INDEXED)
                    {
                        // start playback
                        if (driver.PecPlayback(true))
                        {
                            PecControlSP.s = IPS_BUSY;
                            LOG_INFO("PEC Playback started");
                        }
                        else
                        {
                            PecControlSP.s = IPS_ALERT;
                            return false;
                        }
                    }
                    else
                    {
                        LOG_WARN("Incorrect state to start PEC Playback");
                    }
                    break;
                case PEC_Record:
                    LOG_DEBUG("start PEC record");
                    if (TrackState != TelescopeStatus::SCOPE_TRACKING)
                    {
                        LOG_WARN("Mount must be Tracking to record PEC");
                        break;
                    }
                    if (driver.pecState == PEC_STATE::PEC_INDEXED)
                    {
                        if (driver.PecRecord(true))
                        {
                            PecControlSP.s = IPS_BUSY;
                            LOG_INFO("PEC Record started");
                        }
                        else
                        {
                            PecControlSP.s = IPS_ALERT;
                            return false;
                        }
                    }
                    else
                    {
                        LOG_WARN("Incorrect state to start PEC Recording");
                    }
                    break;
                case PEC_Seek:
                    LOG_DEBUG("Seek PEC Index");
                    if (driver.isPecAtIndex(true))
                    {
                        LOG_INFO("PEC index already found");
                        PecControlS[PEC_Seek].s = ISS_OFF;
                    }
                    else if (driver.pecState == PEC_STATE::PEC_AVAILABLE)
                    {
                        // start seek, moves up to 2 degrees in Ra
                        if (driver.PecSeekIndex())
                        {
                            PecControlSP.s = IPS_BUSY;
                            LOG_INFO("Seek PEC index started");
                        }
                        else
                        {
                            PecControlSP.s = IPS_ALERT;
                            return false;
                        }
                    }
                    break;
            }
            IDSetSwitch(&PecControlSP, nullptr);
            return true;
        }

        // Focuser
        if (strstr(name, "FOCUS"))
        {
            return FI::processSwitch(dev, name, states, names, n);
        }
    }

    return INDI::Telescope::ISNewSwitch(dev, name, states, names, n);
}

bool CelestronGPS::ISNewNumber(const char *dev, const char *name, double values[], char *names[], int n)
{
    if (dev && std::string(dev) == getDeviceName())
    {
        // Guide Rate
        if (strcmp(name, "GUIDE_RATE") == 0)
        {
            IUUpdateNumber(&GuideRateNP, values, names, n);
            GuideRateNP.s = IPS_OK;
            IDSetNumber(&GuideRateNP, nullptr);
<<<<<<< HEAD
            uint8_t grRa  = static_cast<uint8_t>(std::min(GuideRateN[AXIS_RA].value * 256.0, 255.0));
            uint8_t grDec = static_cast<uint8_t>(std::min(GuideRateN[AXIS_DE].value * 256.0, 255.0));
            LOGF_DEBUG("Set Guide Rates (0-1x sidereal): Ra %f, Dec %f", GuideRateN[AXIS_RA].value, GuideRateN[AXIS_DE].value);
            LOGF_DEBUG("Set Guide Rates         (0-255): Ra %i, Dec %i", grRa, grDec);
=======
            uint8_t grRa  = static_cast<uint8_t>(std::min(GuideRateN[AXIS_RA].value * 256, 255.0));
            uint8_t grDec = static_cast<uint8_t>(std::min(GuideRateN[AXIS_DE].value * 256, 255.0));
            LOGF_DEBUG("Set Guide Rates: Ra %f, Dec %f", GuideRateN[AXIS_RA].value, GuideRateN[AXIS_DE].value);
>>>>>>> ace5d9ef
            driver.set_guide_rate(CELESTRON_AXIS::RA_AXIS, grRa);
            driver.set_guide_rate(CELESTRON_AXIS::DEC_AXIS, grDec);
            LOG_WARN("Changing guide rates may require recalibration of guiding.");
            return true;
        }

        //GUIDE process Guider properties.
        processGuiderProperties(name, values, names, n);

        if (strstr(name, "FOCUS_"))
        {
            return FI::processNumber(dev, name, values, names, n);
        }
    }

    INDI::Telescope::ISNewNumber(dev, name, values, names, n);
    return true;
}

bool CelestronGPS::ISNewText(const char *dev, const char *name, char **texts, char **names, int n)
{
    // the idea is that pressing "Set" on the PEC_LOAD text will load the data in the file specified in the text
    if (dev && std::string(dev) == getDeviceName())
    {
        LOGF_DEBUG("ISNewText name %s, text %s, names %s, n %d", name, texts[0], names[0], n);

        if (name && std::string(name) == "PEC_LOAD")
        {

            IUUpdateText(&PecFileNameTP, texts, names, n);
            IDSetText(&PecFileNameTP, nullptr);

            LOGF_DEBUG("PEC Set %s", PecFileNameT[0].text);

            PecData pecData;

            // load from file
            if (!pecData.Load(PecFileNameT[0].text))
            {
                LOGF_WARN("File %s load failed", PecFileNameT[0].text);
                return false;
            }
            // save to mount
            if (!pecData.Save(&driver))
            {
                LOGF_WARN("PEC Data file %s save to mount failed", PecFileNameT[0].text);
                return false;
            }
            LOGF_INFO("PEC Data file %s sent to mount", PecFileNameT[0].text);
        }
    }

    INDI::Telescope::ISNewText(dev, name, texts, names, n);
    return true;
}


bool CelestronGPS::SetFocuserBacklash(int32_t steps)
{
    // Just update the number
    INDI_UNUSED(steps);
    return true;
}

void CelestronGPS::mountSim()
{
    static struct timeval ltv;
    struct timeval tv;
    double dt, dx, da_ra = 0, da_dec = 0;
    int nlocked;

    // update elapsed time since last poll, don't presume exactly POLLMS
    gettimeofday(&tv, nullptr);

    if (ltv.tv_sec == 0 && ltv.tv_usec == 0)
        ltv = tv;

    dt  = tv.tv_sec - ltv.tv_sec + (tv.tv_usec - ltv.tv_usec) / 1e6;
    ltv = tv;

    if (fabs(targetRA - currentRA) * 15. >= GOTO_LIMIT)
        da_ra = GOTO_RATE * dt;
    else if (fabs(targetRA - currentRA) * 15. >= SLEW_LIMIT)
        da_ra = SLEW_RATE * dt;
    else
        da_ra = FINE_SLEW_RATE * dt;

    if (fabs(targetDEC - currentDEC) >= GOTO_LIMIT)
        da_dec = GOTO_RATE * dt;
    else if (fabs(targetDEC - currentDEC) >= SLEW_LIMIT)
        da_dec = SLEW_RATE * dt;
    else
        da_dec = FINE_SLEW_RATE * dt;

    if (MovementNSSP.s == IPS_BUSY || MovementWESP.s == IPS_BUSY)
    {
        int rate = IUFindOnSwitchIndex(&SlewRateSP);

        switch (rate)
        {
            case SLEW_GUIDE:
                da_ra  = FINE_SLEW_RATE * dt * 0.05;
                da_dec = FINE_SLEW_RATE * dt * 0.05;
                break;

            case SLEW_CENTERING:
                da_ra  = FINE_SLEW_RATE * dt * .1;
                da_dec = FINE_SLEW_RATE * dt * .1;
                break;

            case SLEW_FIND:
                da_ra  = SLEW_RATE * dt;
                da_dec = SLEW_RATE * dt;
                break;

            default:
                da_ra  = GOTO_RATE * dt;
                da_dec = GOTO_RATE * dt;
                break;
        }

        switch (MovementNSSP.s)
        {
            case IPS_BUSY:
                if (MovementNSS[DIRECTION_NORTH].s == ISS_ON)
                    currentDEC += da_dec;
                else if (MovementNSS[DIRECTION_SOUTH].s == ISS_ON)
                    currentDEC -= da_dec;
                break;

            default:
                break;
        }

        switch (MovementWESP.s)
        {
            case IPS_BUSY:
                if (MovementWES[DIRECTION_WEST].s == ISS_ON)
                    currentRA += da_ra / 15.;
                else if (MovementWES[DIRECTION_EAST].s == ISS_ON)
                    currentRA -= da_ra / 15.;
                break;

            default:
                break;
        }

        driver.set_sim_ra(currentRA);
        driver.set_sim_dec(currentDEC);

        NewRaDec(currentRA, currentDEC);

        return;
    }

    // Process per current state. We check the state of EQUATORIAL_COORDS and act acoordingly
    switch (TrackState)
    {
        case SCOPE_IDLE:
            currentRA = driver.get_sim_ra() + (TRACKRATE_SIDEREAL / 3600.0 * dt) / 15.0;
            currentRA = range24(currentRA);
            break;

        case SCOPE_SLEWING:
        case SCOPE_PARKING:
            // slewing - nail it when both within one pulse @ SLEWRATE
            nlocked = 0;

            dx = targetRA - currentRA;

            // Take shortest path
            if (fabs(dx) > 12)
                dx *= -1;

            if (fabs(dx) <= da_ra)
            {
                currentRA = targetRA;
                nlocked++;
            }
            else if (dx > 0)
                currentRA += da_ra / 15.;
            else
                currentRA -= da_ra / 15.;

            if (currentRA < 0)
                currentRA += 24;
            else if (currentRA > 24)
                currentRA -= 24;

            dx = targetDEC - currentDEC;
            if (fabs(dx) <= da_dec)
            {
                currentDEC = targetDEC;
                nlocked++;
            }
            else if (dx > 0)
                currentDEC += da_dec;
            else
                currentDEC -= da_dec;

            if (nlocked == 2)
            {
                driver.set_sim_slewing(false);
            }

            break;

        default:
            break;
    }

    driver.set_sim_ra(currentRA);
    driver.set_sim_dec(currentDEC);
}

void CelestronGPS::simulationTriggered(bool enable)
{
    driver.set_simulation(enable);
}

// Update Location and time are disabled if the mount is aligned.  This is because
// changing either will change the mount model because at least the local sidereal time
// will be changed. StarSense will set the mount to unaligned but it isn't a good idea even
// with the NexStar HCs

bool CelestronGPS::updateLocation(double latitude, double longitude, double elevation)
{
    if (!isConnected())
    {
        LOG_DEBUG("updateLocation called before we are connected");
        return false;
    }

    if (!checkMinVersion(2.3, "updating location"))
        return false;

    bool isAligned;
    if (!driver.check_aligned(&isAligned))
    {
        LOG_INFO("Update location - check_aligned failed");
        return false;
    }

    if (isAligned)
    {
        LOG_INFO("Updating location is not necessary since mount is already aligned.");
        return false;
    }

    LOGF_DEBUG("Update location %8.3f, %8.3f, %4.0f", latitude, longitude, elevation);

    return driver.set_location(longitude, latitude);
}

bool CelestronGPS::updateTime(ln_date *utc, double utc_offset)
{
    if (!isConnected())
    {
        LOG_DEBUG("updateTime called before we are connected");
        return false;
    }

    if (!checkMinVersion(2.3, "updating time"))
        return false;

    // setting time on StarSense seems to make it not aligned
    bool isAligned;
    if (!driver.check_aligned(&isAligned))
    {
        LOG_INFO("UpdateTime - check_aligned failed");
        return false;
    }
    if (isAligned)
    {
        LOG_INFO("Updating time is not necessary since mount is already aligned.");
        return false;
    }

    // starsense HC doesn't seem to support the precise time setting
    bool precise = fwInfo.controllerVersion >= 5.28;

    bool dst = DSTSettingS[0].s == ISS_ON;

    LOGF_DEBUG("Update time: offset %f %s UTC %i-%02i-%02iT%02i:%02i:%02.0f", utc_offset, dst ? "DST" : "", utc->years, utc->months, utc->days,
               utc->hours, utc->minutes, utc->seconds);

    return (driver.set_datetime(utc, utc_offset, dst, precise));
}

bool CelestronGPS::Park()
{
    double parkAZ  = GetAxis1Park();
    double parkAlt = GetAxis2Park();

    char AzStr[16], AltStr[16];
    fs_sexa(AzStr, parkAZ, 2, 3600);
    fs_sexa(AltStr, parkAlt, 2, 3600);

    // unsync is only for NS+ 5.29 or more and not StarSense
    if (fwInfo.controllerVersion >= 5.29 && !driver.unsync())
        return false;

    LOGF_DEBUG("Parking to Az (%s) Alt (%s)...", AzStr, AltStr);

    if (driver.slew_azalt(parkAZ, parkAlt, usePreciseCoords))
    {
        TrackState = SCOPE_PARKING;
        LOG_INFO("Parking is in progress...");
        return true;
    }

    return false;
}

bool CelestronGPS::UnPark()
{
    bool parkDataValid = (LoadParkData() == nullptr);
    // Check if we need to wake up IF:
    // 1. Park data exists in ParkData.xml
    // 2. Mount is currently parked
    // 3. Hibernate option is enabled
    if (parkDataValid && isParked() && UseHibernateS[0].s == ISS_ON)
    {
        LOG_INFO("Waking up mount...");

        if (!driver.wakeup())
        {
            LOG_ERROR("Waking up mount failed! Make sure mount is powered and connected. "
                      "Hibernate requires firmware version >= 5.21");
            return false;
        }
    }

    // Set tracking mode to whatever it was stored before
    SetParked(false);

    //loadConfig(true, "TELESCOPE_TRACK_MODE");
    // Read Saved Track State from config file
    for (int i = 0; i < TrackStateSP.nsp; i++)
        IUGetConfigSwitch(getDeviceName(), TrackStateSP.name, TrackStateS[i].name, &(TrackStateS[i].s));

    // set the mount tracking state
    LOGF_DEBUG("track state %s", IUFindOnSwitch(&TrackStateSP)->label);
    SetTrackEnabled(IUFindOnSwitchIndex(&TrackStateSP) == TRACK_ON);

    // reinit PEC
    if (driver.pecState >= PEC_STATE::PEC_AVAILABLE)
        driver.pecState = PEC_AVAILABLE;

    return true;
}

bool CelestronGPS::SetCurrentPark()
{
    // The Goto Alt-Az and Get Alt-Az menu items have been renamed Goto Axis Postn and Get Axis Postn
    // where Postn is an abbreviation for Position. Since this feature doesn't actually refer
    // to altitude and azimuth when mounted on a wedge, the new designation is more accurate.
    // Source  : NexStarHandControlVersion4UsersGuide.pdf

    if (driver.get_azalt(&currentAZ, &currentALT, usePreciseCoords) == false)
    {
        LOG_ERROR("Failed to read AZ/ALT values.");
        return false;
    }

    double parkAZ = currentAZ;
    double parkAlt = currentALT;

    char AzStr[16], AltStr[16];
    fs_sexa(AzStr, parkAZ, 2, 3600);
    fs_sexa(AltStr, parkAlt, 2, 3600);

    LOGF_DEBUG("Setting current parking position to coordinates Az (%s) Alt (%s)...", AzStr,
               AltStr);

    SetAxis1Park(parkAZ);
    SetAxis2Park(parkAlt);

    return true;
}

bool CelestronGPS::SetDefaultPark()
{
    // The Goto Alt-Az and Get Alt-Az menu items have been renamed Goto Axis Postn and Get Axis Postn
    // where Postn is an abbreviation for Position. Since this feature doesn't actually refer
    // to altitude and azimuth when mounted on a wedge, the new designation is more accurate.
    // Source  : NexStarHandControlVersion4UsersGuide.pdf

    // By default azimuth 90° ( hemisphere doesn't matter)
    SetAxis1Park(90);

    // Altitude = 90° (latitude doesn't matter)
    SetAxis2Park(90);

    return true;
}

bool CelestronGPS::saveConfigItems(FILE *fp)
{
    INDI::Telescope::saveConfigItems(fp);
    FI::saveConfigItems(fp);

    IUSaveConfigSwitch(fp, &UseHibernateSP);
    IUSaveConfigSwitch(fp, &CelestronTrackModeSP);
    IUSaveConfigSwitch(fp, &DSTSettingSP);

    IUSaveConfigNumber(fp, &FocusMinPosNP);

    return true;
}

bool CelestronGPS::setCelestronTrackMode(CELESTRON_TRACK_MODE mode)
{
    if (driver.set_track_mode(mode))
    {
        TrackState = (mode == CTM_OFF) ? SCOPE_IDLE : SCOPE_TRACKING;
        LOGF_DEBUG("Tracking mode set to %i, %s.", mode, CelestronTrackModeS[mode - 1].label);
        return true;
    }

    return false;
}

//GUIDE Guiding functions.

// There have been substantial changes at version 3.3, Nov 2019
//
// The mount controlled Aux Guide is used if it is available, this is
// if the mount firmware version for both axes is 6.12 or better.  Other
// mounts use a timed guide method.
// The mount Aux Guide command has a maximum vulue of 2.55 seconds but if
// a longer guide is needed then multiple Aux Guide commands are sent.
//
// The start guide and stop guide functions use helper functions to avoid
// code duplication.

IPState CelestronGPS::GuideNorth(uint32_t ms)
{
    return Guide(CELESTRON_DIRECTION::CELESTRON_N, ms);
}

IPState CelestronGPS::GuideSouth(uint32_t ms)
{
    return Guide(CELESTRON_DIRECTION::CELESTRON_S, ms);
}

IPState CelestronGPS::GuideEast(uint32_t ms)
{
    return Guide(CELESTRON_DIRECTION::CELESTRON_E, ms);
}

IPState CelestronGPS::GuideWest(uint32_t ms)
{
    return Guide(CELESTRON_DIRECTION::CELESTRON_W, ms);
}

// common function to start guiding for all axes.
IPState CelestronGPS::Guide(CELESTRON_DIRECTION dirn, uint32_t ms)
{
    // set up direction properties
    char dc = 'x';
    ISwitchVectorProperty *moveSP = &MovementNSSP;
    ISwitch moveS = MovementNSS[0];
    int* guideTID = &GuideNSTID;
    int* ticks = &ticksNS;
    unsigned char rate = 50;

    // set up pointers to the various things needed
    switch (dirn)
    {
        case CELESTRON_N:
            dc = 'N';
            moveSP = &MovementNSSP;
            moveS = MovementNSS[0];
            guideTID = &GuideNSTID;
            ticks = &ticksNS;
            rate = guideRateDec = static_cast<uint8_t>(GuideRateN[AXIS_DE].value * 255);
            break;
        case CELESTRON_S:
            dc = 'S';
            moveSP = &MovementNSSP;
            moveS = MovementNSS[1];
            guideTID = &GuideNSTID;
            ticks = &ticksNS;
            rate = guideRateDec = static_cast<uint8_t>(GuideRateN[AXIS_DE].value * 255);
            break;
        case CELESTRON_E:
            dc = 'E';
            moveSP = &MovementWESP;
            moveS = MovementWES[1];
            guideTID = &GuideWETID;
            ticks = &ticksWE;
            rate = guideRateRa = static_cast<uint8_t>(GuideRateN[AXIS_RA].value * 255);
            break;
        case CELESTRON_W:
            dc = 'W';
            moveSP = &MovementWESP;
            moveS = MovementWES[0];
            guideTID = &GuideWETID;
            ticks = &ticksWE;
            rate = guideRateRa = static_cast<uint8_t>(GuideRateN[AXIS_RA].value * 255);
            break;
    }

    LOGF_DEBUG("GUIDE CMD: %c %u ms, %s guide", dc, ms, canAuxGuide ? "Aux" : "Time");

    if (!canAuxGuide && (MovementNSSP.s == IPS_BUSY || MovementWESP.s == IPS_BUSY))
    {
        LOG_ERROR("Cannot guide while moving.");
        return IPS_ALERT;
    }

    // If already moving (no pulse command), then stop movement
    if (moveSP->s == IPS_BUSY)
    {
        LOG_DEBUG("Already moving - stop");
        driver.stop_motion(dirn);
    }

    if (*guideTID)
    {
        LOGF_DEBUG("Stop timer %c", dc);
        IERmTimer(*guideTID);
        *guideTID = 0;
    }

    if (canAuxGuide)
    {
        // get the number of 10ms hardware ticks
        *ticks = ms / 10;

        // send the first Aux Guide command,
        if (driver.send_pulse(dirn, rate, static_cast<char>(std::min(255, *ticks))) == 0)
        {
            LOGF_ERROR("send_pulse %c error", dc);
            return IPS_ALERT;
        }
        // decrease ticks and ms values
        *ticks -= 255;
        ms = ms > 2550 ? 2550 : ms;
    }
    else
    {
        moveS.s = ISS_ON;
        // start movement at HC button rate 1
        if (!driver.start_motion(dirn, CELESTRON_SLEW_RATE::SR_1))
        {
            LOGF_ERROR("StartMotion %c failed", dc);
            return IPS_ALERT;
        }
        *ticks = 0;
    }

    // Set slew to guiding
    IUResetSwitch(&SlewRateSP);
    SlewRateS[SLEW_GUIDE].s = ISS_ON;
    IDSetSwitch(&SlewRateSP, nullptr);
    // start the guide timeout timer
    AddGuideTimer(dirn, static_cast<int>(ms));
    return IPS_BUSY;
}

//GUIDE The timer helper functions.
void CelestronGPS::guideTimerHelperN(void *p)
{
    static_cast<CelestronGPS *>(p)->guideTimer(CELESTRON_N);
}

void CelestronGPS::guideTimerHelperS(void *p)
{
    static_cast<CelestronGPS *>(p)->guideTimer(CELESTRON_S);
}

void CelestronGPS::guideTimerHelperW(void *p)
{
    static_cast<CelestronGPS *>(p)->guideTimer(CELESTRON_W);
}

void CelestronGPS::guideTimerHelperE(void *p)
{
    static_cast<CelestronGPS *>(p)->guideTimer(CELESTRON_E);
}

//GUIDE The timer function

/* Here I splitted the behaviour depending upon the direction
 * of the  guide command which generates the timer;  this was
 * done because the  member variable "guide_direction"  could
 * be  modified by a pulse  command on the  other axis BEFORE
 * the calling pulse command is terminated.
 */

void CelestronGPS::guideTimer(CELESTRON_DIRECTION dirn)
{
    int* ticks = &ticksNS;
    uint8_t rate = 50;

    switch(dirn)
    {
        case CELESTRON_N:
        case CELESTRON_S:
            ticks = &ticksNS;
            rate = guideRateDec;
            break;
        case CELESTRON_E:
        case CELESTRON_W:
            ticks = &ticksWE;
            rate = guideRateRa;
            break;
    }
    LOGF_DEBUG("guideTimer dir %c, ticks %i, rate %i", "NSWE"[dirn], *ticks, rate);

    if (canAuxGuide)
    {
        if (driver.get_pulse_status(dirn))
        {
            // curent move not finished, add some more time
            AddGuideTimer(dirn, 100);
            return;
        }
        if (*ticks > 0)
        {
            // do some more guiding and set the timeout
            int dt =  (*ticks > 255) ? 255 : *ticks;
            driver.send_pulse(dirn, rate, static_cast<uint8_t>(dt));
            AddGuideTimer(dirn, dt * 10);
            *ticks -= 255;
            return;
        }
        // we get here if the axis reports guiding finished and all the ticks have been done
    }
    else
    {
        if (!driver.stop_motion(dirn))
            LOGF_ERROR("StopMotion failed dir %c", "NSWE"[dirn]);
    }

    switch(dirn)
    {
        case CELESTRON_N:
        case CELESTRON_S:
            IUResetSwitch(&MovementNSSP);
            IDSetSwitch(&MovementNSSP, nullptr);
            GuideNSNP.np[0].value = 0;
            GuideNSNP.np[1].value = 0;
            GuideNSNP.s           = IPS_IDLE;
            GuideNSTID            = 0;
            IDSetNumber(&GuideNSNP, nullptr);
            break;
        case CELESTRON_E:
        case CELESTRON_W:
            IUResetSwitch(&MovementWESP);
            IDSetSwitch(&MovementWESP, nullptr);
            GuideWENP.np[0].value = 0;
            GuideWENP.np[1].value = 0;
            GuideWENP.s           = IPS_IDLE;
            GuideWETID            = 0;
            IDSetNumber(&GuideWENP, nullptr);
            break;
    }
    LOGF_DEBUG("Guide %c finished", "NSWE"[dirn]);
}

void CelestronGPS::AddGuideTimer(CELESTRON_DIRECTION dirn, int ms)
{
    switch(dirn)
    {
        case CELESTRON_N:
            GuideNSTID = IEAddTimer(ms, guideTimerHelperN, this);
            break;
        case CELESTRON_S:
            GuideNSTID = IEAddTimer(ms, guideTimerHelperS, this);
            break;
        case CELESTRON_E:
            GuideWETID = IEAddTimer(ms, guideTimerHelperE, this);
            break;
        case CELESTRON_W:
            GuideWETID = IEAddTimer(ms, guideTimerHelperW, this);
            break;
    }
}

// end of guiding code

// the INDI overload, expected to set the track rate
// sidereal, solar or lunar and only if the mount is equatorial
bool CelestronGPS::SetTrackMode(uint8_t mode)
{
    CELESTRON_TRACK_RATE rate;

    switch (fwInfo.celestronTrackMode)
    {
        case CTM_OFF:
        case CTM_ALTAZ:
        case CTM_RADEC:
            return false;
        case CTM_EQN:
        case CTM_EQS:
            break;
    }

    switch (mode)
    {
        case 0:
            rate = CTR_SIDEREAL;
            break;
        case 1:
            rate = CTR_SOLAR;
            break;
        case 2:
            rate = CTR_LUNAR;
            break;
        default:
            return false;
    }
    return driver.set_track_rate(rate, fwInfo.celestronTrackMode);
}

bool CelestronGPS::SetTrackEnabled(bool enabled)
{
    return setCelestronTrackMode(enabled ? fwInfo.celestronTrackMode : CTM_OFF);
    //return setTrackMode(enabled ? static_cast<CELESTRON_TRACK_MODE>(IUFindOnSwitchIndex(&TrackModeSP)+1) : TRACKING_OFF);
}

void CelestronGPS::checkAlignment()
{
    ReadScopeStatus();

    bool isAligned;
    if (!driver.check_aligned(&isAligned) || !isAligned)
        LOG_WARN("Mount is NOT aligned. You must align the mount first before you can use it. Disconnect, align the mount, and reconnect again.");
}

bool CelestronGPS::savePecData()
{
    // generate the file name:
    // ~/.indi/pec/yyyy-mm-dd/pecData_hh:mm.log

    char ts_date[32], ts_time[32];
    struct tm *tp;
    time_t t;

    time(&t);
    tp = gmtime(&t);
    strftime(ts_date, sizeof(ts_date), "%Y-%m-%d", tp);
    strftime(ts_time, sizeof(ts_time), "%H:%M", tp);

    char dir[MAXRBUF];
    snprintf(dir, MAXRBUF, "%s/PEC_Data/%s", getenv("HOME"), ts_date);

    if (INDI::mkpath(dir, 0755) == -1)
    {
        LOGF_ERROR("Error creating directory %s (%s)", dir, strerror(errno));
        return false;
    }

    char pecFileBuf[MAXRBUF];
    snprintf(pecFileBuf, MAXRBUF, "%s/pecData_%s.csv", dir, ts_time);

    // show the file name
    IUSaveText(&PecFileNameT[0], pecFileBuf);
    IDSetText(&PecFileNameTP, nullptr);

    // get the PEC data from the mount
    PecData pecdata;

    if (!pecdata.Load(&driver))
    {
        LOG_DEBUG("Load PEC from mount failed");
        return false;
    }
    pecdata.RemoveDrift();
    // and save it
    if (!pecdata.Save(pecFileBuf))
    {
        LOGF_DEBUG("Save PEC file %s failed", pecFileBuf);
        return false;
    }
    LOGF_INFO("PEC data saved to %s", pecFileBuf);
    return true;
}

// focus control
IPState CelestronGPS::MoveAbsFocuser(uint32_t targetTicks)
{
    uint32_t position = targetTicks;

    if (!focuserIsCalibrated)
    {
        LOG_ERROR("Move is not allowed because the focuser is not calibrated");
        return IPS_ALERT;
    }

    // implement backlash
    int delta = static_cast<int>(targetTicks - FocusAbsPosN[0].value);

    if ((FocusBacklashN[0].value < 0 && delta > 0) ||
            (FocusBacklashN[0].value > 0 && delta < 0))
    {
        focusBacklashMove = true;
        focusPosition = position;
        position -= FocusBacklashN[0].value;
    }

    LOGF_INFO("Focus %s move %d", focusBacklashMove ? "backlash" : "direct", position);

    if(!driver.foc_move(position))
        return IPS_ALERT;

    return IPS_BUSY;
}

IPState CelestronGPS::MoveRelFocuser(INDI::FocuserInterface::FocusDirection dir, uint32_t ticks)
{
    uint32_t newPosition = 0;

    if (dir == FOCUS_INWARD)
        newPosition = static_cast<uint32_t>(FocusAbsPosN[0].value) - ticks;
    else
        newPosition = static_cast<uint32_t>(FocusAbsPosN[0].value) + ticks;

    // Clamp
    newPosition = std::min(static_cast<uint32_t>(FocusAbsPosN[0].max), newPosition);
    return MoveAbsFocuser(newPosition);
}

bool CelestronGPS::AbortFocuser()
{
    return driver.foc_abort();
}

// read the focuser limits from the hardware
bool CelestronGPS::focusReadLimits()
{
    int low, high;
    bool valid = driver.foc_limits(&low, &high);

    FocusAbsPosN[0].max = high;
    FocusAbsPosN[0].min = low;
    FocusAbsPosNP.s = IPS_OK;
    IUUpdateMinMax(&FocusAbsPosNP);

    FocusMaxPosN[0].value = high;
    FocusMaxPosNP.s = IPS_OK;
    IDSetNumber(&FocusMaxPosNP, nullptr);

    FocusMinPosN[0].value = low;
    FocusMinPosNP.s = IPS_OK;
    IDSetNumber(&FocusMinPosNP, nullptr);

    focuserIsCalibrated = valid;

    LOGF_INFO("Focus Limits: Maximum (%i) Minimum (%i) steps.", high, low);
    return valid;
}


<|MERGE_RESOLUTION|>--- conflicted
+++ resolved
@@ -197,13 +197,8 @@
     /// Guide Rate; units and min/max as specified in the INDI Standard Properties SLEW_GUIDE
     /// https://indilib.org/developers/developer-manual/101-standard-properties.html#h3-telescopes
     //////////////////////////////////////////////////////////////////////////////////////////////////
-<<<<<<< HEAD
     IUFillNumber(&GuideRateN[AXIS_RA], "GUIDE_RATE_WE", "W/E Rate", "%0.2f", 0, 1, 0.1, GuideRateN[AXIS_RA].value);
     IUFillNumber(&GuideRateN[AXIS_DE], "GUIDE_RATE_NS", "N/S Rate", "%0.2f", 0, 1, 0.1, GuideRateN[AXIS_DE].value);
-=======
-    IUFillNumber(&GuideRateN[AXIS_RA], "GUIDE_RATE_WE", "W/E Rate", "%0.2f", 0.0, 1, 0.01, GuideRateN[AXIS_RA].value);
-    IUFillNumber(&GuideRateN[AXIS_DE], "GUIDE_RATE_NS", "N/S Rate", "%0.2f", 0.0, 1, 0.01, GuideRateN[AXIS_DE].value);
->>>>>>> ace5d9ef
     IUFillNumberVector(&GuideRateNP, GuideRateN, 2, getDeviceName(), "GUIDE_RATE", "Guide Rate x sidereal", GUIDE_TAB, IP_RW, 0, IPS_IDLE);
 
     ////////////////////////////////////////////////////////////////////////////////////////
@@ -436,19 +431,13 @@
             uint8_t rate;
             if (driver.get_guide_rate(CELESTRON_AXIS::RA_AXIS, &rate))
             {
-<<<<<<< HEAD
                 GuideRateN[AXIS_RA].value = static_cast<double>(rate) / 255.0;
                 LOGF_DEBUG("Get Guide Rate: Ra %f", GuideRateN[AXIS_RA].value);
 
                 if (driver.get_guide_rate(CELESTRON_AXIS::DEC_AXIS, &rate))
                 {
                     GuideRateN[AXIS_DE].value = static_cast<double>(rate) / 255.0;
-=======
-                GuideRateN[AXIS_RA].value = rate / 255;
-                if (driver.get_guide_rate(CELESTRON_AXIS::DEC_AXIS, &rate))
-                {
-                    GuideRateN[AXIS_DE].value = rate / 255;
->>>>>>> ace5d9ef
+
                     IDSetNumber(&GuideRateNP, nullptr);
                     LOGF_DEBUG("Get Guide Rate: Dec %f", GuideRateN[AXIS_DE].value);
                 }
@@ -1271,16 +1260,10 @@
             IUUpdateNumber(&GuideRateNP, values, names, n);
             GuideRateNP.s = IPS_OK;
             IDSetNumber(&GuideRateNP, nullptr);
-<<<<<<< HEAD
             uint8_t grRa  = static_cast<uint8_t>(std::min(GuideRateN[AXIS_RA].value * 256.0, 255.0));
             uint8_t grDec = static_cast<uint8_t>(std::min(GuideRateN[AXIS_DE].value * 256.0, 255.0));
             LOGF_DEBUG("Set Guide Rates (0-1x sidereal): Ra %f, Dec %f", GuideRateN[AXIS_RA].value, GuideRateN[AXIS_DE].value);
             LOGF_DEBUG("Set Guide Rates         (0-255): Ra %i, Dec %i", grRa, grDec);
-=======
-            uint8_t grRa  = static_cast<uint8_t>(std::min(GuideRateN[AXIS_RA].value * 256, 255.0));
-            uint8_t grDec = static_cast<uint8_t>(std::min(GuideRateN[AXIS_DE].value * 256, 255.0));
-            LOGF_DEBUG("Set Guide Rates: Ra %f, Dec %f", GuideRateN[AXIS_RA].value, GuideRateN[AXIS_DE].value);
->>>>>>> ace5d9ef
             driver.set_guide_rate(CELESTRON_AXIS::RA_AXIS, grRa);
             driver.set_guide_rate(CELESTRON_AXIS::DEC_AXIS, grDec);
             LOG_WARN("Changing guide rates may require recalibration of guiding.");
