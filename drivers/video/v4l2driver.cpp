#if 0
V4L INDI Driver
INDI Interface for V4L devices
Copyright (C) 2003 - 2013 Jasem Mutlaq (mutlaqja@ikarustech.com)

    This library is free software;
you can redistribute it and / or
modify it under the terms of the GNU Lesser General Public
License as published by the Free Software Foundation;
either
version 2.1 of the License, or (at your option) any later version.

This library is distributed in the hope that it will be useful,
     but WITHOUT ANY WARRANTY;
without even the implied warranty of
MERCHANTABILITY or FITNESS FOR A PARTICULAR PURPOSE.  See the GNU
Lesser General Public License for more details.

You should have received a copy of the GNU Lesser General Public
License along with this library;
if not, write to the Free Software
Foundation, Inc., 51 Franklin Street, Fifth Floor, Boston, MA  02110 - 1301  USA

#endif

#include <cmath>
#include <algorithm>
#include "v4l2driver.h"
#include "indistandardproperty.h"
#include "lx/Lx.h"

// Pixel size info for different cameras
typedef struct
{
    const char * deviceName; // device name reported by V4L
    const char * commonName; // if null, use device name
    float pixelSizeX;
    float pixelSizeY; // if negative, use pixelSizeX also for Y
    bool tested; //if False print please report message
} PixelSizeInfo;

static const PixelSizeInfo pixelSizeInfo[] =
{
    { "NexImage 5", nullptr, 2.2f, -1, true },
    { "UVC Camera (046d:0809)", "Logitech Webcam Pro 9000", 3.3f, -1, true },
    { "SVBONY SV105: SVBONY SV105", "SVBONY SV105", 3.0f, -1, true },
    { "SVBONY SV205: SVBONY SV205", "SVBONY SV205", 4.0f, -1, true },
    { "NexImage 10", nullptr, 1.67f, -1, true },
    { "NexImage Burst Color", nullptr, 3.75f, -1, false },
    { "NexImage Burst Mono", nullptr, 3.75f, -1, false },
    { "Skyris 132C", nullptr, 3.75f, -1, false },
    { "Skyris 132M", nullptr, 3.75f, -1, false },
    { "Skyris 236C", nullptr, 2.8f, -1, false },
    { "Skyris 236M", nullptr, 2.8f, -1, false },
    { "iOptron iPolar: iOptron iPolar", nullptr, 3.75f, -1, true },
    { "iOptron iGuider: iOptron iGuide", nullptr, 3.75f, -1, true },
    { "mmal service 16.1", "Raspberry Pi High Quality Camera", 1.55f, -1, true },
    { "UVC Camera (046d:0825)", "Logitech HD C270", 2.8f, -1, true },
    { "USB 2.0 Camera: USB Camera", "USB 2.0 IMX290 Board", 2.9f, -1, true },
    { "0c45:6366 Microdia", "Spinel 2MP Full HD Low Light WDR H264 USB Camera Module IMX290", 2.9f, -1, true },
    { "Microsoft® LifeCam Cinema(TM):", "Microsoft® LifeCam Cinema(TM)", 3.0f, -1, false },
    { nullptr, nullptr, 5.6f, -1, false}  // sentinel and default pixel size, needs to be last
};

V4L2_Driver::V4L2_Driver()
{
    setVersion(1, 0);

    allocateBuffers();

    divider = 128.;

    is_capturing = false;
    non_capture_frames = 0;

    Options          = nullptr;
    v4loptions       = 0;
    AbsExposureN     = nullptr;
    ManualExposureSP = nullptr;
    CaptureSizesSP.sp = nullptr;
    CaptureSizesNP.np = nullptr;
    FrameRatesSP.sp = nullptr;

    frame_received.tv_sec = 0;
    frame_received.tv_usec = 0;

    v4l_capture_started = false;

    stackMode = STACK_NONE;

    lx       = new Lx();
    lxtimer  = -1;
    stdtimer = -1;
}

V4L2_Driver::~V4L2_Driver()
{
    releaseBuffers();
}

void V4L2_Driver::updateFrameSize()
{
    if (ISS_ON == ImageColorS[IMAGE_GRAYSCALE].s)
        frameBytes =
            PrimaryCCD.getSubW() * PrimaryCCD.getSubH() * (PrimaryCCD.getBPP() / 8 + (PrimaryCCD.getBPP() % 8 ? 1 : 0));
    else
        frameBytes = PrimaryCCD.getSubW() * PrimaryCCD.getSubH() *
                     (PrimaryCCD.getBPP() / 8 + (PrimaryCCD.getBPP() % 8 ? 1 : 0)) * 3;

    PrimaryCCD.setFrameBufferSize(frameBytes);
    LOGF_DEBUG("%s: frame bytes %d", __FUNCTION__, PrimaryCCD.getFrameBufferSize());
}

bool V4L2_Driver::initProperties()
{
    INDI::CCD::initProperties();
    addDebugControl();

    /* Port */
    char configPort[256] = {0};
    if (IUGetConfigText(getDeviceName(), PortTP.name, PortT[0].name, configPort, 256) == 0)
        IUFillText(&PortT[0], "PORT", "Port", configPort);
    else
        IUFillText(&PortT[0], "PORT", "Port", "/dev/video0");
    IUFillTextVector(&PortTP, PortT, NARRAY(PortT), getDeviceName(), INDI::SP::DEVICE_PORT, "Ports", OPTIONS_TAB, IP_RW, 0,
                     IPS_IDLE);

    /* Color space */
    IUFillSwitch(&ImageColorS[IMAGE_GRAYSCALE], "CCD_COLOR_GRAY", "Gray", ISS_ON);
    IUFillSwitch(&ImageColorS[1], "CCD_COLOR_RGB", "Color", ISS_OFF);
    IUFillSwitchVector(&ImageColorSP, ImageColorS, NARRAY(ImageColorS), getDeviceName(), "CCD_COLOR_SPACE",
                       "Image Type", IMAGE_SETTINGS_TAB, IP_RW, ISR_1OFMANY, 0, IPS_IDLE);

    /* Image depth */
    IUFillSwitch(&ImageDepthS[0], "8 bits", "", ISS_ON);
    IUFillSwitch(&ImageDepthS[1], "16 bits", "", ISS_OFF);
    IUFillSwitchVector(&ImageDepthSP, ImageDepthS, NARRAY(ImageDepthS), getDeviceName(), "Image Depth", "",
                       IMAGE_SETTINGS_TAB, IP_RW, ISR_1OFMANY, 0, IPS_IDLE);

    /* Camera Name */
    IUFillText(&camNameT[0], "Model", "", nullptr);
    IUFillTextVector(&camNameTP, camNameT, NARRAY(camNameT), getDeviceName(), "Camera", "", IMAGE_INFO_TAB, IP_RO, 0,
                     IPS_IDLE);

    /* Stacking Mode */
    IUFillSwitch(&StackModeS[STACK_NONE], "None", "", ISS_ON);
    IUFillSwitch(&StackModeS[STACK_MEAN], "Mean", "", ISS_OFF);
    IUFillSwitch(&StackModeS[STACK_ADDITIVE], "Additive", "", ISS_OFF);
    IUFillSwitch(&StackModeS[STACK_TAKE_DARK], "Take Dark", "", ISS_OFF);
    IUFillSwitch(&StackModeS[STACK_RESET_DARK], "Reset Dark", "", ISS_OFF);
    IUFillSwitchVector(&StackModeSP, StackModeS, NARRAY(StackModeS), getDeviceName(), "Stack", "", MAIN_CONTROL_TAB,
                       IP_RW, ISR_1OFMANY, 0, IPS_IDLE);

    stackMode = STACK_NONE;

    /* Inputs */
    IUFillSwitchVector(&InputsSP, nullptr, 0, getDeviceName(), "V4L2_INPUT", "Inputs", CAPTURE_FORMAT, IP_RW,
                       ISR_1OFMANY, 0, IPS_IDLE);
    /* Capture Formats */
    IUFillSwitchVector(&CaptureFormatsSP, nullptr, 0, getDeviceName(), "V4L2_FORMAT", "Capture Format", CAPTURE_FORMAT,
                       IP_RW, ISR_1OFMANY, 0, IPS_IDLE);
    /* Capture Sizes */
    IUFillSwitchVector(&CaptureSizesSP, nullptr, 0, getDeviceName(), "V4L2_SIZE_DISCRETE", "Capture Size",
                       CAPTURE_FORMAT, IP_RW, ISR_1OFMANY, 0, IPS_IDLE);
    IUFillNumberVector(&CaptureSizesNP, nullptr, 0, getDeviceName(), "V4L2_SIZE_STEP", "Capture Size", CAPTURE_FORMAT,
                       IP_RW, 0, IPS_IDLE);
    /* Frame Rate */
    IUFillSwitchVector(&FrameRatesSP, nullptr, 0, getDeviceName(), "V4L2_FRAMEINT_DISCRETE", "Frame Interval",
                       CAPTURE_FORMAT, IP_RW, ISR_1OFMANY, 0, IPS_IDLE);
    IUFillNumberVector(&FrameRateNP, nullptr, 0, getDeviceName(), "V4L2_FRAMEINT_STEP", "Frame Interval",
                       CAPTURE_FORMAT, IP_RW, 60, IPS_IDLE);
    /* Capture Colorspace */
    IUFillText(&CaptureColorSpaceT[0], "Name", "", nullptr);
    IUFillText(&CaptureColorSpaceT[1], "YCbCr Encoding", "", nullptr);
    IUFillText(&CaptureColorSpaceT[2], "Quantization", "", nullptr);
    IUFillTextVector(&CaptureColorSpaceTP, CaptureColorSpaceT, NARRAY(CaptureColorSpaceT), getDeviceName(),
                     "V4L2_COLORSPACE", "ColorSpace", IMAGE_INFO_TAB, IP_RO, 0, IPS_IDLE);

    /* Color Processing */
    IUFillSwitch(&ColorProcessingS[0], "Quantization", "", ISS_ON);
    IUFillSwitch(&ColorProcessingS[1], "Color Conversion", "", ISS_OFF);
    IUFillSwitch(&ColorProcessingS[2], "Linearization", "", ISS_OFF);
    IUFillSwitchVector(&ColorProcessingSP, ColorProcessingS, NARRAY(ColorProcessingS), getDeviceName(),
                       "V4L2_COLOR_PROCESSING", "Color Process", CAPTURE_FORMAT, IP_RW, ISR_NOFMANY, 0, IPS_IDLE);

    /* V4L2 Settings */
    IUFillNumberVector(&ImageAdjustNP, nullptr, 0, getDeviceName(), "Image Adjustments", "", IMAGE_GROUP, IP_RW, 60,
                       IPS_IDLE);

    PrimaryCCD.getCCDInfo()->p = IP_RW;

    PrimaryCCD.setMinMaxStep("CCD_EXPOSURE", "CCD_EXPOSURE_VALUE", 0.001, 3600, 1, false);

    if (!lx->initProperties(this))
        LOG_WARN("Can not init Long Exposure");

#ifdef HAVE_WEBSOCKET
    SetCCDCapability(CCD_CAN_BIN | CCD_CAN_SUBFRAME | CCD_HAS_STREAMING | CCD_CAN_ABORT | CCD_HAS_WEB_SOCKET);
#else
    SetCCDCapability(CCD_CAN_BIN | CCD_CAN_SUBFRAME | CCD_HAS_STREAMING | CCD_CAN_ABORT);
#endif

    v4l_base->setDeviceName(getDeviceName());
    return true;
}

void V4L2_Driver::initCamBase()
{
    v4l_base = new INDI::V4L2_Base();
}

void V4L2_Driver::ISGetProperties(const char * dev)
{
    if (dev != nullptr && strcmp(getDeviceName(), dev) != 0)
        return;

    INDI::CCD::ISGetProperties(dev);

    defineProperty(&PortTP);
    loadConfig(true, INDI::SP::DEVICE_PORT);

    if (isConnected())
    {
        defineProperty(&camNameTP);

        defineProperty(&ImageColorSP);
        defineProperty(&InputsSP);
        defineProperty(&CaptureFormatsSP);

        if (CaptureSizesSP.sp != nullptr)
            defineProperty(&CaptureSizesSP);
        else if (CaptureSizesNP.np != nullptr)
            defineProperty(&CaptureSizesNP);
        if (FrameRatesSP.sp != nullptr)
            defineProperty(&FrameRatesSP);
        else if (FrameRateNP.np != nullptr)
            defineProperty(&FrameRateNP);

        defineProperty(&StackModeSP);

#ifdef WITH_V4L2_EXPERIMENTS
        defineProperty(&ImageDepthSP);
        defineProperty(&ColorProcessingSP);
        defineProperty(&CaptureColorSpaceTP);
#endif
    }
}

bool V4L2_Driver::updateProperties()
{
    INDI::CCD::updateProperties();

    if (isConnected())
    {
        //ExposeTimeNP=getNumber("CCD_EXPOSURE");
        //ExposeTimeN=ExposeTimeNP->np;

        CompressSP = getSwitch("CCD_COMPRESSION");
        CompressS  = CompressSP->sp;

        FrameNP = getNumber("CCD_FRAME");
        FrameN  = FrameNP->np;

        defineProperty(&camNameTP);
        getBasicData();

        defineProperty(&ImageColorSP);
        defineProperty(&InputsSP);
        defineProperty(&CaptureFormatsSP);

        if (CaptureSizesSP.sp != nullptr)
            defineProperty(&CaptureSizesSP);
        else if (CaptureSizesNP.np != nullptr)
            defineProperty(&CaptureSizesNP);
        if (FrameRatesSP.sp != nullptr)
            defineProperty(&FrameRatesSP);
        else if (FrameRateNP.np != nullptr)
            defineProperty(&FrameRateNP);

        defineProperty(&StackModeSP);

#ifdef WITH_V4L2_EXPERIMENTS
        defineProperty(&ImageDepthSP);
        defineProperty(&ColorProcessingSP);
        defineProperty(&CaptureColorSpaceTP);
#endif

        // Check if we have pixel size info
        const PixelSizeInfo * info = pixelSizeInfo;
        std::string deviceName = std::string(v4l_base->getDeviceName());
        // to lower case.
        std::transform(deviceName.begin(), deviceName.end(), deviceName.begin(), ::tolower);
        while (info->deviceName)
        {
            std::string infoDeviceName = std::string(info->deviceName);
            std::transform(infoDeviceName.begin(), infoDeviceName.end(), infoDeviceName.begin(), ::tolower);

            // Case insensitive comparision
            if (infoDeviceName == deviceName)
                break;
            ++info;
        }

        const char * commonName = info->commonName;
        float pixX             = info->pixelSizeX;
        float pixY             = info->pixelSizeY;

        if (!commonName)
            commonName = info->deviceName;
        if (pixY < 0)
            pixY = pixX;

        if (info->deviceName)
        {
            LOGF_INFO("Setting pixel size correctly for %s", commonName);
            if (info->tested == false)
            {
                LOGF_INFO("Please report that the camera worked: Name: %s/%s Detected and working, to https://bit.ly/2S1Vxjq",
                          v4l_base->getDeviceName(), commonName);
            }
        }
        else
        {
            LOGF_INFO("Setting pixel size to default of %5.2f", pixX);
            LOGF_INFO("For future autodetection of pixel size, please report the following: Reported Name: %s, "
                      "Common Name (Eg: NexImage 10), Pixel Size to the following thread: https://bit.ly/2S1Vxjq",
                      v4l_base->getDeviceName());
        }
        SetCCDParams(V4LFrame->width, V4LFrame->height, V4LFrame->bpp, pixX, pixY);
        PrimaryCCD.setImageExtension("fits");

        if (v4l_base->isLXmodCapable())
            lx->updateProperties();
        return true;
    }
    else
    {
        unsigned int i;

        if (v4l_base->isLXmodCapable())
            lx->updateProperties();

        deleteProperty(camNameTP.name);

        deleteProperty(ImageColorSP.name);
        deleteProperty(InputsSP.name);
        deleteProperty(CaptureFormatsSP.name);

        if (CaptureSizesSP.sp != nullptr)
            deleteProperty(CaptureSizesSP.name);
        else if (CaptureSizesNP.np != nullptr)
            deleteProperty(CaptureSizesNP.name);
        if (FrameRatesSP.sp != nullptr)
            deleteProperty(FrameRatesSP.name);
        else if (FrameRateNP.np != nullptr)
            deleteProperty(FrameRateNP.name);

        deleteProperty(ImageAdjustNP.name);
        for (i = 0; i < v4loptions; i++)
            deleteProperty(Options[i].name);
        if (Options)
            free(Options);
        Options    = nullptr;
        v4loptions = 0;

        deleteProperty(StackModeSP.name);

#ifdef WITH_V4L2_EXPERIMENTS
        deleteProperty(ImageDepthSP.name);
        deleteProperty(ColorProcessingSP.name);
        deleteProperty(CaptureColorSpaceTP.name);
#endif

        return true;
    }
}

bool V4L2_Driver::ISNewSwitch(const char * dev, const char * name, ISState * states, char * names[], int n)
{
    char errmsg[ERRMSGSIZ];
    unsigned int iopt;

    /* ignore if not ours */
    if (dev != nullptr && strcmp(getDeviceName(), dev) != 0)
        return true;

    /* Input */
    if (strcmp(name, InputsSP.name) == 0)
    {
        //if ((StreamSP.s == IPS_BUSY) ||  (ExposeTimeNP->s == IPS_BUSY) || (RecordStreamSP.s == IPS_BUSY)) {
        if (PrimaryCCD.isExposing() || Streamer->isBusy())
        {
            LOG_ERROR("Can not set input while capturing.");
            InputsSP.s = IPS_ALERT;
            IDSetSwitch(&InputsSP, nullptr);
            return false;
        }
        else
        {
            unsigned int inputindex, oldindex;
            oldindex = IUFindOnSwitchIndex(&InputsSP);
            IUResetSwitch(&InputsSP);
            IUUpdateSwitch(&InputsSP, states, names, n);
            inputindex = IUFindOnSwitchIndex(&InputsSP);

            if (v4l_base->setinput(inputindex, errmsg) == -1)
            {
                LOGF_INFO("ERROR (setinput): %s", errmsg);
                IUResetSwitch(&InputsSP);
                InputsSP.sp[oldindex].s = ISS_ON;
                InputsSP.s              = IPS_ALERT;
                IDSetSwitch(&InputsSP, nullptr);
                return false;
            }

            deleteProperty(CaptureFormatsSP.name);
            v4l_base->getcaptureformats(&CaptureFormatsSP);
            defineProperty(&CaptureFormatsSP);
            if (CaptureSizesSP.sp != nullptr)
                deleteProperty(CaptureSizesSP.name);
            else if (CaptureSizesNP.np != nullptr)
                deleteProperty(CaptureSizesNP.name);

            v4l_base->getcapturesizes(&CaptureSizesSP, &CaptureSizesNP);

            if (CaptureSizesSP.sp != nullptr)
                defineProperty(&CaptureSizesSP);
            else if (CaptureSizesNP.np != nullptr)
                defineProperty(&CaptureSizesNP);
            InputsSP.s = IPS_OK;
            IDSetSwitch(&InputsSP, nullptr);
            LOGF_INFO("Capture input: %d. %s", inputindex, InputsSP.sp[inputindex].name);
            return true;
        }
    }

    /* Capture Format */
    if (strcmp(name, CaptureFormatsSP.name) == 0)
    {
        //if ((StreamSP.s == IPS_BUSY) ||  (ExposeTimeNP->s == IPS_BUSY) || (RecordStreamSP.s == IPS_BUSY)) {
        if (PrimaryCCD.isExposing() || Streamer->isBusy())
        {
            LOG_ERROR("Can not set format while capturing.");
            CaptureFormatsSP.s = IPS_ALERT;
            IDSetSwitch(&CaptureFormatsSP, nullptr);
            return false;
        }
        else
        {
            unsigned int index, oldindex;
            oldindex = IUFindOnSwitchIndex(&CaptureFormatsSP);
            IUResetSwitch(&CaptureFormatsSP);
            IUUpdateSwitch(&CaptureFormatsSP, states, names, n);
            index = IUFindOnSwitchIndex(&CaptureFormatsSP);

            if (v4l_base->setcaptureformat(*((unsigned int *)CaptureFormatsSP.sp[index].aux), errmsg) == -1)
            {
                LOGF_INFO("ERROR (setformat): %s", errmsg);
                IUResetSwitch(&CaptureFormatsSP);
                CaptureFormatsSP.sp[oldindex].s = ISS_ON;
                CaptureFormatsSP.s              = IPS_ALERT;
                IDSetSwitch(&CaptureFormatsSP, nullptr);
                return false;
            }

            V4LFrame->bpp = v4l_base->getBpp();
            PrimaryCCD.setBPP(V4LFrame->bpp);

            if (CaptureSizesSP.sp != nullptr)
                deleteProperty(CaptureSizesSP.name);
            else if (CaptureSizesNP.np != nullptr)
                deleteProperty(CaptureSizesNP.name);
            v4l_base->getcapturesizes(&CaptureSizesSP, &CaptureSizesNP);

            if (CaptureSizesSP.sp != nullptr)
                defineProperty(&CaptureSizesSP);
            else if (CaptureSizesNP.np != nullptr)
                defineProperty(&CaptureSizesNP);
            CaptureFormatsSP.s = IPS_OK;

#ifdef WITH_V4L2_EXPERIMENTS
            IUSaveText(&CaptureColorSpaceT[0], getColorSpaceName(&v4l_base->fmt));
            IUSaveText(&CaptureColorSpaceT[1], getYCbCrEncodingName(&v4l_base->fmt));
            IUSaveText(&CaptureColorSpaceT[2], getQuantizationName(&v4l_base->fmt));
            IDSetText(&CaptureColorSpaceTP, nullptr);
#endif
            //direct_record=recorder->setpixelformat(v4l_base->fmt.fmt.pix.pixelformat);
            INDI_PIXEL_FORMAT pixelFormat;
            uint8_t pixelDepth = 8;
            if (getPixelFormat(v4l_base->fmt.fmt.pix.pixelformat, pixelFormat, pixelDepth))
                Streamer->setPixelFormat(pixelFormat, pixelDepth);

            saveConfig(true, CaptureFormatsSP.name);
            IDSetSwitch(&CaptureFormatsSP, "Capture format: %d. %s", index, CaptureFormatsSP.sp[index].name);
            return true;
        }
    }

    /* Capture Size (Discrete) */
    if (strcmp(name, CaptureSizesSP.name) == 0)
    {
        //if ((StreamSP.s == IPS_BUSY) ||  (ExposeTimeNP->s == IPS_BUSY) || (RecordStreamSP.s == IPS_BUSY)) {
        if (PrimaryCCD.isExposing() || Streamer->isBusy())
        {
            LOG_ERROR("Can not set capture size while capturing.");
            CaptureSizesSP.s = IPS_ALERT;
            IDSetSwitch(&CaptureSizesSP, nullptr);
            return false;
        }
        else
        {
            unsigned int index, w, h;
            IUUpdateSwitch(&CaptureSizesSP, states, names, n);
            index = IUFindOnSwitchIndex(&CaptureSizesSP);
            sscanf(CaptureSizesSP.sp[index].name, "%dx%d", &w, &h);
            if (v4l_base->setcapturesize(w, h, errmsg) == -1)
            {
                LOGF_INFO("ERROR (setsize): %s", errmsg);
                CaptureSizesSP.s = IPS_ALERT;
                IDSetSwitch(&CaptureSizesSP, nullptr);
                return false;
            }

            if (FrameRatesSP.sp != nullptr)
                deleteProperty(FrameRatesSP.name);
            else if (FrameRateNP.np != nullptr)
                deleteProperty(FrameRateNP.name);
            v4l_base->getframerates(&FrameRatesSP, &FrameRateNP);
            if (FrameRatesSP.sp != nullptr)
                defineProperty(&FrameRatesSP);
            else if (FrameRateNP.np != nullptr)
                defineProperty(&FrameRateNP);

            PrimaryCCD.setFrame(0, 0, w, h);
            V4LFrame->width  = w;
            V4LFrame->height = h;
            PrimaryCCD.setResolution(w, h);
            updateFrameSize();
            Streamer->setSize(w, h);

            CaptureSizesSP.s = IPS_OK;
            IDSetSwitch(&CaptureSizesSP, "Capture size (discrete): %d. %s", index, CaptureSizesSP.sp[index].name);

            saveConfig(true, CaptureSizesSP.name);
            return true;
        }
    }

    /* Frame Rate (Discrete) */
    if (strcmp(name, FrameRatesSP.name) == 0)
    {
        if (PrimaryCCD.isExposing() || Streamer->isBusy())
        {
            LOG_ERROR("Can not change frame rate while capturing.");
            FrameRatesSP.s = IPS_ALERT;
            IDSetSwitch(&FrameRatesSP, nullptr);
            return false;
        }
        unsigned int index;
        struct v4l2_fract frate;
        IUUpdateSwitch(&FrameRatesSP, states, names, n);
        index = IUFindOnSwitchIndex(&FrameRatesSP);
        sscanf(FrameRatesSP.sp[index].name, "%d/%d", &frate.numerator, &frate.denominator);
        if ((v4l_base->*(v4l_base->setframerate))(frate, errmsg) == -1)
        {
            LOGF_INFO("ERROR (setframerate): %s", errmsg);
            FrameRatesSP.s = IPS_ALERT;
            IDSetSwitch(&FrameRatesSP, nullptr);
            return false;
        }

        FrameRatesSP.s = IPS_OK;
        IDSetSwitch(&FrameRatesSP, "Frame Period (discrete): %d. %s", index, FrameRatesSP.sp[index].name);
        return true;
    }

    /* Image Type */
    if (strcmp(name, ImageColorSP.name) == 0)
    {
        if (Streamer->isRecording())
        {
            LOG_WARN("Can not set Image type (GRAY/COLOR) while recording.");
            return false;
        }

        IUResetSwitch(&ImageColorSP);
        IUUpdateSwitch(&ImageColorSP, states, names, n);
        ImageColorSP.s = IPS_OK;
        if (ImageColorS[IMAGE_GRAYSCALE].s == ISS_ON)
        {
            //PrimaryCCD.setBPP(8);
            PrimaryCCD.setNAxis(2);
        }
        else
        {
            //PrimaryCCD.setBPP(32);
            //PrimaryCCD.setBPP(8);
            PrimaryCCD.setNAxis(3);
        }

        updateFrameSize();
#if 0
        INDI_PIXEL_FORMAT pixelFormat;
        uint8_t pixelDepth = 8;
        if (getPixelFormat(v4l_base->fmt.fmt.pix.pixelformat, pixelFormat, pixelDepth))
            Streamer->setPixelFormat(pixelFormat, pixelDepth);
#endif
        Streamer->setPixelFormat((ImageColorS[IMAGE_GRAYSCALE].s == ISS_ON) ? INDI_MONO : INDI_RGB, 8);
        IDSetSwitch(&ImageColorSP, nullptr);

        saveConfig(true, ImageColorSP.name);
        return true;
    }

    /* Image Depth */
    if (strcmp(name, ImageDepthSP.name) == 0)
    {
        if (Streamer->isRecording())
        {
            LOG_WARN("Can not set Image depth (8/16bits) while recording.");
            return false;
        }

        IUResetSwitch(&ImageDepthSP);
        IUUpdateSwitch(&ImageDepthSP, states, names, n);
        ImageDepthSP.s = IPS_OK;
        if (ImageDepthS[0].s == ISS_ON)
        {
            PrimaryCCD.setBPP(8);
        }
        else
        {
            PrimaryCCD.setBPP(16);
        }
        IDSetSwitch(&ImageDepthSP, nullptr);
        return true;
    }

    /* Stacking Mode */
    if (strcmp(name, StackModeSP.name) == 0)
    {
        IUResetSwitch(&StackModeSP);
        IUUpdateSwitch(&StackModeSP, states, names, n);
        StackModeSP.s = IPS_OK;
        stackMode     = IUFindOnSwitchIndex(&StackModeSP);
        if (stackMode == STACK_RESET_DARK)
        {
            if (V4LFrame->darkFrame != nullptr)
            {
                free(V4LFrame->darkFrame);
                V4LFrame->darkFrame = nullptr;
            }
        }

        IDSetSwitch(&StackModeSP, "Setting Stacking Mode: %s", StackModeS[stackMode].name);
        return true;
    }

    /* V4L2 Options/Menus */
    for (iopt = 0; iopt < v4loptions; iopt++)
        if (strcmp(Options[iopt].name, name) == 0)
            break;
    if (iopt < v4loptions)
    {
        unsigned int ctrl_id, optindex, ctrlindex;

        LOGF_DEBUG("Toggle switch %s=%s", Options[iopt].name, Options[iopt].label);

        Options[iopt].s = IPS_IDLE;
        IUResetSwitch(&Options[iopt]);
        if (IUUpdateSwitch(&Options[iopt], states, names, n) < 0)
            return false;

        optindex = IUFindOnSwitchIndex(&Options[iopt]);
        if (Options[iopt].sp[optindex].aux != nullptr)
            ctrlindex = *(unsigned int *)(Options[iopt].sp[optindex].aux);
        else
            ctrlindex = optindex;
        ctrl_id = (*((unsigned int *)Options[iopt].aux));
        LOGF_DEBUG("  On switch is (%d) %s=\"%s\", ctrl_id = 0x%X ctrl_index=%d", optindex,
                   Options[iopt].sp[optindex].name, Options[iopt].sp[optindex].label, ctrl_id, ctrlindex);
        if (v4l_base->setOPTControl(ctrl_id, ctrlindex, errmsg) < 0)
        {
            if (Options[iopt].nsp == 1) // button
            {
                Options[iopt].sp[optindex].s = ISS_OFF;
            }
            Options[iopt].s = IPS_ALERT;
            IDSetSwitch(&Options[iopt], nullptr);
            LOGF_ERROR("Unable to adjust setting. %s", errmsg);
            return false;
        }
        if (Options[iopt].nsp == 1) // button
        {
            Options[iopt].sp[optindex].s = ISS_OFF;
        }
        Options[iopt].s = IPS_OK;
        IDSetSwitch(&Options[iopt], nullptr);
        return true;
    }

    /* ColorProcessing */
    if (strcmp(name, ColorProcessingSP.name) == 0)
    {
        if (ImageColorS[IMAGE_GRAYSCALE].s == ISS_ON)
        {
            IUUpdateSwitch(&ColorProcessingSP, states, names, n);
            v4l_base->setColorProcessing(ColorProcessingS[0].s == ISS_ON, ColorProcessingS[1].s == ISS_ON,
                                         ColorProcessingS[2].s == ISS_ON);
            ColorProcessingSP.s = IPS_OK;
            IDSetSwitch(&ColorProcessingSP, nullptr);
            V4LFrame->bpp = v4l_base->getBpp();
            PrimaryCCD.setBPP(V4LFrame->bpp);
            PrimaryCCD.setBPP(V4LFrame->bpp);
            updateFrameSize();
            return true;
        }
        else
        {
            LOG_WARN("No color processing in color mode ");
            return false;
        }
    }
    lx->ISNewSwitch(dev, name, states, names, n);
    return INDI::CCD::ISNewSwitch(dev, name, states, names, n);
}

bool V4L2_Driver::ISNewText(const char * dev, const char * name, char * texts[], char * names[], int n)
{
    IText * tp;

    /* ignore if not ours */
    if (dev != nullptr && strcmp(getDeviceName(), dev) != 0)
        return true;

    if (strcmp(name, PortTP.name) == 0)
    {
        PortTP.s = IPS_OK;
        tp = IUFindText(&PortTP, names[0]);
        if (!tp)
            return false;
        IUSaveText(tp, texts[0]);
        IDSetText(&PortTP, nullptr);

        saveConfig(true, PortTP.name);
        return true;
    }

    lx->ISNewText(dev, name, texts, names, n);
    return INDI::CCD::ISNewText(dev, name, texts, names, n);
}

bool V4L2_Driver::ISNewNumber(const char * dev, const char * name, double values[], char * names[], int n)
{
    char errmsg[ERRMSGSIZ];

    /* ignore if not ours */
    if (dev != nullptr && strcmp(getDeviceName(), dev) != 0)
        return true;

    /* Capture Size (Step/Continuous) */
    if (strcmp(name, CaptureSizesNP.name) == 0)
    {
        if (PrimaryCCD.isExposing() || Streamer->isBusy())
        {
            LOG_ERROR("Can not set capture size while capturing.");
            CaptureSizesNP.s = IPS_BUSY;
            IDSetNumber(&CaptureSizesNP, nullptr);
            return false;
        }
        else
        {
            unsigned int sizes[2], w = 0, h = 0;
            double rsizes[2];

            if (strcmp(names[0], "Width") == 0)
            {
                sizes[0] = values[0];
                sizes[1] = values[1];
            }
            else
            {
                sizes[0] = values[1];
                sizes[1] = values[0];
            }
            if (v4l_base->setcapturesize(sizes[0], sizes[1], errmsg) == -1)
            {
                LOGF_INFO("ERROR (setsize): %s", errmsg);
                CaptureSizesNP.s = IPS_ALERT;
                IDSetNumber(&CaptureSizesNP, nullptr);
                return false;
            }
            if (strcmp(names[0], "Width") == 0)
            {
                w         = v4l_base->getWidth();
                rsizes[0] = (double)w;
                h         = v4l_base->getHeight();
                rsizes[1] = (double)h;
            }
            else
            {
                w         = v4l_base->getWidth();
                rsizes[1] = (double)w;
                h         = v4l_base->getHeight();
                rsizes[0] = (double)h;
            }

            PrimaryCCD.setFrame(0, 0, w, h);
            IUUpdateNumber(&CaptureSizesNP, rsizes, names, n);
            V4LFrame->width  = w;
            V4LFrame->height = h;
            PrimaryCCD.setResolution(w, h);
            CaptureSizesNP.s = IPS_OK;
            updateFrameSize();
            Streamer->setSize(w, h);

            IDSetNumber(&CaptureSizesNP, "Capture size (step/cont): %dx%d", w, h);
            return true;
        }
    }

    if (strcmp(ImageAdjustNP.name, name) == 0)
    {
        ImageAdjustNP.s = IPS_IDLE;

        if (IUUpdateNumber(&ImageAdjustNP, values, names, n) < 0)
            return false;

        for (int i = 0; i < ImageAdjustNP.nnp; i++)
        {
            unsigned int const ctrl_id = *((unsigned int *)ImageAdjustNP.np[i].aux0);
            double const value = ImageAdjustNP.np[i].value;

            LOGF_DEBUG("  Setting %s (%s) to %f, ctrl_id = 0x%X", ImageAdjustNP.np[i].name,
                       ImageAdjustNP.np[i].label, value, ctrl_id);

            if (v4l_base->setINTControl(ctrl_id, ImageAdjustNP.np[i].value, errmsg) < 0)
            {
                /* Some controls may become read-only depending on selected options */
                LOGF_WARN("Unable to adjust %s (ctrl_id =  0x%X)", ImageAdjustNP.np[i].label,
                          ctrl_id);
            }
            /* Some controls may have been ajusted by the driver */
            /* a read is mandatory as VIDIOC_S_CTRL is write only and does not return the actual new value */
            v4l_base->getControl(ctrl_id, &(ImageAdjustNP.np[i].value), errmsg);

            /* Warn the client if the control returned another value than what was set */
            if(value != ImageAdjustNP.np[i].value)
            {
                LOGF_WARN("Control %s set to %f returned %f (ctrl_id =  0x%X)",
                          ImageAdjustNP.np[i].label, value, ImageAdjustNP.np[i].value, ctrl_id);
            }
        }
        ImageAdjustNP.s = IPS_OK;
        IDSetNumber(&ImageAdjustNP, nullptr);
        return true;
    }

    return INDI::CCD::ISNewNumber(dev, name, values, names, n);
}

bool V4L2_Driver::StartExposure(float duration)
{
    /* Clicking the "Expose" set button while an exposure is running arrives here.
     * Now that V4L2 CCD has the option to abort, this will properly abort the exposure.
     * If CAN_ABORT is not set, we have to tell the caller we're busy until the end of this exposure.
     * If we don't, PrimaryCCD will stop exposing nonetheless and we won't be able to restart an exposure.
     */
    {
        if (Streamer->isBusy())
        {
            LOG_ERROR("Cannot start new exposure while streamer is busy, stop streaming first");
            return !(GetCCDCapability() & CCD_CAN_ABORT);
        }

        if (is_capturing)
        {
            LOGF_ERROR(
                "Cannot start new exposure until the current one completes (%.3f seconds left).",
                getRemainingExposure());
            return !(GetCCDCapability() & CCD_CAN_ABORT);

            return true;
        }
    }

    if (setShutter(duration))
    {
        V4LFrame->expose = duration;
        PrimaryCCD.setExposureDuration(duration);

        if (!lx->isEnabled() || lx->getLxmode() == LXSERIAL)
            start_capturing(false);

        /* Update exposure duration in client */
        /* FIXME: exposure update timer has period hardcoded 1 second */
        if (is_capturing && 1.0f < duration)
        {
            //if (-1 != stdtimer)
            //    IERmTimer(stdtimer);
            //stdtimer = IEAddTimer(1000, (IE_TCF *)stdtimerCallback, this);
            stdtimer = -1;
        }
        else
            stdtimer = -1;
    }

    return is_capturing;
}

bool V4L2_Driver::setShutter(double duration)
{
    if (lx->isEnabled())
    {
        LOGF_INFO("Using long exposure mode for %.3f sec frame.", duration);
        if (startlongexposure(duration))
        {
            LOGF_INFO("Started %.3f-second long exposure.", duration);
            return true;
        }
        else
        {
            DEBUGF(INDI::Logger::DBG_WARNING,
                   "Unable to start %.3f-second long exposure, falling back to auto exposure", duration);
            return false;
        }
    }
    else if (setManualExposure(duration))
    {
        exposure_duration.tv_sec  = (long) duration;
        exposure_duration.tv_usec = (long) ((duration - (double) exposure_duration.tv_sec) * 1000000.0f);

        elapsed_exposure.tv_sec = 0;
        elapsed_exposure.tv_usec = 0;

        gettimeofday(&capture_start, nullptr);

        frameCount    = 0;
        subframeCount = 0;

        LOGF_INFO("Started %.3f-second manual exposure.", duration);
        return true;
    }
    else
    {
        LOGF_WARN("Failed %.3f-second manual exposure, no adequate control is registered.",
                  duration);
        return false;
    }
}

bool V4L2_Driver::setManualExposure(double duration)
{
    /* N.B. Check how this differs from one camera to another. This is just a proof of concept for now */
    /* With DMx 21AU04.AS, exposing twice with the same duration causes an incomplete frame to pop in the buffer list
     * This can be worked around by verifying the buffer size, but it won't work for anything else than Y8/Y16, so set
     * exposure unconditionally */
    /*if (duration * 10000 != AbsExposureN->value)*/

    // INT control for manual exposure duration is an integer in 1/10000 seconds
    long ticks = lround(duration * 10000.0f);

    /* First check the presence of an absolute exposure control */
    if (nullptr == AbsExposureN)
    {
        /* We don't have an absolute exposure control but we can stack gray frames until the exposure elapses */
        if (ImageColorS[IMAGE_GRAYSCALE].s == ISS_ON && stackMode != STACK_NONE && stackMode != STACK_RESET_DARK)
        {
            //use frame interval as frame duration instead of max exposure time.
<<<<<<< HEAD
            if(FrameRatesSP.sp != nullptr){
=======
            if(FrameRatesSP.sp != nullptr)
            {
>>>>>>> e38b973d
                LOGF_WARN("Absolute exposure duration control is undefined, stacking up to %.3f seconds using %.16s.",
                          duration, StackModeS[stackMode].name);
                int index = IUFindOnSwitchIndex(&FrameRatesSP);
                int fn, fd;
                sscanf(FrameRatesSP.sp[index].name, "%d/%d", &fn, &fd);
                IDLog("Interval = %d %d\n", fn, fd);
<<<<<<< HEAD
                ticks = (long)(10000.0*(float)fn/(float)fd + 0.5);
=======
                ticks = (long)(10000.0 * (float)fn / (float)fd + 0.5);
>>>>>>> e38b973d
                frame_duration.tv_sec  = ticks / 10000;
                frame_duration.tv_usec = (ticks % 10000) * 100;
                return true;
            }
<<<<<<< HEAD
            else{
=======
            else
            {
>>>>>>> e38b973d
                //ToDo: Same thing should be done for FrameRateNP
                LOG_ERROR("Absolute exposure duration control is undefined and tacking is not supported");
                return false;
            }
        }
        /* We don't have an absolute exposure control and stacking is not configured, bail out */
        else
        {
            LOGF_ERROR("Failed exposing, the absolute exposure duration control is undefined, and stacking is not ready.", "");
            LOGF_ERROR("Configure grayscale and stacking in order to stack streamed frames up to %.3f seconds.", duration);
            return false;
        }
    }
    /* Then if we have an exposure control, check the requested exposure duration */
    else if (AbsExposureN->max < ticks)
    {
        if( ImageColorS[IMAGE_GRAYSCALE].s == ISS_ON && stackMode == STACK_NONE )
        {
            LOG_WARN("Requested manual exposure is out of device bounds auto set stackMode to ADDITIVE" );
            stackMode = STACK_ADDITIVE;
            StackModeSP.sp[ STACK_NONE ].s = ISS_OFF;
            StackModeSP.sp[ STACK_ADDITIVE ].s = ISS_ON;
            if(ManualExposureSP) IDSetSwitch(ManualExposureSP, nullptr);
        }

        /* We can't expose as long as requested but we can stack gray frames until the exposure elapses */
        if (ImageColorS[IMAGE_GRAYSCALE].s == ISS_ON && stackMode != STACK_NONE && stackMode != STACK_RESET_DARK)
        {
            if( AbsExposureN->value != AbsExposureN->max )
            {
                LOGF_WARN("Requested manual exposure is out of device bounds [%.3f,%.3f], stacking up to %.3f seconds using %.16s.",
                          (double) AbsExposureN->min / 10000.0f, (double) AbsExposureN->max / 10000.0f,
                          duration, StackModeS[stackMode].name);
            }
            ticks = AbsExposureN->max;
        }
        /* We can't expose as long as requested and stacking is not configured, bail out */
        else
        {
            LOGF_ERROR("Failed %.3f-second manual exposure, out of device bounds [%.3f,%.3f], and stacking is not ready.",
                       duration, (double) AbsExposureN->min / 10000.0f, (double) AbsExposureN->max / 10000.0f);
            LOGF_ERROR("Configure grayscale and stacking in order to stack streamed frames up to %.3f seconds.", duration);
            return false;
        }
    }
    /* Lower-than-minimal exposure duration is left managed below */


    frame_duration.tv_sec  = ticks / 10000;
    frame_duration.tv_usec = (ticks % 10000) * 100;

    if( v4l_capture_started )
    {
        if( AbsExposureN->value != ticks )
        {
            stop_capturing();
        }
        else
        {
            return true;
        }
    }


    /* At this point we do have an absolute exposure control and a valid exposure duration, so start exposing. */

    /* Manual mode should be set before changing Exposure (Auto), if possible.
     * In some cases there might be no control available, so don't fail and try to continue.
     */
    if (ManualExposureSP)
    {
        if (ManualExposureSP->sp[0].s == ISS_OFF)
        {
            ManualExposureSP->sp[0].s = ISS_ON;
            ManualExposureSP->sp[1].s = ISS_OFF;
            ManualExposureSP->s       = IPS_IDLE;

            unsigned int const ctrlindex = ManualExposureSP->sp[0].aux ? *(unsigned int *)(ManualExposureSP->sp[0].aux) : 0;
            unsigned int const ctrl_id = (*((unsigned int *)ManualExposureSP->aux));

            char errmsg[MAXRBUF];
            if (v4l_base->setOPTControl(ctrl_id, ctrlindex, errmsg) < 0)
            {
                ManualExposureSP->sp[0].s = ISS_OFF;
                ManualExposureSP->sp[1].s = ISS_ON;
                ManualExposureSP->s       = IPS_ALERT;
                IDSetSwitch(ManualExposureSP, nullptr);

                LOGF_ERROR("Unable to adjust manual/auto exposure control. %s", errmsg);
                return false;
            }

            ManualExposureSP->s = IPS_OK;
            IDSetSwitch(ManualExposureSP, nullptr);
        }
    }
    else
    {
        LOGF_WARN("Failed switching to manual exposure, control is unavailable", "");
        /* Don't fail, let the driver try to set the absolute duration, we'll see what happens */
        /* return false; */
    }

    /* Configure absolute exposure */
    if (AbsExposureN->min <= ticks && ticks <= AbsExposureN->max)
    {
        double const restoredValue = AbsExposureN->value;
        AbsExposureN->value = ticks;

        LOGF_DEBUG("%.3f-second exposure translates to %ld 1/10,000th-second device ticks.",
                   duration, ticks);

        unsigned int const ctrl_id = *((unsigned int *)AbsExposureN->aux0);

        char errmsg[MAXRBUF];
        if (v4l_base->setINTControl(ctrl_id, AbsExposureN->value, errmsg) < 0)
        {
            ImageAdjustNP.s     = IPS_ALERT;
            AbsExposureN->value = restoredValue;
            IDSetNumber(&ImageAdjustNP, "Failed requesting %.3f-second exposure to the driver (%s).", duration, errmsg);
            return false;
        }

        ImageAdjustNP.s = IPS_OK;
        IDSetNumber(&ImageAdjustNP, nullptr);
    }
    else
    {
        LOGF_ERROR("Failed %.3f-second manual exposure, out of device bounds [%.3f,%.3f].",
                   duration, (double) AbsExposureN->min / 10000.0f, (double) AbsExposureN->max / 10000.0f);
        return false;
    }

    return true;
}

/** \internal Timer callback.
 *
 * This provides a very rough estimation of the remaining exposure to the client.
 */
void V4L2_Driver::stdtimerCallback(void * userpointer)
{
    V4L2_Driver * p = (V4L2_Driver *)userpointer;
    float remaining = p->getRemainingExposure();
    //DEBUGF(INDI::Logger::DBG_SESSION,"Exposure running, %f seconds left...", remaining);
    if (1.0f < remaining)
        p->stdtimer = IEAddTimer(1000, (IE_TCF *)stdtimerCallback, userpointer);
    else
        p->stdtimer = -1;
    p->PrimaryCCD.setExposureLeft(remaining);
}

bool V4L2_Driver::start_capturing(bool do_stream)
{
    // FIXME Must migrate completely to Stream
    // The class shouldn't be making calls to encoder/recorder directly
    // Stream? Yes or No
    // Direct Record?
    INDI_UNUSED(do_stream);
    if (Streamer->isBusy())
    {
        LOG_WARN("Cannot start exposure while streaming is in progress");
        return false;
    }

    if (is_capturing)
    {
        LOGF_WARN("Cannot start exposure while another is in progress (%.3f seconds left)",
                  getRemainingExposure());
        return false;
    }

    if( !v4l_capture_started )
    {
        char errmsg[ERRMSGSIZ];
        if (v4l_base->start_capturing(errmsg))
        {
            LOGF_WARN("V4L2 base failed starting capture (%s)", errmsg);
            return false;
        }
        else
        {
            gettimeofday(&frame_received, nullptr);
            v4l_capture_started = true;
        }
    }

    //if (do_stream)
    //v4l_base->doRecord(Streamer->isDirectRecording());

    is_capturing = true;
    return true;
}

bool V4L2_Driver::stop_capturing()
{
    if (!is_capturing && !v4l_capture_started)
    {
        LOG_WARN("No exposure or streaming in progress");
        return true;
    }

    if (!Streamer->isBusy() && 0.0f < getRemainingExposure())
    {
        LOGF_WARN("Stopping running exposure %.3f seconds before completion",
                  getRemainingExposure());
    }

    // FIXME what to do with doRecord?
    //if(Streamer->isDirectRecording())
    //v4l_base->doRecord(false);
    char errmsg[ERRMSGSIZ];
    if (v4l_base->stop_capturing(errmsg))
    {
        LOGF_WARN("V4L2 base failed stopping capture (%s)", errmsg);
    }

    is_capturing = false;
    v4l_capture_started = false;
    return true;
}

bool V4L2_Driver::startlongexposure(double timeinsec)
{
    lxtimer = IEAddTimer((int)(timeinsec * 1000.0), (IE_TCF *)lxtimerCallback, this);
    v4l_base->setlxstate(LX_ACCUMULATING);
    return (lx->startLx());
}

void V4L2_Driver::lxtimerCallback(void * userpointer)
{
    V4L2_Driver * p = (V4L2_Driver *)userpointer;

    p->lx->stopLx();
    if (p->lx->getLxmode() == LXSERIAL)
    {
        p->v4l_base->setlxstate(LX_TRIGGERED);
    }
    else
    {
        p->v4l_base->setlxstate(LX_ACTIVE);
    }
    IERmTimer(p->lxtimer);
    if (!p->v4l_base->isstreamactive())
        p->is_capturing = p->start_capturing(false); // jump to new/updateFrame
    //p->v4l_base->start_capturing(errmsg); // jump to new/updateFrame
}

bool V4L2_Driver::UpdateCCDBin(int hor, int ver)
{
    if (ImageColorS[IMAGE_COLOR].s == ISS_ON)
    {
        if (hor == 1 && ver == 1)
        {
            PrimaryCCD.setBin(hor, ver);
            Streamer->setSize(PrimaryCCD.getSubW(), PrimaryCCD.getSubH());
            return true;
        }

        LOG_WARN("Binning color frames is currently not supported.");
        return false;
    }

    if (hor != ver)
    {
        LOGF_WARN("Cannot accept asymmetrical binning %dx%d.", hor, ver);
        return false;
    }

    if (hor != 1 && hor != 2 && hor != 4)
    {
        LOG_WARN("Can only accept 1x1, 2x2, and 4x4 binning.");
        return false;
    }

    if (Streamer->isBusy())
    {
        LOG_WARN("Cannot change binning while streaming/recording.");
        return false;
    }

    PrimaryCCD.setBin(hor, ver);
    Streamer->setSize(PrimaryCCD.getSubW() / hor, PrimaryCCD.getSubH() / ver);

    return true;
}

bool V4L2_Driver::UpdateCCDFrame(int x, int y, int w, int h)
{
    char errmsg[ERRMSGSIZ];

    //LOGF_INFO("calling updateCCDFrame: %d %d %d %d", x, y, w, h);
    //IDLog("calling updateCCDFrame: %d %d %d %d\n", x, y, w, h);
    if (v4l_base->setcroprect(x, y, w, h, errmsg) != -1)
    {
        struct v4l2_rect crect;
        crect = v4l_base->getcroprect();

        V4LFrame->width  = crect.width;
        V4LFrame->height = crect.height;
        PrimaryCCD.setFrame(x, y, w, h);
        updateFrameSize();
        Streamer->setSize(w, h);
        return true;
    }
    else
    {
        LOGF_INFO("ERROR (setcroprect): %s", errmsg);
    }

    return false;
}

void V4L2_Driver::newFrame(void * p)
{
    ((V4L2_Driver *)(p))->newFrame();
}

/** @internal Stack normalized luminance pixels coming from the camera in an accumulator frame.
 */
void V4L2_Driver::stackFrame()
{
    /* FIXME: use unsigned floats, or double */
    size_t const size      = v4l_base->getWidth() * v4l_base->getHeight();
    float const * src       = v4l_base->getLinearY();
    float const * const end = v4l_base->getLinearY() + size;
    float * dest            = V4LFrame->stackedFrame;

    if (!V4LFrame->stackedFrame)
    {
        /* FIXME: allocate and reset the accumulator frame prior to this function, because memory owner is unclear, and we need more speed while accumulating */
        V4LFrame->stackedFrame = (float *)malloc(sizeof(float) * size);
        memcpy(V4LFrame->stackedFrame, src, sizeof(float) * size);
        subframeCount = 1;
    }
    else
    {
        /* Clamp to max float value */
        float const frameMax = std::numeric_limits<float>::max();
        while (src < end) if (frameMax - *dest < *src)
            {
                *dest++ = frameMax;
                src++;
            }
            else *dest++ += *src++;
        subframeCount += 1;
    }
}

struct timeval V4L2_Driver::getElapsedExposure() const
{
    struct timeval now = { .tv_sec = 0, .tv_usec = 0 }, duration = { .tv_sec = 0, .tv_usec = 0 };
    gettimeofday( &now, nullptr );
    timersub(&now, &capture_start, &duration);
    return duration;
}

float V4L2_Driver::getRemainingExposure() const
{
    struct timeval remaining = { .tv_sec = 0, .tv_usec = 0 };
    timersub(&exposure_duration, &elapsed_exposure, &remaining);
    return (float) remaining.tv_sec + (float) remaining.tv_usec / 1000000.0f;
}

void V4L2_Driver::newFrame()
{
    struct timeval current_frame_duration = frame_received;
    gettimeofday(&frame_received, nullptr);
    timersub(&frame_received, &current_frame_duration, &current_frame_duration);


    if (Streamer->isBusy())
    {
        non_capture_frames = 0;

        int width             = v4l_base->getWidth();
        int height            = v4l_base->getHeight();
        int bpp               = v4l_base->getBpp();
        int dbpp              = 8;
        int totalBytes        = 0;
        unsigned char * buffer = nullptr;

        std::unique_lock<std::mutex> guard(ccdBufferLock);
        if (ImageColorS[IMAGE_GRAYSCALE].s == ISS_ON)
        {
            V4LFrame->Y = v4l_base->getY();
            totalBytes  = width * height * (dbpp / 8);
            buffer      = V4LFrame->Y;
        }
        else
        {
            V4LFrame->RGB24Buffer = v4l_base->getRGBBuffer();
            totalBytes            = width * height * (dbpp / 8) * 3;
            buffer                = V4LFrame->RGB24Buffer;
        }

        // downscale Y10 Y12 Y16
        if (bpp > dbpp)
        {
            unsigned short * src = (unsigned short *)buffer;
            unsigned char * dest = buffer;
            unsigned char shift = 0;

            if (bpp < 16)
            {
                switch (bpp)
                {
                    case 10:
                        shift = 2;
                        break;
                    case 12:
                        shift = 4;
                        break;
                }
                for (int i = 0; i < totalBytes; i++)
                {
                    *dest++ = *(src++) >> shift;
                }
            }
            else
            {
                unsigned char * src = (unsigned char *)buffer + 1; // Y16 is little endian

                for (int i = 0; i < totalBytes; i++)
                {
                    *dest++ = *src;
                    src += 2;
                }
            }
        }

        if (PrimaryCCD.getBinX() > 1)
        {
            memcpy(PrimaryCCD.getFrameBuffer(), buffer, totalBytes);
            PrimaryCCD.binFrame();
            guard.unlock();
            Streamer->newFrame(PrimaryCCD.getFrameBuffer(), frameBytes / PrimaryCCD.getBinX());
        }
        else
        {
            guard.unlock();
            Streamer->newFrame(buffer, frameBytes);
        }
        return;
    }

    if ( PrimaryCCD.isExposing() )
    {
        non_capture_frames = 0;
        if( !is_capturing )
        {
            LOG_DEBUG("Skip frame, setup not complete yet" );
            return; //skip this frame
        }

        struct timeval capture_frame_dif = { .tv_sec = 0, .tv_usec = 0 };
        timersub(&frame_received, &capture_start, &capture_frame_dif);

        float cfd = (float) capture_frame_dif.tv_sec + (float) capture_frame_dif.tv_usec / 1000000.0f;
        float fd = (float) frame_duration.tv_sec + (float) frame_duration.tv_usec / 1000000.0f;

        if( cfd < fd * 0.9 )
        {
            LOGF_DEBUG("Skip early frame cfd = %ld.%06ld seconds.", capture_frame_dif.tv_sec, capture_frame_dif.tv_usec);
            return;
        }

        timeradd(&elapsed_exposure, &frame_duration, &elapsed_exposure);

        LOGF_DEBUG("Frame took %ld.%06ld s, e = %ld.%06ld s, t = %ld.%06ld s., cfd = %ld.%06ld s.",
                   current_frame_duration.tv_sec, current_frame_duration.tv_usec,
                   elapsed_exposure.tv_sec, elapsed_exposure.tv_usec,
                   exposure_duration.tv_sec, exposure_duration.tv_usec,
                   capture_frame_dif.tv_sec, capture_frame_dif.tv_usec
                  );


        float remaining = getRemainingExposure();
        PrimaryCCD.setExposureLeft(remaining);

        // Stack Mono frames
        if ((stackMode) && !(lx->isEnabled()) && !(ImageColorS[1].s == ISS_ON))
        {
            stackFrame();
        }

        /* FIXME: stacking does not account for transfer time, so we'll miss the last frames probably */
        if ((stackMode) && !(lx->isEnabled()) && !(ImageColorS[1].s == ISS_ON) &&
                (timercmp(&elapsed_exposure, &exposure_duration, < )))
            return; // go on stacking

        struct timeval const current_exposure = getElapsedExposure();

        //IDLog("Copying frame.\n");
        if (ImageColorS[IMAGE_GRAYSCALE].s == ISS_ON)
        {
            if (!stackMode)
            {
                unsigned char * src, *dest;
                src  = v4l_base->getY();
                dest = (unsigned char *)PrimaryCCD.getFrameBuffer();

                std::unique_lock<std::mutex> guard(ccdBufferLock);
                memcpy(dest, src, frameBytes);
                guard.unlock();
                //for (i=0; i< frameBytes; i++)
                //*(dest++) = *(src++);

                PrimaryCCD.binFrame();
            }
            else
            {
                float * src = V4LFrame->stackedFrame;

                /* If we have a dark frame configured, substract it from the stack */
                if ((stackMode != STACK_TAKE_DARK) && (V4LFrame->darkFrame != nullptr))
                {
                    float * dark = V4LFrame->darkFrame;

                    for (int i = 0; i < v4l_base->getWidth() * v4l_base->getHeight(); i++)
                    {
                        if (*src > *dark)
                            *src -= *dark;
                        else
                            *src = 0.0;
                        src++;
                        dark++;
                    }
                    src = V4LFrame->stackedFrame;
                }

                //IDLog("Copying stack frame from %p to %p.\n", src, dest);
                if (stackMode == STACK_MEAN)
                {
                    if (ImageDepthS[0].s == ISS_ON)
                    {
                        // depth 8 bits
                        unsigned char * dest = (unsigned char *)PrimaryCCD.getFrameBuffer();

                        std::unique_lock<std::mutex> guard(ccdBufferLock);
                        for (int i = 0; i < v4l_base->getWidth() * v4l_base->getHeight(); i++)
                            *dest++ = (unsigned char)((*src++ * 255.0f) / subframeCount);
                        guard.unlock();
                    }
                    else
                    {
                        // depth 16 bits
                        unsigned short * dest = (unsigned short *)PrimaryCCD.getFrameBuffer();

                        std::unique_lock<std::mutex> guard(ccdBufferLock);
                        for (int i = 0; i < v4l_base->getWidth() * v4l_base->getHeight(); i++)
                            *dest++ = (unsigned short)((*src++ * 65535.0f) / subframeCount);
                        guard.unlock();
                    }

                    free(V4LFrame->stackedFrame);
                    V4LFrame->stackedFrame = nullptr;
                }
                else if (stackMode == STACK_ADDITIVE)
                {
                    /* Clamp additive stacking to frame dynamic range - that is, do not consider normalized source greater than 1.0f */
                    if (ImageDepthS[0].s == ISS_ON)
                    {
                        // depth 8 bits
                        unsigned char * dest = (unsigned char *)PrimaryCCD.getFrameBuffer();

                        std::unique_lock<std::mutex> guard(ccdBufferLock);
                        for (int i = 0; i < v4l_base->getWidth() * v4l_base->getHeight(); i++)
                        {
                            *dest++ = *src < 1.0f ? (unsigned char)((*src * 255)) : 255;
                            src++;
                        }
                        guard.unlock();
                    }
                    else
                    {
                        // depth 16 bits
                        unsigned short * dest = (unsigned short *)PrimaryCCD.getFrameBuffer();

                        for (int i = 0; i < v4l_base->getWidth() * v4l_base->getHeight(); i++)
                        {
                            *dest++ = *src < 1.0f ? (unsigned short)((*src * 65535)) : 65535;
                            src++;
                        }
                    }

                    free(V4LFrame->stackedFrame);
                    V4LFrame->stackedFrame = nullptr;
                }
                else if (stackMode == STACK_TAKE_DARK)
                {
                    if (V4LFrame->darkFrame != nullptr)
                        free(V4LFrame->darkFrame);
                    V4LFrame->darkFrame    = V4LFrame->stackedFrame;
                    V4LFrame->stackedFrame = nullptr;
                    src                    = V4LFrame->darkFrame;
                    if (ImageDepthS[0].s == ISS_ON)
                    {
                        // depth 8 bits
                        unsigned char * dest = (unsigned char *)PrimaryCCD.getFrameBuffer();

                        std::unique_lock<std::mutex> guard(ccdBufferLock);
                        for (int i = 0; i < v4l_base->getWidth() * v4l_base->getHeight(); i++)
                            *dest++ = (unsigned char)((*src++ * 255));
                        guard.unlock();
                    }
                    else
                    {
                        // depth 16 bits
                        unsigned short * dest = (unsigned short *)PrimaryCCD.getFrameBuffer();

                        std::unique_lock<std::mutex> guard(ccdBufferLock);
                        for (int i = 0; i < v4l_base->getWidth() * v4l_base->getHeight(); i++)
                            *dest++ = (unsigned short)((*src++ * 65535));
                        guard.unlock();
                    }
                }
            }
        }
        else
        {
            // Binning not supported in color images for now
            std::unique_lock<std::mutex> guard(ccdBufferLock);
            unsigned char * src  = v4l_base->getRGBBuffer();
            unsigned char * dest = PrimaryCCD.getFrameBuffer();
            // We have RGB RGB RGB data but for FITS file we need each color in separate plane. i.e. RRR GGG BBB ..etc
            unsigned char * red   = dest;
            unsigned char * green = dest + v4l_base->getWidth() * v4l_base->getHeight() * (v4l_base->getBpp() / 8);
            unsigned char * blue  = dest + v4l_base->getWidth() * v4l_base->getHeight() * (v4l_base->getBpp() / 8) * 2;

            for (int i = 0; i < (int)frameBytes; i += 3)
            {
                *(red++)   = *(src + i);
                *(green++) = *(src + i + 1);
                *(blue++)  = *(src + i + 2);
            }
            guard.unlock();

        }
        frameCount += 1;

        if (lx->isEnabled())
        {
            //if (!is_streaming && !is_recording)
            if (Streamer->isBusy() == false)
                stop_capturing();

            LOGF_INFO("Capture of LX frame took %ld.%06ld seconds.", current_exposure.tv_sec, current_exposure.tv_usec);
            ExposureComplete(&PrimaryCCD);
        }
        else
        {
            //if (!is_streaming && !is_recording) stop_capturing();
            if (Streamer->isBusy() == false)
            {
                //just mark stop
                is_capturing = false;
            }
            else
                IDLog("%s: streamer is busy, continue capturing\n", __FUNCTION__);

            LOGF_INFO("Capture of one frame (%d stacked frames) took %ld.%06ld seconds.",
                      subframeCount, current_exposure.tv_sec, current_exposure.tv_usec);
            ExposureComplete(&PrimaryCCD);
        }
    }
    else
    {
        non_capture_frames++;

        if( non_capture_frames > 10 )
        {
            /* If we arrive here, PrimaryCCD is not exposing anymore, we can't forward the frame and we can't be aborted neither, thus abort the exposure right now.
            * That issue can be reproduced when clicking the "Set" button on the "Main Control" tab while an exposure is running.
            * Note that the patch in StartExposure returning busy instead of error prevents the flow from coming here, so now it's only a safeguard. */
            IDLog("%s: frame received while not exposing, force-aborting capture\n", __FUNCTION__);
            AbortExposure();
        }
    }
}

bool V4L2_Driver::AbortExposure()
{
    if (lx->isEnabled())
    {
        lx->stopLx();
        return true;
    }
    else if (!Streamer->isBusy())
    {
        if (-1 != stdtimer)
            IERmTimer(stdtimer);
        return stop_capturing();
    }

    LOG_WARN("Cannot abort exposure while video streamer is busy, stop streaming first");
    return false;
}

bool V4L2_Driver::Connect()
{
    char errmsg[ERRMSGSIZ];
    if (!isConnected())
    {
        if (v4l_base->connectCam(PortT[0].text, errmsg) < 0)
        {
            LOGF_ERROR("Error: unable to open device. %s", errmsg);
            return false;
        }

        /* Sucess! */
        LOG_INFO("V4L2 CCD Device is online. Initializing properties.");

        v4l_base->registerCallback(newFrame, this);

        lx->setCamerafd(v4l_base->fd);

        if (!(strcmp((const char *)v4l_base->cap.driver, "pwc")))
            LOG_INFO(
                "To use LED Long exposure mode with recent kernels, see https://code.google.com/p/pwc-lxled/");
    }

    return true;
}

bool V4L2_Driver::Disconnect()
{
    if (isConnected())
    {
        v4l_base->disconnectCam(PrimaryCCD.isExposing() || Streamer->isBusy());
        if (PrimaryCCD.isExposing() || Streamer->isBusy())
            Streamer->close();
    }
    return true;
}

const char * V4L2_Driver::getDefaultName()
{
    return (const char *)"V4L2 CCD";
}

/* Retrieves basic data from the device upon connection.*/
void V4L2_Driver::getBasicData()
{
    //int xmax, ymax, xmin, ymin;
    unsigned int w, h;
    int inputindex = -1, formatindex = -1;
    struct v4l2_fract frate;

    v4l_base->getinputs(&InputsSP);
    v4l_base->getcaptureformats(&CaptureFormatsSP);
    v4l_base->getcapturesizes(&CaptureSizesSP, &CaptureSizesNP);
    v4l_base->getframerates(&FrameRatesSP, &FrameRateNP);

    w                = v4l_base->getWidth();
    h                = v4l_base->getHeight();
    V4LFrame->width  = w;
    V4LFrame->height = h;
    V4LFrame->bpp    = v4l_base->getBpp();

    inputindex  = IUFindOnSwitchIndex(&InputsSP);
    formatindex = IUFindOnSwitchIndex(&CaptureFormatsSP);
    frate       = (v4l_base->*(v4l_base->getframerate))();
    if (inputindex >= 0 && formatindex >= 0)
        LOGF_INFO("Found initial Input \"%s\", Format \"%s\", Size %dx%d, Frame interval %d/%ds",
                  InputsSP.sp[inputindex].name, CaptureFormatsSP.sp[formatindex].name, w, h, frate.numerator,
                  frate.denominator);
    else
        LOGF_INFO("Found initial size %dx%d, frame interval %d/%ds", w, h, frate.numerator,
                  frate.denominator);

    IUSaveText(&camNameT[0], v4l_base->getDeviceName());
    IDSetText(&camNameTP, nullptr);
#ifdef WITH_V4L2_EXPERIMENTS
    IUSaveText(&CaptureColorSpaceT[0], getColorSpaceName(&v4l_base->fmt));
    IUSaveText(&CaptureColorSpaceT[1], getYCbCrEncodingName(&v4l_base->fmt));
    IUSaveText(&CaptureColorSpaceT[2], getQuantizationName(&v4l_base->fmt));
    IDSetText(&CaptureColorSpaceTP, nullptr);
#endif
    if (Options)
        free(Options);
    Options    = nullptr;
    v4loptions = 0;
    updateV4L2Controls();

    PrimaryCCD.setResolution(w, h);
    PrimaryCCD.setFrame(0, 0, w, h);
    PrimaryCCD.setBPP(V4LFrame->bpp);
    updateFrameSize();
    //direct_record=recorder->setpixelformat(v4l_base->fmt.fmt.pix.pixelformat);
    //recorder->setsize(w, h);
    INDI_PIXEL_FORMAT pixelFormat;
    uint8_t pixelDepth = 8;
    if (getPixelFormat(v4l_base->fmt.fmt.pix.pixelformat, pixelFormat, pixelDepth))
        Streamer->setPixelFormat(pixelFormat, pixelDepth);

    Streamer->setSize(w, h);
}

void V4L2_Driver::updateV4L2Controls()
{
    unsigned int i;

    LOG_DEBUG("Enumerating V4L2 controls...");

    // #1 Query for INTEGER controls, and fill up the structure
    free(ImageAdjustNP.np);
    ImageAdjustNP.nnp = 0;

    //if (v4l_base->queryINTControls(&ImageAdjustNP) > 0)
    //defineProperty(&ImageAdjustNP);
    v4l_base->enumerate_ext_ctrl();
    useExtCtrl = false;

    if (v4l_base->queryExtControls(&ImageAdjustNP, &v4ladjustments, &Options, &v4loptions, getDeviceName(),
                                   IMAGE_BOOLEAN))
        useExtCtrl = true;
    else
        v4l_base->queryControls(&ImageAdjustNP, &v4ladjustments, &Options, &v4loptions, getDeviceName(), IMAGE_BOOLEAN);

    if (v4ladjustments > 0)
    {
        LOGF_DEBUG("Found %d V4L2 adjustments", v4ladjustments);
        defineProperty(&ImageAdjustNP);

        for (int i = 0; i < ImageAdjustNP.nnp; i++)
        {
            if (strcmp(ImageAdjustNP.np[i].label, "Exposure (Absolute)") == 0 ||
                    strcmp(ImageAdjustNP.np[i].label, "Exposure Time, Absolute") == 0 ||
                    strcmp(ImageAdjustNP.np[i].label, "Exposure") == 0)
            {
                AbsExposureN = ImageAdjustNP.np + i;
                LOGF_DEBUG("- %s (used for absolute exposure duration)", ImageAdjustNP.np[i].label);
            }
            else LOGF_DEBUG("- %s", ImageAdjustNP.np[i].label);
        }
    }
    LOGF_DEBUG("Found %d V4L2 options", v4loptions);
    for (i = 0; i < v4loptions; i++)
    {
        defineProperty(&Options[i]);

        if (strcmp(Options[i].label, "Exposure, Auto") == 0 || strcmp(Options[i].label, "Auto Exposure") == 0)
        {
            ManualExposureSP = Options + i;
            LOGF_DEBUG("- %s (used for manual/auto exposure control)", Options[i].label);
        }
        else LOGF_DEBUG("- %s", Options[i].label);
    }

    if(!AbsExposureN)
    {
        DEBUGF(INDI::Logger::DBG_WARNING, "Absolute exposure duration control is not possible on the device!", "");
    }

    if(!ManualExposureSP)
        DEBUGF(INDI::Logger::DBG_WARNING, "Manual/auto exposure control is not possible on the device!", "");

    //v4l_base->enumerate_ctrl();
}

void V4L2_Driver::allocateBuffers()
{
    V4LFrame = new img_t;

    if (V4LFrame == nullptr)
    {
        LOG_ERROR("Critical Error: Unable to initialize driver. Low memory.");
        exit(-1);
    }

    V4LFrame->Y            = nullptr;
    V4LFrame->U            = nullptr;
    V4LFrame->V            = nullptr;
    V4LFrame->RGB24Buffer  = nullptr;
    V4LFrame->stackedFrame = nullptr;
    V4LFrame->darkFrame    = nullptr;
}

void V4L2_Driver::releaseBuffers()
{
    delete (V4LFrame);
}

bool V4L2_Driver::StartStreaming()
{
    if (PrimaryCCD.getBinX() > 1 && PrimaryCCD.getNAxis() > 2)
    {
        LOG_WARN("Cannot stream binned color frame.");
        return false;
    }

    /* Callee will take care of checking states */
    return start_capturing(true);
}

bool V4L2_Driver::StopStreaming()
{
    if (!Streamer->isBusy() /*&& is_capturing*/)
    {
        /* Strange situation indeed, but it's theoretically possible to try to stop streaming while exposing - safeguard actually */
        LOGF_WARN("Cannot stop streaming, exposure running (%.1f seconds remaining)",
                  getRemainingExposure());
        return false;
    }

    return stop_capturing();
}

bool V4L2_Driver::saveConfigItems(FILE * fp)
{
    INDI::CCD::saveConfigItems(fp);

    IUSaveConfigText(fp, &PortTP);

    if (ImageAdjustNP.nnp > 0)
        IUSaveConfigNumber(fp, &ImageAdjustNP);

    return Streamer->saveConfigItems(fp);
}

bool V4L2_Driver::getPixelFormat(uint32_t v4l2format, INDI_PIXEL_FORMAT &pixelFormat, uint8_t &pixelDepth)
{
    //IDLog("recorder: setpixelformat %d\n", format);
    pixelDepth = 8;
    switch (v4l2format)
    {
        case V4L2_PIX_FMT_GREY:
#ifdef V4L2_PIX_FMT_Y10
        case V4L2_PIX_FMT_Y10:
#endif
#ifdef V4L2_PIX_FMT_Y12
        case V4L2_PIX_FMT_Y12:
#endif
#ifdef V4L2_PIX_FMT_Y16
        case V4L2_PIX_FMT_Y16:
#endif
            pixelFormat = INDI_MONO;
#ifdef V4L2_PIX_FMT_Y10
            if (v4l2format == V4L2_PIX_FMT_Y10)
                pixelDepth = 10;
#endif
#ifdef V4L2_PIX_FMT_Y12
            if (v4l2format == V4L2_PIX_FMT_Y12)
                pixelDepth = 12;
#endif
#ifdef V4L2_PIX_FMT_Y16
            if (v4l2format == V4L2_PIX_FMT_Y16)
                pixelDepth = 16;
#endif
            return true;
        case V4L2_PIX_FMT_SBGGR8:
#ifdef V4L2_PIX_FMT_SBGGR10
        case V4L2_PIX_FMT_SBGGR10:
#endif
#ifdef V4L2_PIX_FMT_SBGGR12
        case V4L2_PIX_FMT_SBGGR12:
#endif
        case V4L2_PIX_FMT_SBGGR16:
            pixelFormat = INDI_BAYER_BGGR;
#ifdef V4L2_PIX_FMT_SBGGR10
            if (v4l2format == V4L2_PIX_FMT_SBGGR10)
                pixelDepth = 10;
#endif
#ifdef V4L2_PIX_FMT_SBGGR12
            if (v4l2format == V4L2_PIX_FMT_SBGGR12)
                pixelDepth = 12;
#endif
            if (v4l2format == V4L2_PIX_FMT_SBGGR16)
                pixelDepth = 16;
            return true;
        case V4L2_PIX_FMT_SGBRG8:
#ifdef V4L2_PIX_FMT_SGBRG10
        case V4L2_PIX_FMT_SGBRG10:
#endif
#ifdef V4L2_PIX_FMT_SGBRG12
        case V4L2_PIX_FMT_SGBRG12:
#endif
            pixelFormat = INDI_BAYER_GBRG;
#ifdef V4L2_PIX_FMT_SGBRG10
            if (v4l2format == V4L2_PIX_FMT_SGBRG10)
                pixelDepth = 10;
#endif
#ifdef V4L2_PIX_FMT_SGBRG12
            if (v4l2format == V4L2_PIX_FMT_SGBRG12)
                pixelDepth = 12;
#endif
            return true;
#if defined(V4L2_PIX_FMT_SGRBG8) || defined(V4L2_PIX_FMT_SGRBG10) || defined(V4L2_PIX_FMT_SGRBG12)
#ifdef V4L2_PIX_FMT_SGRBG8
        case V4L2_PIX_FMT_SGRBG8:
#endif
#ifdef V4L2_PIX_FMT_SGRBG10
        case V4L2_PIX_FMT_SGRBG10:
#endif
#ifdef V4L2_PIX_FMT_SGRBG12
        case V4L2_PIX_FMT_SGRBG12:
#endif
            pixelFormat = INDI_BAYER_GRBG;
#ifdef V4L2_PIX_FMT_SGRBG10
            if (v4l2format == V4L2_PIX_FMT_SGRBG10)
                pixelDepth = 10;

#endif
#ifdef V4L2_PIX_FMT_SGRBG12
            if (v4l2format == V4L2_PIX_FMT_SGRBG12)
                pixelDepth = 12;
#endif
            return true;
#endif
#if defined(V4L2_PIX_FMT_SRGGB8) || defined(V4L2_PIX_FMT_SRGGB10) || defined(V4L2_PIX_FMT_SRGGB12)
#ifdef V4L2_PIX_FMT_SRGGB8
        case V4L2_PIX_FMT_SRGGB8:
#endif
#ifdef V4L2_PIX_FMT_SRGGB10
        case V4L2_PIX_FMT_SRGGB10:
#endif
#ifdef V4L2_PIX_FMT_SRGGB12
        case V4L2_PIX_FMT_SRGGB12:
#endif
            pixelFormat = INDI_BAYER_RGGB;
#ifdef V4L2_PIX_FMT_SRGGB10
            if (v4l2format == V4L2_PIX_FMT_SRGGB10)
                pixelDepth = 10;
#endif
#ifdef V4L2_PIX_FMT_SRGGB12
            if (v4l2format == V4L2_PIX_FMT_SRGGB12)
                pixelDepth = 12;
#endif
            return true;
#endif
        case V4L2_PIX_FMT_RGB24:
            pixelFormat = INDI_RGB;
            return true;
        case V4L2_PIX_FMT_BGR24:
            pixelFormat = INDI_BGR;
            return true;
        default:
            return false;
    }
}

<|MERGE_RESOLUTION|>--- conflicted
+++ resolved
@@ -967,33 +967,21 @@
         if (ImageColorS[IMAGE_GRAYSCALE].s == ISS_ON && stackMode != STACK_NONE && stackMode != STACK_RESET_DARK)
         {
             //use frame interval as frame duration instead of max exposure time.
-<<<<<<< HEAD
-            if(FrameRatesSP.sp != nullptr){
-=======
             if(FrameRatesSP.sp != nullptr)
             {
->>>>>>> e38b973d
                 LOGF_WARN("Absolute exposure duration control is undefined, stacking up to %.3f seconds using %.16s.",
                           duration, StackModeS[stackMode].name);
                 int index = IUFindOnSwitchIndex(&FrameRatesSP);
                 int fn, fd;
                 sscanf(FrameRatesSP.sp[index].name, "%d/%d", &fn, &fd);
                 IDLog("Interval = %d %d\n", fn, fd);
-<<<<<<< HEAD
-                ticks = (long)(10000.0*(float)fn/(float)fd + 0.5);
-=======
                 ticks = (long)(10000.0 * (float)fn / (float)fd + 0.5);
->>>>>>> e38b973d
                 frame_duration.tv_sec  = ticks / 10000;
                 frame_duration.tv_usec = (ticks % 10000) * 100;
                 return true;
             }
-<<<<<<< HEAD
-            else{
-=======
             else
             {
->>>>>>> e38b973d
                 //ToDo: Same thing should be done for FrameRateNP
                 LOG_ERROR("Absolute exposure duration control is undefined and tacking is not supported");
                 return false;
