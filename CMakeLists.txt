--- conflicted
+++ resolved
@@ -373,10 +373,7 @@
 ENDIF(UNIX)
 
 SET(libdsp_C_SRC
-<<<<<<< HEAD
     ${CMAKE_CURRENT_SOURCE_DIR}/libs/dsp/file.c
-=======
->>>>>>> 181eca91
     ${CMAKE_CURRENT_SOURCE_DIR}/libs/dsp/buffer.c
     ${CMAKE_CURRENT_SOURCE_DIR}/libs/dsp/convert.c
     ${CMAKE_CURRENT_SOURCE_DIR}/libs/dsp/fft.c
