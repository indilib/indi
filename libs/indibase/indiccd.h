/*******************************************************************************
 Copyright(c) 2010-2018 Jasem Mutlaq. All rights reserved.

 Copyright(c) 2010, 2011 Gerry Rozema. All rights reserved.

 Rapid Guide support added by CloudMakers, s. r. o.
 Copyright(c) 2013 CloudMakers, s. r. o. All rights reserved.

 Star detection algorithm is based on PHD Guiding by Craig Stark
 Copyright (c) 2006-2010 Craig Stark. All rights reserved.

 This library is free software; you can redistribute it and/or
 modify it under the terms of the GNU Library General Public
 License version 2 as published by the Free Software Foundation.

 This library is distributed in the hope that it will be useful,
 but WITHOUT ANY WARRANTY; without even the implied warranty of
 MERCHANTABILITY or FITNESS FOR A PARTICULAR PURPOSE.  See the GNU
 Library General Public License for more details.

 You should have received a copy of the GNU Library General Public License
 along with this library; see the file COPYING.LIB.  If not, write to
 the Free Software Foundation, Inc., 51 Franklin Street, Fifth Floor,
 Boston, MA 02110-1301, USA.
*******************************************************************************/

#pragma once

#include "indiccdchip.h"
#include "defaultdevice.h"
#include "indiguiderinterface.h"

#ifdef HAVE_WEBSOCKET
#include "indiwsserver.h"
#endif

#include <fitsio.h>

#include <memory>
#include <cstring>
#include <chrono>
#include <stdint.h>
#include <mutex>
#include <thread>

//JM 2019-01-17: Disabled until further notice
//#define WITH_EXPOSURE_LOOPING

extern const char * IMAGE_SETTINGS_TAB;
extern const char * IMAGE_INFO_TAB;
extern const char * GUIDE_HEAD_TAB;
//extern const char * RAPIDGUIDE_TAB;

namespace INDI
{

class StreamManager;

/**
 * \class CCD
 * \brief Class to provide general functionality of CCD cameras with a single CCD sensor, or a
 * primary CCD sensor in addition to a secondary CCD guide head.
 *
 * The CCD capabilities must be set to select which features are exposed to the clients.
 * SetCCDCapability() is typically set in the constructor or initProperties(), but can also be
 * called after connection is established with the CCD, but must be called /em before returning
 * true in Connect().
 *
 * It also implements the interface to perform guiding. The class enable the ability to \e snoop
 * on telescope equatorial coordinates and record them in the FITS file before upload. It also
 * snoops Sky-Quality-Meter devices to record sky quality in units of Magnitudes-Per-Arcsecond-Squared
 * (MPASS) in the FITS header.
 *
 * Support for streaming and recording is available and is handled by the StreamManager class.
 *
 * Developers need to subclass INDI::CCD to implement any driver for CCD cameras within INDI.
 *
 * Data binary transfers are supported using two methods:
 * # INDI BLOBs: This is the and recommended default configuration.
 * # Websockets: This requires INDI to be built with websocket support. There is marginal
 * improvement in throughput with Websockets when compared with INDI base64 BLOB encoding.
 * It requires the client to explicitly support websockets. It is not recommended to use this
 * approach unless for the most demanding and FPS sensitive tasks.
 *
 * INDI::CCD and INDI::StreamManager both upload frames asynchrounously in a worker thread.
 * The CCD Buffer data is protected by the ccdBufferLock mutex. When reading the camera data
 * and writing to the buffer, it must be first locked by the mutex. After the write is complete
 * release the lock. For example:
 *
 * \code{.cpp}
 * std::unique_lock<std::mutex> guard(ccdBufferLock);
 * get_ccd_frame(PrimaryCCD.getFrameBuffer);
 * guard.unlock();
 * ExposureComplete();
 * \endcode
 *
 * Similiary, before calling Streamer->newFrame, the buffer needs to be protected in a similiar fashion using
 * the same ccdBufferLock mutex.
 *
 * \example CCD Simulator
 * \version 1.1
 * \author Jasem Mutlaq
 * \author Gerry Rozema
 *
 */
class CCD : public DefaultDevice, GuiderInterface
{
    public:
        CCD();
        virtual ~CCD();

        enum
        {
            CCD_CAN_BIN        = 1 << 0, /*!< Does the CCD support binning?  */
            CCD_CAN_SUBFRAME   = 1 << 1, /*!< Does the CCD support setting ROI?  */
            CCD_CAN_ABORT      = 1 << 2, /*!< Can the CCD exposure be aborted?  */
            CCD_HAS_GUIDE_HEAD = 1 << 3, /*!< Does the CCD have a guide head?  */
            CCD_HAS_ST4_PORT   = 1 << 4, /*!< Does the CCD have an ST4 port?  */
            CCD_HAS_SHUTTER    = 1 << 5, /*!< Does the CCD have a mechanical shutter?  */
            CCD_HAS_COOLER     = 1 << 6, /*!< Does the CCD have a cooler and temperature control?  */
            CCD_HAS_BAYER      = 1 << 7, /*!< Does the CCD send color data in bayer format?  */
            CCD_HAS_STREAMING  = 1 << 8, /*!< Does the CCD support live video streaming?  */
            CCD_HAS_WEB_SOCKET = 1 << 9  /*!< Does the CCD support web socket transfers?  */
        } CCDCapability;

        typedef enum { UPLOAD_CLIENT, UPLOAD_LOCAL, UPLOAD_BOTH } CCD_UPLOAD_MODE;

        virtual bool initProperties();
        virtual bool updateProperties();
        virtual void ISGetProperties(const char * dev);
        virtual bool ISNewNumber(const char * dev, const char * name, double values[], char * names[], int n);
        virtual bool ISNewSwitch(const char * dev, const char * name, ISState * states, char * names[], int n);
        virtual bool ISNewText(const char * dev, const char * name, char * texts[], char * names[], int n);
        virtual bool ISSnoopDevice(XMLEle * root);

        static void wsThreadHelper(void * context);

        /////////////////////////////////////////////////////////////////////////////
        /// Group Names
        /////////////////////////////////////////////////////////////////////////////
        static constexpr const char *GUIDE_CONTROL_TAB  = "Guider Control";
        static constexpr const char * WCS_TAB = "WCS";


    protected:
        /**
         * @brief GetCCDCapability returns the CCD capabilities.
         */
        uint32_t GetCCDCapability() const
        {
            return capability;
        }

        /**
         * @brief SetCCDCapability Set the CCD capabilities. Al fields must be initilized.
         * @param cap pointer to CCDCapability struct.
         */
        void SetCCDCapability(uint32_t cap);

        /**
         * @return True if CCD can abort exposure. False otherwise.
         */
        bool CanAbort()
        {
            return capability & CCD_CAN_ABORT;
        }

        /**
         * @return True if CCD supports binning. False otherwise.
         */
        bool CanBin()
        {
            return capability & CCD_CAN_BIN;
        }

        /**
         * @return True if CCD supports subframing. False otherwise.
         */
        bool CanSubFrame()
        {
            return capability & CCD_CAN_SUBFRAME;
        }

        /**
         * @return True if CCD has guide head. False otherwise.
         */
        bool HasGuideHead()
        {
            return capability & CCD_HAS_GUIDE_HEAD;
        }

        /**
         * @return True if CCD has mechanical or electronic shutter. False otherwise.
         */
        bool HasShutter()
        {
            return capability & CCD_HAS_SHUTTER;
        }

        /**
         * @return True if CCD has ST4 port for guiding. False otherwise.
         */
        bool HasST4Port()
        {
            return capability & CCD_HAS_ST4_PORT;
        }

        /**
         * @return True if CCD has cooler and temperature can be controlled. False otherwise.
         */
        bool HasCooler()
        {
            return capability & CCD_HAS_COOLER;
        }

        /**
         * @return True if CCD sends image data in bayer format. False otherwise.
         */
        bool HasBayer()
        {
            return capability & CCD_HAS_BAYER;
        }

        /**
         * @return  True if the CCD supports live video streaming. False otherwise.
         */
        bool HasStreaming()
        {
            return capability & CCD_HAS_STREAMING;
        }

        /**
         * @return  True if the CCD supports native Web Socket transfers. False otherwise.
         */
        bool HasWebSocket()
        {
            return capability & CCD_HAS_WEB_SOCKET;
        }

        /**
         * @brief Set CCD temperature
         * @param temperature CCD temperature in degrees celcius.
         * @return 0 or 1 if setting the temperature call to the hardware is successful. -1 if an
         * error is encountered.
         * Return 0 if setting the temperature to the requested value takes time.
         * Return 1 if setting the temperature to the requested value is complete.
         * \note Upon returning 0, the property becomes BUSY. Once the temperature reaches the requested
         * value, change the state to OK.
         * \note This function is not implemented in CCD, it must be implemented in the child class
         */
        virtual int SetTemperature(double temperature);

        /**
         * \brief Start exposing primary CCD chip
         * \param duration Duration in seconds
         * \return true if OK and exposure will take some time to complete, false on error.
         * \note This function is not implemented in CCD, it must be implemented in the child class
         */
        virtual bool StartExposure(float duration);

        /**
         * \brief Uploads target Chip exposed buffer as FITS to the client. Dervied classes should class
         * this function when an exposure is complete.
         * @param targetChip chip that contains upload image data
         * \note This function is not implemented in CCD, it must be implemented in the child class
         */
        virtual bool ExposureComplete(CCDChip * targetChip);

        /**
         * \brief Abort ongoing exposure
         * \return true is abort is successful, false otherwise.
         * \note This function is not implemented in CCD, it must be implemented in the child class
         */
        virtual bool AbortExposure();

        /**
         * \brief Start exposing guide CCD chip
         * \param duration Duration in seconds
         * \return true if OK and exposure will take some time to complete, false on error.
         * \note This function is not implemented in CCD, it must be implemented in the child class
         */
        virtual bool StartGuideExposure(float duration);

        /**
         * \brief Abort ongoing exposure
         * \return true is abort is successful, false otherwise.
         * \note This function is not implemented in CCD, it must be implemented in the child class
         */
        virtual bool AbortGuideExposure();

        /**
         * \brief CCD calls this function when CCD Frame dimension needs to be updated in the
         * hardware. Derived classes should implement this function
         * \param x Subframe X coordinate in pixels.
         * \param y Subframe Y coordinate in pixels.
         * \param w Subframe width in pixels.
         * \param h Subframe height in pixels.
         * \note (0,0) is defined as most left, top pixel in the subframe.
         * \return true is CCD chip update is successful, false otherwise.
         * \note This function is not implemented in CCD, it must be implemented in the child class
         */
        virtual bool UpdateCCDFrame(int x, int y, int w, int h);

        /**
         * \brief CCD calls this function when Guide head frame dimension is updated by the
         * client. Derived classes should implement this function
         * \param x Subframe X coordinate in pixels.
         * \param y Subframe Y coordinate in pixels.
         * \param w Subframe width in pixels.
         * \param h Subframe height in pixels.
         * \note (0,0) is defined as most left, top pixel in the subframe.
         * \return true is CCD chip update is successful, false otherwise.
         * \note This function is not implemented in CCD, it must be implemented in the child class
         */
        virtual bool UpdateGuiderFrame(int x, int y, int w, int h);

        /**
         * \brief CCD calls this function when CCD Binning needs to be updated in the hardware.
         * Derived classes should implement this function
         * \param hor Horizontal binning.
         * \param ver Vertical binning.
         * \return true is CCD chip update is successful, false otherwise.
         * \note This function is not implemented in CCD, it must be implemented in the child class
         */
        virtual bool UpdateCCDBin(int hor, int ver);

        /**
         * \brief CCD calls this function when Guide head binning is updated by the client.
         * Derived classes should implement this function
         * \param hor Horizontal binning.
         * \param ver Vertical binning.
         * \return true is CCD chip update is successful, false otherwise.
         * \note This function is not implemented in CCD, it must be implemented in the child class
         */
        virtual bool UpdateGuiderBin(int hor, int ver);

        /**
         * \brief CCD calls this function when CCD frame type needs to be updated in the hardware.
         * \param fType Frame type
         * \return true is CCD chip update is successful, false otherwise.
         * \note It is \e not mandatory to implement this function in the child class. The CCD hardware
         * layer may either set the frame type when this function is called, or (optionally) before an
         * exposure is started.
         */
        virtual bool UpdateCCDFrameType(CCDChip::CCD_FRAME fType);

        /**
         * \brief CCD calls this function when client upload mode switch is updated.
         * \param mode upload mode. UPLOAD_CLIENT only sends the upload the client application. UPLOAD_BOTH saves the frame and uploads it to the client. UPLOAD_LOCAL only saves
         * the frame locally.
         * \return true if mode is changed successfully, false otherwise.
         * \note By default this function is implemented in the base class and returns true. Override if necessary.
         */
        virtual bool UpdateCCDUploadMode(CCD_UPLOAD_MODE mode)
        {
            INDI_UNUSED(mode);
            return true;
        }

        /**
         * \brief CCD calls this function when Guide frame type is updated by the client.
         * \param fType Frame type
         * \return true is CCD chip update is successful, false otherwise.
         * \note It is \e not mandatory to implement this function in the child class. The CCD hardware
         * layer may either set the frame type when this function is called, or (optionally) before an
         * exposure is started.
         */
        virtual bool UpdateGuiderFrameType(CCDChip::CCD_FRAME fType);

        /**
         * \brief Setup CCD paramters for primary CCD. Child classes call this function to update
         * CCD parameters
         * \param x Frame X coordinates in pixels.
         * \param y Frame Y coordinates in pixels.
         * \param bpp Bits Per Pixels.
         * \param xf X pixel size in microns.
         * \param yf Y pixel size in microns.
         */
        virtual void SetCCDParams(int x, int y, int bpp, float xf, float yf);

        /**
         * \brief Setup CCD paramters for guide head CCD. Child classes call this function to update
         * CCD parameters
         * \param x Frame X coordinates in pixels.
         * \param y Frame Y coordinates in pixels.
         * \param bpp Bits Per Pixels.
         * \param xf X pixel size in microns.
         * \param yf Y pixel size in microns.
         */
        virtual void SetGuiderParams(int x, int y, int bpp, float xf, float yf);

        /**
         * \brief Guide northward for ms milliseconds
         * \param ms Duration in milliseconds.
         * \note This function is not implemented in CCD, it must be implemented in the child class
         * \return True if successful, false otherwise.
         */
        virtual IPState GuideNorth(uint32_t ms);

        /**
         * \brief Guide southward for ms milliseconds
         * \param ms Duration in milliseconds.
         * \note This function is not implemented in CCD, it must be implemented in the child class
         * \return 0 if successful, -1 otherwise.
         */
        virtual IPState GuideSouth(uint32_t ms);

        /**
         * \brief Guide easward for ms milliseconds
         * \param ms Duration in milliseconds.
         * \note This function is not implemented in CCD, it must be implemented in the child class
         * \return 0 if successful, -1 otherwise.
         */
        virtual IPState GuideEast(uint32_t ms);

        /**
         * \brief Guide westward for ms milliseconds
         * \param ms Duration in milliseconds.
         * \note This function is not implemented in CCD, it must be implemented in the child class
         * \return 0 if successful, -1 otherwise.
         */
        virtual IPState GuideWest(uint32_t ms);

        /**
         * @brief StartStreaming Start live video streaming
         * @return True if successful, false otherwise.
         */
        virtual bool StartStreaming();

        /**
         * @brief StopStreaming Stop live video streaming
         * @return True if successful, false otherwise.
         */
        virtual bool StopStreaming();

        /**
         * \brief Add FITS keywords to a fits file
         * \param fptr pointer to a valid FITS file.
         * \param targetChip The target chip to extract the keywords from.
         * \note In additional to the standard FITS keywords, this function write the following
         * keywords the FITS file:
         * <ul>
         * <li>EXPTIME: Total Exposure Time (s)</li>
         * <li>DARKTIME (if applicable): Total Exposure Time (s)</li>
         * <li>PIXSIZE1: Pixel Size 1 (microns)</li>
         * <li>PIXSIZE2: Pixel Size 2 (microns)</li>
         * <li>BINNING: Binning HOR x VER</li>
         * <li>FRAME: Frame Type</li>
         * <li>DATAMIN: Minimum value</li>
         * <li>DATAMAX: Maximum value</li>
         * <li>INSTRUME: CCD Name</li>
         * <li>DATE-OBS: UTC start date of observation</li>
         * </ul>
         *
         * To add additional information, override this function in the child class and ensure to call
         * CCD::addFITSKeywords.
         */
        virtual void addFITSKeywords(fitsfile * fptr, CCDChip * targetChip);

        /** A function to just remove GCC warnings about deprecated conversion */
        void fits_update_key_s(fitsfile * fptr, int type, std::string name, void * p, std::string explanation, int * status);

        /**
         * @brief activeDevicesUpdated Inform children that ActiveDevices property was updated so they can
         * snoop on the updated devices if desired.
         */
        virtual void activeDevicesUpdated() {}

        /**
         * @brief saveConfigItems Save configuration items in XML file.
         * @param fp pointer to file to write to
         * @return True if successful, false otherwise
         */
        virtual bool saveConfigItems(FILE * fp);

        void GuideComplete(INDI_EQ_AXIS axis);

        // Epoch Position
        double RA, Dec;

        // J2000 Position
        double J2000RA;
        double J2000DE;

        double primaryFocalLength, primaryAperture, guiderFocalLength, guiderAperture;
        bool InExposure;
        bool InGuideExposure;
        //bool RapidGuideEnabled;
        //bool GuiderRapidGuideEnabled;

        bool AutoLoop;
        bool GuiderAutoLoop;
        bool SendImage;
        bool GuiderSendImage;
        bool ShowMarker;
        bool GuiderShowMarker;

        float ExposureTime;
        float GuiderExposureTime;

        // Sky Quality
        double MPSAS;

        // Rotator Angle
        double RotatorAngle;

        // JJ ed 2019-12-10
        long FocusPos;
<<<<<<< HEAD
  
=======

>>>>>>> eb98b659
        // Airmas
        double Airmass;
        double Latitude;
        double Longitude;

        // Threading
        std::mutex ccdBufferLock;

        std::vector<std::string> FilterNames;
        int CurrentFilterSlot;

        std::unique_ptr<StreamManager> Streamer;

        CCDChip PrimaryCCD;
        CCDChip GuideCCD;

        ///////////////////////////////////////////////////////////////////////////////
        /// Properties
        ///////////////////////////////////////////////////////////////////////////////


        /**
         * @brief EqNP Snoop property to read the equatorial coordinates of the mount.
         * ActiveDeviceTP defines snoop devices and the driver listens to this property emitted
         * by the mount driver if specified. It is important to generate a proper FITS header.
         */
        INumberVectorProperty EqNP;
        INumber EqN[2];

        /**
         * @brief ActiveDeviceTP defines 4 devices the camera driver can listen to (snoop) for
         * properties of interest so that it can generate a proper FITS header.
         * + **Mount**: Listens for equatorial coordinates in JNow epoch.
         * + **Rotator**: Listens for Rotator Absolute Rotation Angle (E of N) in degrees.
         * + **Filter Wheel**: Listens for FILTER_SLOT and FILTER_NAME properties.
         * + **SQM**: Listens for sky quality meter magnitude.
         */
        ITextVectorProperty ActiveDeviceTP;

        // JJ ed 2019-12-10
        IText ActiveDeviceT[5] {};
        enum
        {
<<<<<<< HEAD
            SNOOP_MOUNT,
            SNOOP_ROTATOR,
	    SNOOP_FOCUSER, // JJ
            SNOOP_FILTER_WHEEL,
            SNOOP_SQM
=======
            ACTIVE_TELESCOPE,
            ACTIVE_ROTATOR,
            ACTIVE_FOCUSER,
            ACTIVE_FILTER,
            ACTIVE_SKYQUALITY
>>>>>>> eb98b659
        };

        /**
         * @brief TemperatureNP Read-Only Temperature in Celcius.
         */
        INumberVectorProperty TemperatureNP;
        INumber TemperatureN[1];

        /**
         *@brief BayerTP Bayer pattern offset and type
         */
        ITextVectorProperty BayerTP;
        IText BayerT[3] {};

        /**
         *@brief FileNameTP File name of locally-saved images. By default, images are uploaded to the client
         * but when upload option is set to either @a Both or @a Local, then they are saved on the local disk with
         * this name.
         */
        ITextVectorProperty FileNameTP;
        IText FileNameT[1] {};

        ISwitch UploadS[3];
        ISwitchVectorProperty UploadSP;

        IText UploadSettingsT[2] {};
        ITextVectorProperty UploadSettingsTP;
        enum
        {
            UPLOAD_DIR,
            UPLOAD_PREFIX
        };

        ISwitch TelescopeTypeS[2];
        ISwitchVectorProperty TelescopeTypeSP;
        enum
        {
            TELESCOPE_PRIMARY,
            TELESCOPE_GUIDE
        };

        // Websocket Support
        ISwitch WebSocketS[2];
        ISwitchVectorProperty WebSocketSP;
        enum
        {
            WEBSOCKET_ENABLED,
            WEBSOCKET_DISABLED,
        };


        // Websocket Settings
        INumber WebSocketSettingsN[1];
        INumberVectorProperty WebSocketSettingsNP;
        enum
        {
            WS_SETTINGS_PORT,
        };

        // WCS
        ISwitch WorldCoordS[2];
        ISwitchVectorProperty WorldCoordSP;

        // WCS CCD Rotation
        INumber CCDRotationN[1];
        INumberVectorProperty CCDRotationNP;

#ifdef WITH_EXPOSURE_LOOPING
        // Exposure Looping
        ISwitch ExposureLoopS[2];
        ISwitchVectorProperty ExposureLoopSP;
        enum
        {
            EXPOSURE_LOOP_ON,
            EXPOSURE_LOOP_OFF
        };

        // Exposure Looping Count
        INumber ExposureLoopCountN[1];
        INumberVectorProperty ExposureLoopCountNP;
        double uploadTime = { 0 };
        std::chrono::system_clock::time_point exposureLoopStartup;
#endif

        // FITS Header
        IText FITSHeaderT[2] {};
        ITextVectorProperty FITSHeaderTP;
        enum
        {
            FITS_OBSERVER,
            FITS_OBJECT
        };

    private:
        uint32_t capability;

        bool m_ValidCCDRotation;

        ///////////////////////////////////////////////////////////////////////////////
        /// Utility Functions
        ///////////////////////////////////////////////////////////////////////////////
        bool uploadFile(CCDChip * targetChip, const void * fitsData, size_t totalBytes, bool sendImage, bool saveImage);
        void getMinMax(double * min, double * max, CCDChip * targetChip);
        int getFileIndex(const char * dir, const char * prefix, const char * ext);
        bool ExposureCompletePrivate(CCDChip * targetChip);

        // Threading for Websocket
#ifdef HAVE_WEBSOCKET
        std::thread wsThread;
        void wsThreadEntry();
        INDIWSServer wsServer;
#endif

        /////////////////////////////////////////////////////////////////////////////
        /// Misc.
        /////////////////////////////////////////////////////////////////////////////
        friend class StreamManager;
};
}<|MERGE_RESOLUTION|>--- conflicted
+++ resolved
@@ -506,11 +506,7 @@
 
         // JJ ed 2019-12-10
         long FocusPos;
-<<<<<<< HEAD
-  
-=======
-
->>>>>>> eb98b659
+
         // Airmas
         double Airmass;
         double Latitude;
@@ -554,19 +550,11 @@
         IText ActiveDeviceT[5] {};
         enum
         {
-<<<<<<< HEAD
-            SNOOP_MOUNT,
-            SNOOP_ROTATOR,
-	    SNOOP_FOCUSER, // JJ
-            SNOOP_FILTER_WHEEL,
-            SNOOP_SQM
-=======
             ACTIVE_TELESCOPE,
             ACTIVE_ROTATOR,
             ACTIVE_FOCUSER,
             ACTIVE_FILTER,
             ACTIVE_SKYQUALITY
->>>>>>> eb98b659
         };
 
         /**
