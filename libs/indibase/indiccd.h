--- conflicted
+++ resolved
@@ -521,11 +521,7 @@
 
         // JJ ed 2019-12-10
         long FocusPos;
-<<<<<<< HEAD
-  
-=======
-
->>>>>>> 1cc1263d
+
         // Airmas
         double Airmass;
         double Latitude;
@@ -571,19 +567,11 @@
         IText ActiveDeviceT[5] {};
         enum
         {
-<<<<<<< HEAD
-            SNOOP_MOUNT,
-            SNOOP_ROTATOR,
-	    SNOOP_FOCUSER, // JJ
-            SNOOP_FILTER_WHEEL,
-            SNOOP_SQM
-=======
             ACTIVE_TELESCOPE,
             ACTIVE_ROTATOR,
             ACTIVE_FOCUSER,
             ACTIVE_FILTER,
             ACTIVE_SKYQUALITY
->>>>>>> 1cc1263d
         };
 
         /**
