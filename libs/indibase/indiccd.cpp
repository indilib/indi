/*******************************************************************************
 Copyright(c) 2010-2018 Jasem Mutlaq. All rights reserved.

 Copyright(c) 2010, 2011 Gerry Rozema. All rights reserved.

 Rapid Guide support added by CloudMakers, s. r. o.
 Copyright(c) 2013 CloudMakers, s. r. o. All rights reserved.

 Star detection algorithm is based on PHD Guiding by Craig Stark
 Copyright (c) 2006-2010 Craig Stark. All rights reserved.

 This library is free software; you can redistribute it and/or
 modify it under the terms of the GNU Library General Public
 License version 2 as published by the Free Software Foundation.

 This library is distributed in the hope that it will be useful,
 but WITHOUT ANY WARRANTY; without even the implied warranty of
 MERCHANTABILITY or FITNESS FOR A PARTICULAR PURPOSE.  See the GNU
 Library General Public License for more details.

 You should have received a copy of the GNU Library General Public License
 along with this library; see the file COPYING.LIB.  If not, write to
 the Free Software Foundation, Inc., 51 Franklin Street, Fifth Floor,
 Boston, MA 02110-1301, USA.
*******************************************************************************/

// use 64-bit values when calling stat()
#define _FILE_OFFSET_BITS 64

#include "indiccd.h"

#include "fpack/fpack.h"
#include "indicom.h"
#include "stream/streammanager.h"
#include "locale_compat.h"

#include <fitsio.h>

#include <libnova/julian_day.h>
#include <libnova/precession.h>
#include <libnova/airmass.h>
#include <libnova/transform.h>
#include <libnova/ln_types.h>

#include <cmath>
#include <regex>

#include <dirent.h>
#include <cerrno>
#include <cstdlib>
#include <zlib.h>
#include <sys/stat.h>

const char * IMAGE_SETTINGS_TAB = "Image Settings";
const char * IMAGE_INFO_TAB     = "Image Info";
const char * GUIDE_HEAD_TAB     = "Guider Head";
//const char * RAPIDGUIDE_TAB     = "Rapid Guide";

#ifdef HAVE_WEBSOCKET
uint16_t INDIWSServer::m_global_port = 11623;
#endif

// Create dir recursively
static int _ccd_mkdir(const char * dir, mode_t mode)
{
    char tmp[PATH_MAX];
    char * p = nullptr;
    size_t len;

    snprintf(tmp, sizeof(tmp), "%s", dir);
    len = strlen(tmp);
    if (tmp[len - 1] == '/')
        tmp[len - 1] = 0;
    for (p = tmp + 1; *p; p++)
        if (*p == '/')
        {
            *p = 0;
            if (mkdir(tmp, mode) == -1 && errno != EEXIST)
                return -1;
            *p = '/';
        }
    if (mkdir(tmp, mode) == -1 && errno != EEXIST)
        return -1;

    return 0;
}

namespace INDI
{

CCD::CCD()
{
    //ctor
    capability = 0;

    InExposure              = false;
    InGuideExposure         = false;
    //RapidGuideEnabled       = false;
    //GuiderRapidGuideEnabled = false;
    m_ValidCCDRotation        = false;

    AutoLoop         = false;
    SendImage        = false;
    ShowMarker       = false;
    GuiderAutoLoop   = false;
    GuiderSendImage  = false;
    GuiderShowMarker = false;

    ExposureTime       = 0.0;
    GuiderExposureTime = 0.0;
    CurrentFilterSlot  = -1;

    RA              = std::numeric_limits<double>::quiet_NaN();
    Dec             = std::numeric_limits<double>::quiet_NaN();
    J2000RA         = std::numeric_limits<double>::quiet_NaN();
    J2000DE         = std::numeric_limits<double>::quiet_NaN();
    MPSAS           = std::numeric_limits<double>::quiet_NaN();
    RotatorAngle    = std::numeric_limits<double>::quiet_NaN();
    // JJ ed 2019-12-10
    FocusPos        = std::numeric_limits<long>::quiet_NaN();

    Airmass         = std::numeric_limits<double>::quiet_NaN();
    Latitude        = std::numeric_limits<double>::quiet_NaN();
    Longitude       = std::numeric_limits<double>::quiet_NaN();
    primaryAperture = std::numeric_limits<double>::quiet_NaN();
    primaryFocalLength = std::numeric_limits<double>::quiet_NaN();
    guiderAperture = std::numeric_limits<double>::quiet_NaN();
    guiderFocalLength = std::numeric_limits<double>::quiet_NaN();
}

CCD::~CCD()
{
}

void CCD::SetCCDCapability(uint32_t cap)
{
    capability = cap;

    if (HasST4Port())
        setDriverInterface(getDriverInterface() | GUIDER_INTERFACE);
    else
        setDriverInterface(getDriverInterface() & ~GUIDER_INTERFACE);

    if (HasStreaming() && Streamer.get() == nullptr)
    {
        Streamer.reset(new StreamManager(this));
        Streamer->initProperties();
    }

    if (HasDSP() && DSP.get() == nullptr)
    {
        DSP.reset(new DSP::Manager(this));
    }
}

bool CCD::initProperties()
{
    DefaultDevice::initProperties(); //  let the base class flesh in what it wants

    // CCD Temperature
    IUFillNumber(&TemperatureN[0], "CCD_TEMPERATURE_VALUE", "Temperature (C)", "%5.2f", -50.0, 50.0, 0., 0.);
    IUFillNumberVector(&TemperatureNP, TemperatureN, 1, getDeviceName(), "CCD_TEMPERATURE", "Temperature",
                       MAIN_CONTROL_TAB, IP_RW, 60, IPS_IDLE);

    /**********************************************/
    /**************** Primary Chip ****************/
    /**********************************************/

    // Primary CCD Region-Of-Interest (ROI)
    IUFillNumber(&PrimaryCCD.ImageFrameN[CCDChip::FRAME_X], "X", "Left ", "%4.0f", 0, 0.0, 0, 0);
    IUFillNumber(&PrimaryCCD.ImageFrameN[CCDChip::FRAME_Y], "Y", "Top", "%4.0f", 0, 0, 0, 0);
    IUFillNumber(&PrimaryCCD.ImageFrameN[CCDChip::FRAME_W], "WIDTH", "Width", "%4.0f", 0, 0.0, 0, 0.0);
    IUFillNumber(&PrimaryCCD.ImageFrameN[CCDChip::FRAME_H], "HEIGHT", "Height", "%4.0f", 0, 0, 0, 0.0);
    IUFillNumberVector(&PrimaryCCD.ImageFrameNP, PrimaryCCD.ImageFrameN, 4, getDeviceName(), "CCD_FRAME", "Frame",
                       IMAGE_SETTINGS_TAB, IP_RW, 60, IPS_IDLE);

    // Primary CCD Frame Type
    IUFillSwitch(&PrimaryCCD.FrameTypeS[CCDChip::LIGHT_FRAME], "FRAME_LIGHT", "Light", ISS_ON);
    IUFillSwitch(&PrimaryCCD.FrameTypeS[CCDChip::BIAS_FRAME], "FRAME_BIAS", "Bias", ISS_OFF);
    IUFillSwitch(&PrimaryCCD.FrameTypeS[CCDChip::DARK_FRAME], "FRAME_DARK", "Dark", ISS_OFF);
    IUFillSwitch(&PrimaryCCD.FrameTypeS[CCDChip::FLAT_FRAME], "FRAME_FLAT", "Flat", ISS_OFF);
    IUFillSwitchVector(&PrimaryCCD.FrameTypeSP, PrimaryCCD.FrameTypeS, 4, getDeviceName(), "CCD_FRAME_TYPE",
                       "Frame Type", IMAGE_SETTINGS_TAB, IP_RW, ISR_1OFMANY, 60, IPS_IDLE);

    // Primary CCD Exposure
    IUFillNumber(&PrimaryCCD.ImageExposureN[0], "CCD_EXPOSURE_VALUE", "Duration (s)", "%5.2f", 0.01, 3600, 1.0, 1.0);
    IUFillNumberVector(&PrimaryCCD.ImageExposureNP, PrimaryCCD.ImageExposureN, 1, getDeviceName(), "CCD_EXPOSURE",
                       "Expose", MAIN_CONTROL_TAB, IP_RW, 60, IPS_IDLE);

    // Primary CCD Abort
    IUFillSwitch(&PrimaryCCD.AbortExposureS[0], "ABORT", "Abort", ISS_OFF);
    IUFillSwitchVector(&PrimaryCCD.AbortExposureSP, PrimaryCCD.AbortExposureS, 1, getDeviceName(), "CCD_ABORT_EXPOSURE",
                       "Expose Abort", MAIN_CONTROL_TAB, IP_RW, ISR_ATMOST1, 60, IPS_IDLE);

    // Primary CCD Binning
    IUFillNumber(&PrimaryCCD.ImageBinN[0], "HOR_BIN", "X", "%2.0f", 1, 4, 1, 1);
    IUFillNumber(&PrimaryCCD.ImageBinN[1], "VER_BIN", "Y", "%2.0f", 1, 4, 1, 1);
    IUFillNumberVector(&PrimaryCCD.ImageBinNP, PrimaryCCD.ImageBinN, 2, getDeviceName(), "CCD_BINNING", "Binning",
                       IMAGE_SETTINGS_TAB, IP_RW, 60, IPS_IDLE);

    // Primary CCD Info
    IUFillNumber(&PrimaryCCD.ImagePixelSizeN[CCDChip::CCD_MAX_X], "CCD_MAX_X", "Max. Width", "%4.0f", 1, 16000, 0, 0);
    IUFillNumber(&PrimaryCCD.ImagePixelSizeN[CCDChip::CCD_MAX_Y], "CCD_MAX_Y", "Max. Height", "%4.0f", 1, 16000, 0, 0);
    IUFillNumber(&PrimaryCCD.ImagePixelSizeN[CCDChip::CCD_PIXEL_SIZE], "CCD_PIXEL_SIZE", "Pixel size (um)", "%5.2f", 1,
                 40, 0, 0);
    IUFillNumber(&PrimaryCCD.ImagePixelSizeN[CCDChip::CCD_PIXEL_SIZE_X], "CCD_PIXEL_SIZE_X", "Pixel size X", "%5.2f", 1,
                 40, 0, 0);
    IUFillNumber(&PrimaryCCD.ImagePixelSizeN[CCDChip::CCD_PIXEL_SIZE_Y], "CCD_PIXEL_SIZE_Y", "Pixel size Y", "%5.2f", 1,
                 40, 0, 0);
    IUFillNumber(&PrimaryCCD.ImagePixelSizeN[CCDChip::CCD_BITSPERPIXEL], "CCD_BITSPERPIXEL", "Bits per pixel", "%3.0f",
                 8, 64, 0, 0);
    IUFillNumberVector(&PrimaryCCD.ImagePixelSizeNP, PrimaryCCD.ImagePixelSizeN, 6, getDeviceName(), "CCD_INFO",
                       "CCD Information", IMAGE_INFO_TAB, IP_RO, 60, IPS_IDLE);

    // Primary CCD Compression Options
    IUFillSwitch(&PrimaryCCD.CompressS[0], "CCD_COMPRESS", "Compress", ISS_OFF);
    IUFillSwitch(&PrimaryCCD.CompressS[1], "CCD_RAW", "Raw", ISS_ON);
    IUFillSwitchVector(&PrimaryCCD.CompressSP, PrimaryCCD.CompressS, 2, getDeviceName(), "CCD_COMPRESSION", "Image",
                       IMAGE_SETTINGS_TAB, IP_RW, ISR_1OFMANY, 60, IPS_IDLE);
    PrimaryCCD.SendCompressed = false;

    // Primary CCD Chip Data Blob
    IUFillBLOB(&PrimaryCCD.FitsB, "CCD1", "Image", "");
    IUFillBLOBVector(&PrimaryCCD.FitsBP, &PrimaryCCD.FitsB, 1, getDeviceName(), "CCD1", "Image Data", IMAGE_INFO_TAB,
                     IP_RO, 60, IPS_IDLE);

    // Bayer
    IUFillText(&BayerT[0], "CFA_OFFSET_X", "X Offset", "0");
    IUFillText(&BayerT[1], "CFA_OFFSET_Y", "Y Offset", "0");
    IUFillText(&BayerT[2], "CFA_TYPE", "Filter", nullptr);
    IUFillTextVector(&BayerTP, BayerT, 3, getDeviceName(), "CCD_CFA", "Bayer Info", IMAGE_INFO_TAB, IP_RW, 60,
                     IPS_IDLE);

    // Reset Frame Settings
    IUFillSwitch(&PrimaryCCD.ResetS[0], "RESET", "Reset", ISS_OFF);
    IUFillSwitchVector(&PrimaryCCD.ResetSP, PrimaryCCD.ResetS, 1, getDeviceName(), "CCD_FRAME_RESET", "Frame Values",
                       IMAGE_SETTINGS_TAB, IP_WO, ISR_1OFMANY, 0, IPS_IDLE);

    /**********************************************/
    /********* Primary Chip Rapid Guide  **********/
    /**********************************************/
#if 0
    IUFillSwitch(&PrimaryCCD.RapidGuideS[0], "ENABLE", "Enable", ISS_OFF);
    IUFillSwitch(&PrimaryCCD.RapidGuideS[1], "DISABLE", "Disable", ISS_ON);
    IUFillSwitchVector(&PrimaryCCD.RapidGuideSP, PrimaryCCD.RapidGuideS, 2, getDeviceName(), "CCD_RAPID_GUIDE",
                       "Rapid Guide", OPTIONS_TAB, IP_RW, ISR_1OFMANY, 0, IPS_IDLE);

    IUFillSwitch(&PrimaryCCD.RapidGuideSetupS[0], "AUTO_LOOP", "Auto loop", ISS_ON);
    IUFillSwitch(&PrimaryCCD.RapidGuideSetupS[1], "SEND_IMAGE", "Send image", ISS_OFF);
    IUFillSwitch(&PrimaryCCD.RapidGuideSetupS[2], "SHOW_MARKER", "Show marker", ISS_OFF);
    IUFillSwitchVector(&PrimaryCCD.RapidGuideSetupSP, PrimaryCCD.RapidGuideSetupS, 3, getDeviceName(),
                       "CCD_RAPID_GUIDE_SETUP", "Rapid Guide Setup", RAPIDGUIDE_TAB, IP_RW, ISR_NOFMANY, 0, IPS_IDLE);

    IUFillNumber(&PrimaryCCD.RapidGuideDataN[0], "GUIDESTAR_X", "Guide star position X", "%5.2f", 0, 1024, 0, 0);
    IUFillNumber(&PrimaryCCD.RapidGuideDataN[1], "GUIDESTAR_Y", "Guide star position Y", "%5.2f", 0, 1024, 0, 0);
    IUFillNumber(&PrimaryCCD.RapidGuideDataN[2], "GUIDESTAR_FIT", "Guide star fit", "%5.2f", 0, 1024, 0, 0);
    IUFillNumberVector(&PrimaryCCD.RapidGuideDataNP, PrimaryCCD.RapidGuideDataN, 3, getDeviceName(),
                       "CCD_RAPID_GUIDE_DATA", "Rapid Guide Data", RAPIDGUIDE_TAB, IP_RO, 60, IPS_IDLE);
#endif

    /**********************************************/
    /***************** Guide Chip *****************/
    /**********************************************/

    IUFillNumber(&GuideCCD.ImageFrameN[CCDChip::FRAME_X], "X", "Left ", "%4.0f", 0, 0, 0, 0);
    IUFillNumber(&GuideCCD.ImageFrameN[CCDChip::FRAME_Y], "Y", "Top", "%4.0f", 0, 0, 0, 0);
    IUFillNumber(&GuideCCD.ImageFrameN[CCDChip::FRAME_W], "WIDTH", "Width", "%4.0f", 0, 0, 0, 0);
    IUFillNumber(&GuideCCD.ImageFrameN[CCDChip::FRAME_H], "HEIGHT", "Height", "%4.0f", 0, 0, 0, 0);
    IUFillNumberVector(&GuideCCD.ImageFrameNP, GuideCCD.ImageFrameN, 4, getDeviceName(), "GUIDER_FRAME", "Frame",
                       GUIDE_HEAD_TAB, IP_RW, 60, IPS_IDLE);

    IUFillNumber(&GuideCCD.ImageBinN[0], "HOR_BIN", "X", "%2.0f", 1, 4, 1, 1);
    IUFillNumber(&GuideCCD.ImageBinN[1], "VER_BIN", "Y", "%2.0f", 1, 4, 1, 1);
    IUFillNumberVector(&GuideCCD.ImageBinNP, GuideCCD.ImageBinN, 2, getDeviceName(), "GUIDER_BINNING", "Binning",
                       GUIDE_HEAD_TAB, IP_RW, 60, IPS_IDLE);

    IUFillNumber(&GuideCCD.ImagePixelSizeN[CCDChip::CCD_MAX_X], "CCD_MAX_X", "Max. Width", "%4.0f", 1, 16000, 0, 0);
    IUFillNumber(&GuideCCD.ImagePixelSizeN[CCDChip::CCD_MAX_Y], "CCD_MAX_Y", "Max. Height", "%4.0f", 1, 16000, 0, 0);
    IUFillNumber(&GuideCCD.ImagePixelSizeN[CCDChip::CCD_PIXEL_SIZE], "CCD_PIXEL_SIZE", "Pixel size (um)", "%5.2f", 1,
                 40, 0, 0);
    IUFillNumber(&GuideCCD.ImagePixelSizeN[CCDChip::CCD_PIXEL_SIZE_X], "CCD_PIXEL_SIZE_X", "Pixel size X", "%5.2f", 1,
                 40, 0, 0);
    IUFillNumber(&GuideCCD.ImagePixelSizeN[CCDChip::CCD_PIXEL_SIZE_Y], "CCD_PIXEL_SIZE_Y", "Pixel size Y", "%5.2f", 1,
                 40, 0, 0);
    IUFillNumber(&GuideCCD.ImagePixelSizeN[CCDChip::CCD_BITSPERPIXEL], "CCD_BITSPERPIXEL", "Bits per pixel", "%3.0f", 8,
                 64, 0, 0);
    IUFillNumberVector(&GuideCCD.ImagePixelSizeNP, GuideCCD.ImagePixelSizeN, 6, getDeviceName(), "GUIDER_INFO",
                       "Guide Info", IMAGE_INFO_TAB, IP_RO, 60, IPS_IDLE);

    IUFillSwitch(&GuideCCD.FrameTypeS[0], "FRAME_LIGHT", "Light", ISS_ON);
    IUFillSwitch(&GuideCCD.FrameTypeS[1], "FRAME_BIAS", "Bias", ISS_OFF);
    IUFillSwitch(&GuideCCD.FrameTypeS[2], "FRAME_DARK", "Dark", ISS_OFF);
    IUFillSwitch(&GuideCCD.FrameTypeS[3], "FRAME_FLAT", "Flat", ISS_OFF);
    IUFillSwitchVector(&GuideCCD.FrameTypeSP, GuideCCD.FrameTypeS, 4, getDeviceName(), "GUIDER_FRAME_TYPE",
                       "Frame Type", GUIDE_HEAD_TAB, IP_RW, ISR_1OFMANY, 60, IPS_IDLE);

    IUFillNumber(&GuideCCD.ImageExposureN[0], "GUIDER_EXPOSURE_VALUE", "Duration (s)", "%5.2f", 0.01, 3600, 1.0, 1.0);
    IUFillNumberVector(&GuideCCD.ImageExposureNP, GuideCCD.ImageExposureN, 1, getDeviceName(), "GUIDER_EXPOSURE",
                       "Guide Head", MAIN_CONTROL_TAB, IP_RW, 60, IPS_IDLE);

    IUFillSwitch(&GuideCCD.AbortExposureS[0], "ABORT", "Abort", ISS_OFF);
    IUFillSwitchVector(&GuideCCD.AbortExposureSP, GuideCCD.AbortExposureS, 1, getDeviceName(), "GUIDER_ABORT_EXPOSURE",
                       "Guide Abort", MAIN_CONTROL_TAB, IP_RW, ISR_ATMOST1, 60, IPS_IDLE);

    IUFillSwitch(&GuideCCD.CompressS[0], "GUIDER_COMPRESS", "Compress", ISS_OFF);
    IUFillSwitch(&GuideCCD.CompressS[1], "GUIDER_RAW", "Raw", ISS_ON);
    IUFillSwitchVector(&GuideCCD.CompressSP, GuideCCD.CompressS, 2, getDeviceName(), "GUIDER_COMPRESSION", "Image",
                       GUIDE_HEAD_TAB, IP_RW, ISR_1OFMANY, 60, IPS_IDLE);
    GuideCCD.SendCompressed = false;

    IUFillBLOB(&GuideCCD.FitsB, "CCD2", "Guider Image", "");
    IUFillBLOBVector(&GuideCCD.FitsBP, &GuideCCD.FitsB, 1, getDeviceName(), "CCD2", "Image Data", IMAGE_INFO_TAB, IP_RO,
                     60, IPS_IDLE);

    /**********************************************/
    /********* Guider Chip Rapid Guide  ***********/
    /**********************************************/

#if 0
    IUFillSwitch(&GuideCCD.RapidGuideS[0], "ENABLE", "Enable", ISS_OFF);
    IUFillSwitch(&GuideCCD.RapidGuideS[1], "DISABLE", "Disable", ISS_ON);
    IUFillSwitchVector(&GuideCCD.RapidGuideSP, GuideCCD.RapidGuideS, 2, getDeviceName(), "GUIDER_RAPID_GUIDE",
                       "Guider Head Rapid Guide", OPTIONS_TAB, IP_RW, ISR_1OFMANY, 0, IPS_IDLE);

    IUFillSwitch(&GuideCCD.RapidGuideSetupS[0], "AUTO_LOOP", "Auto loop", ISS_ON);
    IUFillSwitch(&GuideCCD.RapidGuideSetupS[1], "SEND_IMAGE", "Send image", ISS_OFF);
    IUFillSwitch(&GuideCCD.RapidGuideSetupS[2], "SHOW_MARKER", "Show marker", ISS_OFF);
    IUFillSwitchVector(&GuideCCD.RapidGuideSetupSP, GuideCCD.RapidGuideSetupS, 3, getDeviceName(),
                       "GUIDER_RAPID_GUIDE_SETUP", "Rapid Guide Setup", RAPIDGUIDE_TAB, IP_RW, ISR_NOFMANY, 0,
                       IPS_IDLE);

    IUFillNumber(&GuideCCD.RapidGuideDataN[0], "GUIDESTAR_X", "Guide star position X", "%5.2f", 0, 1024, 0, 0);
    IUFillNumber(&GuideCCD.RapidGuideDataN[1], "GUIDESTAR_Y", "Guide star position Y", "%5.2f", 0, 1024, 0, 0);
    IUFillNumber(&GuideCCD.RapidGuideDataN[2], "GUIDESTAR_FIT", "Guide star fit", "%5.2f", 0, 1024, 0, 0);
    IUFillNumberVector(&GuideCCD.RapidGuideDataNP, GuideCCD.RapidGuideDataN, 3, getDeviceName(),
                       "GUIDER_RAPID_GUIDE_DATA", "Rapid Guide Data", RAPIDGUIDE_TAB, IP_RO, 60, IPS_IDLE);

#endif

    /**********************************************/
    /******************** WCS *********************/
    /**********************************************/

    // WCS Enable/Disable
    IUFillSwitch(&WorldCoordS[0], "WCS_ENABLE", "Enable", ISS_OFF);
    IUFillSwitch(&WorldCoordS[1], "WCS_DISABLE", "Disable", ISS_ON);
    IUFillSwitchVector(&WorldCoordSP, WorldCoordS, 2, getDeviceName(), "WCS_CONTROL", "WCS", WCS_TAB, IP_RW,
                       ISR_1OFMANY, 0, IPS_IDLE);

    IUFillNumber(&CCDRotationN[0], "CCD_ROTATION_VALUE", "Rotation", "%g", -360, 360, 1, 0);
    IUFillNumberVector(&CCDRotationNP, CCDRotationN, 1, getDeviceName(), "CCD_ROTATION", "CCD FOV", WCS_TAB, IP_RW, 60,
                       IPS_IDLE);

    IUFillSwitch(&TelescopeTypeS[TELESCOPE_PRIMARY], "TELESCOPE_PRIMARY", "Primary", ISS_ON);
    IUFillSwitch(&TelescopeTypeS[TELESCOPE_GUIDE], "TELESCOPE_GUIDE", "Guide", ISS_OFF);
    IUFillSwitchVector(&TelescopeTypeSP, TelescopeTypeS, 2, getDeviceName(), "TELESCOPE_TYPE", "Telescope", OPTIONS_TAB,
                       IP_RW, ISR_1OFMANY, 0, IPS_IDLE);

    /**********************************************/
    /************** Upload Settings ***************/
    /**********************************************/

    // Upload Mode
    IUFillSwitch(&UploadS[UPLOAD_CLIENT], "UPLOAD_CLIENT", "Client", ISS_ON);
    IUFillSwitch(&UploadS[UPLOAD_LOCAL], "UPLOAD_LOCAL", "Local", ISS_OFF);
    IUFillSwitch(&UploadS[UPLOAD_BOTH], "UPLOAD_BOTH", "Both", ISS_OFF);
    IUFillSwitchVector(&UploadSP, UploadS, 3, getDeviceName(), "UPLOAD_MODE", "Upload", OPTIONS_TAB, IP_RW, ISR_1OFMANY,
                       0, IPS_IDLE);

    // Upload Settings
    IUFillText(&UploadSettingsT[UPLOAD_DIR], "UPLOAD_DIR", "Dir", "");
    IUFillText(&UploadSettingsT[UPLOAD_PREFIX], "UPLOAD_PREFIX", "Prefix", "IMAGE_XXX");
    IUFillTextVector(&UploadSettingsTP, UploadSettingsT, 2, getDeviceName(), "UPLOAD_SETTINGS", "Upload Settings",
                     OPTIONS_TAB, IP_RW, 60, IPS_IDLE);

    // Upload File Path
    IUFillText(&FileNameT[0], "FILE_PATH", "Path", "");
    IUFillTextVector(&FileNameTP, FileNameT, 1, getDeviceName(), "CCD_FILE_PATH", "Filename", IMAGE_INFO_TAB, IP_RO, 60,
                     IPS_IDLE);

    /**********************************************/
    /****************** FITS Header****************/
    /**********************************************/

    IUFillText(&FITSHeaderT[FITS_OBSERVER], "FITS_OBSERVER", "Observer", "Unknown");
    IUFillText(&FITSHeaderT[FITS_OBJECT], "FITS_OBJECT", "Object", "Unknown");
    IUFillTextVector(&FITSHeaderTP, FITSHeaderT, 2, getDeviceName(), "FITS_HEADER", "FITS Header", INFO_TAB, IP_RW, 60,
                     IPS_IDLE);

    /**********************************************/
    /****************** Exposure Looping **********/
    /***************** Primary CCD Only ***********/
#ifdef WITH_EXPOSURE_LOOPING
    IUFillSwitch(&ExposureLoopS[EXPOSURE_LOOP_ON], "LOOP_ON", "Enabled", ISS_OFF);
    IUFillSwitch(&ExposureLoopS[EXPOSURE_LOOP_OFF], "LOOP_OFF", "Disabled", ISS_ON);
    IUFillSwitchVector(&ExposureLoopSP, ExposureLoopS, 2, getDeviceName(), "CCD_EXPOSURE_LOOP", "Rapid Looping", OPTIONS_TAB,
                       IP_RW, ISR_1OFMANY, 0, IPS_IDLE);

    // CCD Should loop until the number of frames specified in this property is completed
    IUFillNumber(&ExposureLoopCountN[0], "FRAMES", "Frames", "%.f", 0, 100000, 1, 1);
    IUFillNumberVector(&ExposureLoopCountNP, ExposureLoopCountN, 1, getDeviceName(), "CCD_EXPOSURE_LOOP_COUNT", "Rapid Count", OPTIONS_TAB, IP_RW, 0, IPS_IDLE);
#endif

    /**********************************************/
    /**************** Web Socket ******************/
    /**********************************************/
    IUFillSwitch(&WebSocketS[WEBSOCKET_ENABLED], "WEBSOCKET_ENABLED", "Enabled", ISS_OFF);
    IUFillSwitch(&WebSocketS[WEBSOCKET_DISABLED], "WEBSOCKET_DISABLED", "Disabled", ISS_ON);
    IUFillSwitchVector(&WebSocketSP, WebSocketS, 2, getDeviceName(), "CCD_WEBSOCKET", "Websocket", OPTIONS_TAB,
                       IP_RW, ISR_1OFMANY, 0, IPS_IDLE);

    IUFillNumber(&WebSocketSettingsN[WS_SETTINGS_PORT], "WS_SETTINGS_PORT", "Port", "%.f", 0, 50000, 0, 0);
    IUFillNumberVector(&WebSocketSettingsNP, WebSocketSettingsN, 1, getDeviceName(), "CCD_WEBSOCKET_SETTINGS", "WS Settings", OPTIONS_TAB, IP_RW,
                       60, IPS_IDLE);

    /**********************************************/
    /**************** Snooping ********************/
    /**********************************************/

    // Snooped Devices

    IUFillText(&ActiveDeviceT[ACTIVE_TELESCOPE], "ACTIVE_TELESCOPE", "Telescope", "Telescope Simulator");
    IUFillText(&ActiveDeviceT[ACTIVE_ROTATOR], "ACTIVE_ROTATOR", "Rotator", "Rotator Simulator");
    IUFillText(&ActiveDeviceT[ACTIVE_FOCUSER], "ACTIVE_FOCUSER", "Focuser", "Focuser Simulator");
    IUFillText(&ActiveDeviceT[ACTIVE_FILTER], "ACTIVE_FILTER", "Filter", "CCD Simulator");
    IUFillText(&ActiveDeviceT[ACTIVE_SKYQUALITY], "ACTIVE_SKYQUALITY", "Sky Quality", "SQM");
    IUFillTextVector(&ActiveDeviceTP, ActiveDeviceT, 5, getDeviceName(), "ACTIVE_DEVICES", "Snoop devices", OPTIONS_TAB,
                     IP_RW, 60, IPS_IDLE);
<<<<<<< HEAD
   
=======
    
>>>>>>> ae9224b4
    // Snooped RA/DEC Property
    IUFillNumber(&EqN[0], "RA", "Ra (hh:mm:ss)", "%010.6m", 0, 24, 0, 0);
    IUFillNumber(&EqN[1], "DEC", "Dec (dd:mm:ss)", "%010.6m", -90, 90, 0, 0);
    IUFillNumberVector(&EqNP, EqN, 2, ActiveDeviceT[ACTIVE_TELESCOPE].text, "EQUATORIAL_EOD_COORD", "EQ Coord", "Main Control", IP_RW,
                       60, IPS_IDLE);

    // Snoop properties of interest

    // Snoop mount
    IDSnoopDevice(ActiveDeviceT[ACTIVE_TELESCOPE].text, "EQUATORIAL_EOD_COORD");
    IDSnoopDevice(ActiveDeviceT[ACTIVE_TELESCOPE].text, "TELESCOPE_INFO");
    IDSnoopDevice(ActiveDeviceT[ACTIVE_TELESCOPE].text, "GEOGRAPHIC_COORD");

    // Snoop Rotator
    IDSnoopDevice(ActiveDeviceT[ACTIVE_ROTATOR].text, "ABS_ROTATOR_ANGLE");

    // JJ ed 2019-12-10
    // Snoop Rotator
    IDSnoopDevice(ActiveDeviceT[ACTIVE_FOCUSER].text, "ABS_FOCUS_POSITION");
    //

    // JJ ed 2019-12-10
    // Snoop Rotator
    IDSnoopDevice(ActiveDeviceT[SNOOP_FOCUSER].text, "ABS_FOCUS_POSITION");
    //
    
    // Snoop Filter Wheel
    IDSnoopDevice(ActiveDeviceT[ACTIVE_FILTER].text, "FILTER_SLOT");
    IDSnoopDevice(ActiveDeviceT[ACTIVE_FILTER].text, "FILTER_NAME");

    // Snoop Sky Quality Meter
    IDSnoopDevice(ActiveDeviceT[ACTIVE_SKYQUALITY].text, "SKY_QUALITY");

    // Guider Interface
    initGuiderProperties(getDeviceName(), GUIDE_CONTROL_TAB);

    addPollPeriodControl();

    setDriverInterface(CCD_INTERFACE | GUIDER_INTERFACE);

    return true;
}

void CCD::ISGetProperties(const char * dev)
{
    DefaultDevice::ISGetProperties(dev);

    defineText(&ActiveDeviceTP);
    loadConfig(true, "ACTIVE_DEVICES");

    if (HasStreaming())
        Streamer->ISGetProperties(dev);

    if (HasDSP())
        DSP->ISGetProperties(dev);
}

bool CCD::updateProperties()
{
    //IDLog("CCD UpdateProperties isConnected returns %d %d\n",isConnected(),Connected);
    if (isConnected())
    {
        defineNumber(&PrimaryCCD.ImageExposureNP);

        if (CanAbort())
            defineSwitch(&PrimaryCCD.AbortExposureSP);
        if (CanSubFrame() == false)
            PrimaryCCD.ImageFrameNP.p = IP_RO;

        defineNumber(&PrimaryCCD.ImageFrameNP);
        if (CanBin())
            defineNumber(&PrimaryCCD.ImageBinNP);

        defineText(&FITSHeaderTP);

        if (HasGuideHead())
        {
            defineNumber(&GuideCCD.ImageExposureNP);
            if (CanAbort())
                defineSwitch(&GuideCCD.AbortExposureSP);
            if (CanSubFrame() == false)
                GuideCCD.ImageFrameNP.p = IP_RO;
            defineNumber(&GuideCCD.ImageFrameNP);
        }

        if (HasCooler())
            defineNumber(&TemperatureNP);

        defineNumber(&PrimaryCCD.ImagePixelSizeNP);
        if (HasGuideHead())
        {
            defineNumber(&GuideCCD.ImagePixelSizeNP);
            if (CanBin())
                defineNumber(&GuideCCD.ImageBinNP);
        }
        defineSwitch(&PrimaryCCD.CompressSP);
        defineBLOB(&PrimaryCCD.FitsBP);
        if (HasGuideHead())
        {
            defineSwitch(&GuideCCD.CompressSP);
            defineBLOB(&GuideCCD.FitsBP);
        }
        if (HasST4Port())
        {
            defineNumber(&GuideNSNP);
            defineNumber(&GuideWENP);
        }
        defineSwitch(&PrimaryCCD.FrameTypeSP);

        if (CanBin() || CanSubFrame())
            defineSwitch(&PrimaryCCD.ResetSP);

        if (HasGuideHead())
            defineSwitch(&GuideCCD.FrameTypeSP);

        if (HasBayer())
            defineText(&BayerTP);

#if 0
        defineSwitch(&PrimaryCCD.RapidGuideSP);

        if (HasGuideHead())
            defineSwitch(&GuideCCD.RapidGuideSP);

        if (RapidGuideEnabled)
        {
            defineSwitch(&PrimaryCCD.RapidGuideSetupSP);
            defineNumber(&PrimaryCCD.RapidGuideDataNP);
        }
        if (GuiderRapidGuideEnabled)
        {
            defineSwitch(&GuideCCD.RapidGuideSetupSP);
            defineNumber(&GuideCCD.RapidGuideDataNP);
        }
#endif
        defineSwitch(&TelescopeTypeSP);

        defineSwitch(&WorldCoordSP);
        defineSwitch(&UploadSP);

        if (UploadSettingsT[UPLOAD_DIR].text == nullptr)
            IUSaveText(&UploadSettingsT[UPLOAD_DIR], getenv("HOME"));
        defineText(&UploadSettingsTP);

#ifdef HAVE_WEBSOCKET
        if (HasWebSocket())
            defineSwitch(&WebSocketSP);
#endif

#ifdef WITH_EXPOSURE_LOOPING
        defineSwitch(&ExposureLoopSP);
        defineNumber(&ExposureLoopCountNP);
#endif
    }
    else
    {
        deleteProperty(PrimaryCCD.ImageFrameNP.name);
        deleteProperty(PrimaryCCD.ImagePixelSizeNP.name);

        if (CanBin())
            deleteProperty(PrimaryCCD.ImageBinNP.name);

        deleteProperty(PrimaryCCD.ImageExposureNP.name);
        if (CanAbort())
            deleteProperty(PrimaryCCD.AbortExposureSP.name);
        deleteProperty(PrimaryCCD.FitsBP.name);
        deleteProperty(PrimaryCCD.CompressSP.name);

#if 0
        deleteProperty(PrimaryCCD.RapidGuideSP.name);
        if (RapidGuideEnabled)
        {
            deleteProperty(PrimaryCCD.RapidGuideSetupSP.name);
            deleteProperty(PrimaryCCD.RapidGuideDataNP.name);
        }
#endif

        deleteProperty(FITSHeaderTP.name);

        if (HasGuideHead())
        {
            deleteProperty(GuideCCD.ImageExposureNP.name);
            if (CanAbort())
                deleteProperty(GuideCCD.AbortExposureSP.name);
            deleteProperty(GuideCCD.ImageFrameNP.name);
            deleteProperty(GuideCCD.ImagePixelSizeNP.name);

            deleteProperty(GuideCCD.FitsBP.name);
            if (CanBin())
                deleteProperty(GuideCCD.ImageBinNP.name);
            deleteProperty(GuideCCD.CompressSP.name);
            deleteProperty(GuideCCD.FrameTypeSP.name);

#if 0
            deleteProperty(GuideCCD.RapidGuideSP.name);
            if (GuiderRapidGuideEnabled)
            {
                deleteProperty(GuideCCD.RapidGuideSetupSP.name);
                deleteProperty(GuideCCD.RapidGuideDataNP.name);
            }
#endif
        }
        if (HasCooler())
            deleteProperty(TemperatureNP.name);
        if (HasST4Port())
        {
            deleteProperty(GuideNSNP.name);
            deleteProperty(GuideWENP.name);
        }
        deleteProperty(PrimaryCCD.FrameTypeSP.name);
        if (CanBin() || CanSubFrame())
            deleteProperty(PrimaryCCD.ResetSP.name);
        if (HasBayer())
            deleteProperty(BayerTP.name);
        deleteProperty(TelescopeTypeSP.name);

        if (WorldCoordS[0].s == ISS_ON)
        {
            deleteProperty(CCDRotationNP.name);
        }
        deleteProperty(WorldCoordSP.name);
        deleteProperty(UploadSP.name);
        deleteProperty(UploadSettingsTP.name);

#ifdef HAVE_WEBSOCKET
        if (HasWebSocket())
        {
            deleteProperty(WebSocketSP.name);
            deleteProperty(WebSocketSettingsNP.name);
        }
#endif
#ifdef WITH_EXPOSURE_LOOPING
        deleteProperty(ExposureLoopSP.name);
        deleteProperty(ExposureLoopCountNP.name);
#endif
    }

    // Streamer
    if (HasStreaming())
        Streamer->updateProperties();

    // DSP
    if (HasDSP())
        DSP->updateProperties();

    return true;
}

bool CCD::ISSnoopDevice(XMLEle * root)
{
    XMLEle * ep           = nullptr;
    const char * propName = findXMLAttValu(root, "name");

    if (IUSnoopNumber(root, &EqNP) == 0)
    {
        float newra, newdec;
        newra  = EqN[0].value;
        newdec = EqN[1].value;
        if ((newra != RA) || (newdec != Dec))
        {
            //IDLog("RA %4.2f  Dec %4.2f Snooped RA %4.2f  Dec %4.2f\n",RA,Dec,newra,newdec);
            RA  = newra;
            Dec = newdec;
        }
    }
    else if (!strcmp(propName, "TELESCOPE_INFO"))
    {
        for (ep = nextXMLEle(root, 1); ep != nullptr; ep = nextXMLEle(root, 0))
        {
            const char * name = findXMLAttValu(ep, "name");

            if (!strcmp(name, "TELESCOPE_APERTURE"))
            {
                primaryAperture = atof(pcdataXMLEle(ep));
            }
            else if (!strcmp(name, "TELESCOPE_FOCAL_LENGTH"))
            {
                primaryFocalLength = atof(pcdataXMLEle(ep));
            }
            else if (!strcmp(name, "GUIDER_APERTURE"))
            {
                guiderAperture = atof(pcdataXMLEle(ep));
            }
            else if (!strcmp(name, "GUIDER_FOCAL_LENGTH"))
            {
                guiderFocalLength = atof(pcdataXMLEle(ep));
            }
        }
    }
    else if (!strcmp(propName, "FILTER_NAME"))
    {
        FilterNames.clear();

        for (ep = nextXMLEle(root, 1); ep != nullptr; ep = nextXMLEle(root, 0))
            FilterNames.push_back(pcdataXMLEle(ep));
    }
    else if (!strcmp(propName, "FILTER_SLOT"))
    {
        CurrentFilterSlot = -1;
        for (ep = nextXMLEle(root, 1); ep != nullptr; ep = nextXMLEle(root, 0))
            CurrentFilterSlot = atoi(pcdataXMLEle(ep));
    }
    else if (!strcmp(propName, "SKY_QUALITY"))
    {
        for (ep = nextXMLEle(root, 1); ep != nullptr; ep = nextXMLEle(root, 0))
        {
            const char * name = findXMLAttValu(ep, "name");

            if (!strcmp(name, "SKY_BRIGHTNESS"))
            {
                MPSAS = atof(pcdataXMLEle(ep));
                break;
            }
        }
    }
    else if (!strcmp(propName, "ABS_ROTATOR_ANGLE"))
    {
        for (ep = nextXMLEle(root, 1); ep != nullptr; ep = nextXMLEle(root, 0))
        {
            const char * name = findXMLAttValu(ep, "name");

            if (!strcmp(name, "ANGLE"))
            {
                RotatorAngle = atof(pcdataXMLEle(ep));
                break;
            }
        }
    }

    // JJ ed 2019-12-10
    else if (!strcmp(propName, "ABS_FOCUS_POSITION"))
    {
        for (ep = nextXMLEle(root, 1); ep != nullptr; ep = nextXMLEle(root, 0))
        {
            const char * name = findXMLAttValu(ep, "name");

            if (!strcmp(name, "FOCUS_ABSOLUTE_POSITION"))
            {
                FocusPos = atol(pcdataXMLEle(ep));
                break;
            }
        }
    }
    //

    else if (!strcmp(propName, "GEOGRAPHIC_COORD"))
    {
        for (ep = nextXMLEle(root, 1); ep != nullptr; ep = nextXMLEle(root, 0))
        {
            const char * name = findXMLAttValu(ep, "name");

            if (!strcmp(name, "LONG"))
            {
                Longitude = atof(pcdataXMLEle(ep));
                if (Longitude > 180)
                    Longitude -= 360;
            }
            else if (!strcmp(name, "LAT"))
            {
                Latitude = atof(pcdataXMLEle(ep));
            }
        }
    }

    return DefaultDevice::ISSnoopDevice(root);
}

bool CCD::ISNewText(const char * dev, const char * name, char * texts[], char * names[], int n)
{
    //  first check if it's for our device
    if (dev != nullptr && strcmp(dev, getDeviceName()) == 0)
    {
        //  This is for our device
        //  Now lets see if it's something we process here
        if (!strcmp(name, ActiveDeviceTP.name))
        {
            ActiveDeviceTP.s = IPS_OK;
            IUUpdateText(&ActiveDeviceTP, texts, names, n);
            IDSetText(&ActiveDeviceTP, nullptr);

            // Update the property name!
            strncpy(EqNP.device, ActiveDeviceT[ACTIVE_TELESCOPE].text, MAXINDIDEVICE);
            if (strlen(ActiveDeviceT[ACTIVE_TELESCOPE].text) > 0)
            {
                IDSnoopDevice(ActiveDeviceT[ACTIVE_TELESCOPE].text, "EQUATORIAL_EOD_COORD");
                IDSnoopDevice(ActiveDeviceT[ACTIVE_TELESCOPE].text, "TELESCOPE_INFO");
                IDSnoopDevice(ActiveDeviceT[ACTIVE_TELESCOPE].text, "GEOGRAPHIC_COORD");
            }
            else
            {
                RA = std::numeric_limits<double>::quiet_NaN();
                Dec = std::numeric_limits<double>::quiet_NaN();
                J2000RA = std::numeric_limits<double>::quiet_NaN();
                J2000DE = std::numeric_limits<double>::quiet_NaN();
                Latitude = std::numeric_limits<double>::quiet_NaN();
                Longitude = std::numeric_limits<double>::quiet_NaN();
                Airmass = std::numeric_limits<double>::quiet_NaN();
            }

            if (strlen(ActiveDeviceT[ACTIVE_ROTATOR].text) > 0)
                IDSnoopDevice(ActiveDeviceT[ACTIVE_ROTATOR].text, "ABS_ROTATOR_ANGLE");
            else
                MPSAS = std::numeric_limits<double>::quiet_NaN();

            // JJ ed 2019-12-10
            if (strlen(ActiveDeviceT[ACTIVE_FOCUSER].text) > 0)
                IDSnoopDevice(ActiveDeviceT[ACTIVE_FOCUSER].text, "FOCUS_ABSOLUTE_POSITION");
            else
                FocusPos = std::numeric_limits<long>::quiet_NaN();
            //


            if (strlen(ActiveDeviceT[ACTIVE_FILTER].text) > 0)
            {
                IDSnoopDevice(ActiveDeviceT[ACTIVE_FILTER].text, "FILTER_SLOT");
                IDSnoopDevice(ActiveDeviceT[ACTIVE_FILTER].text, "FILTER_NAME");
            }
            else
            {
                CurrentFilterSlot = -1;
            }

            IDSnoopDevice(ActiveDeviceT[ACTIVE_SKYQUALITY].text, "SKY_QUALITY");

            // Tell children active devices was updated.
            activeDevicesUpdated();

            //  We processed this one, so, tell the world we did it
            return true;
        }

        if (!strcmp(name, BayerTP.name))
        {
            IUUpdateText(&BayerTP, texts, names, n);
            BayerTP.s = IPS_OK;
            IDSetText(&BayerTP, nullptr);
            return true;
        }

        if (!strcmp(name, FITSHeaderTP.name))
        {
            IUUpdateText(&FITSHeaderTP, texts, names, n);
            FITSHeaderTP.s = IPS_OK;
            IDSetText(&FITSHeaderTP, nullptr);
            return true;
        }

        if (!strcmp(name, UploadSettingsTP.name))
        {
            IUUpdateText(&UploadSettingsTP, texts, names, n);
            UploadSettingsTP.s = IPS_OK;
            IDSetText(&UploadSettingsTP, nullptr);
            return true;
        }
    }

    // Streamer
    if (HasStreaming())
        Streamer->ISNewText(dev, name, texts, names, n);

    // DSP
    if (HasDSP())
        DSP->ISNewText(dev, name, texts, names, n);

    return DefaultDevice::ISNewText(dev, name, texts, names, n);
}

bool CCD::ISNewNumber(const char * dev, const char * name, double values[], char * names[], int n)
{
    //  first check if it's for our device
    //IDLog("CCD::ISNewNumber %s\n",name);
    if (dev != nullptr && strcmp(dev, getDeviceName()) == 0)
    {
        if (!strcmp(name, "CCD_EXPOSURE"))
        {
            if (PrimaryCCD.getFrameType() != CCDChip::BIAS_FRAME &&
                    (values[0] < PrimaryCCD.ImageExposureN[0].min || values[0] > PrimaryCCD.ImageExposureN[0].max))
            {
                LOGF_ERROR("Requested exposure value (%g) seconds out of bounds [%g,%g].",
                           values[0], PrimaryCCD.ImageExposureN[0].min, PrimaryCCD.ImageExposureN[0].max);
                PrimaryCCD.ImageExposureNP.s = IPS_ALERT;
                IDSetNumber(&PrimaryCCD.ImageExposureNP, nullptr);
                return false;
            }

            if (PrimaryCCD.getFrameType() == CCDChip::BIAS_FRAME)
                PrimaryCCD.ImageExposureN[0].value = ExposureTime = PrimaryCCD.ImageExposureN[0].min;
            else
                PrimaryCCD.ImageExposureN[0].value = ExposureTime = values[0];

            // Only abort when busy if we are not already in an exposure loops
            //if (PrimaryCCD.ImageExposureNP.s == IPS_BUSY && ExposureLoopS[EXPOSURE_LOOP_OFF].s == ISS_ON)
            if (PrimaryCCD.ImageExposureNP.s == IPS_BUSY)
            {
                if (CanAbort() && AbortExposure() == false)
                    DEBUG(Logger::DBG_WARNING, "Warning: Aborting exposure failed.");
            }

            if (StartExposure(ExposureTime))
            {
                if (PrimaryCCD.getFrameType() == CCDChip::LIGHT_FRAME && !std::isnan(RA) && !std::isnan(Dec))
                {
                    ln_equ_posn epochPos { 0, 0 }, J2000Pos { 0, 0 };
                    epochPos.ra  = RA * 15.0;
                    epochPos.dec = Dec;

                    // Convert from JNow to J2000
                    ln_get_equ_prec2(&epochPos, ln_get_julian_from_sys(), JD2000, &J2000Pos);

                    J2000RA = J2000Pos.ra / 15.0;
                    J2000DE = J2000Pos.dec;

                    if (!std::isnan(Latitude) && !std::isnan(Longitude))
                    {
                        // Horizontal Coords
                        ln_hrz_posn horizontalPos;
                        ln_lnlat_posn observer;
                        observer.lat = Latitude;
                        observer.lng = Longitude;

                        ln_get_hrz_from_equ(&epochPos, &observer, ln_get_julian_from_sys(), &horizontalPos);
                        Airmass = ln_get_airmass(horizontalPos.alt, 750);
                    }
                }

                PrimaryCCD.ImageExposureNP.s = IPS_BUSY;
                if (ExposureTime * 1000 < POLLMS)
                    POLLMS = ExposureTime * 950;
            }
            else
                PrimaryCCD.ImageExposureNP.s = IPS_ALERT;
            IDSetNumber(&PrimaryCCD.ImageExposureNP, nullptr);
            return true;
        }

        if (!strcmp(name, "GUIDER_EXPOSURE"))
        {
            if (GuideCCD.getFrameType() != CCDChip::BIAS_FRAME &&
                    (values[0] < GuideCCD.ImageExposureN[0].min || values[0] > GuideCCD.ImageExposureN[0].max))
            {
                LOGF_ERROR("Requested guide exposure value (%g) seconds out of bounds [%g,%g].",
                           values[0], GuideCCD.ImageExposureN[0].min, GuideCCD.ImageExposureN[0].max);
                GuideCCD.ImageExposureNP.s = IPS_ALERT;
                IDSetNumber(&GuideCCD.ImageExposureNP, nullptr);
                return false;
            }

            if (GuideCCD.getFrameType() == CCDChip::BIAS_FRAME)
                GuideCCD.ImageExposureN[0].value = GuiderExposureTime = GuideCCD.ImageExposureN[0].min;
            else
                GuideCCD.ImageExposureN[0].value = GuiderExposureTime = values[0];

            GuideCCD.ImageExposureNP.s = IPS_BUSY;
            if (StartGuideExposure(GuiderExposureTime))
                GuideCCD.ImageExposureNP.s = IPS_BUSY;
            else
                GuideCCD.ImageExposureNP.s = IPS_ALERT;
            IDSetNumber(&GuideCCD.ImageExposureNP, nullptr);
            return true;
        }

        if (!strcmp(name, "CCD_BINNING"))
        {
            //  We are being asked to set camera binning
            INumber * np = IUFindNumber(&PrimaryCCD.ImageBinNP, names[0]);
            if (np == nullptr)
            {
                PrimaryCCD.ImageBinNP.s = IPS_ALERT;
                IDSetNumber(&PrimaryCCD.ImageBinNP, nullptr);
                return false;
            }

            int binx, biny;
            if (!strcmp(np->name, "HOR_BIN"))
            {
                binx = values[0];
                biny = values[1];
            }
            else
            {
                binx = values[1];
                biny = values[0];
            }

            if (UpdateCCDBin(binx, biny))
            {
                IUUpdateNumber(&PrimaryCCD.ImageBinNP, values, names, n);
                PrimaryCCD.ImageBinNP.s = IPS_OK;
            }
            else
                PrimaryCCD.ImageBinNP.s = IPS_ALERT;

            IDSetNumber(&PrimaryCCD.ImageBinNP, nullptr);

            return true;
        }

        if (!strcmp(name, "GUIDER_BINNING"))
        {
            //  We are being asked to set camera binning
            INumber * np = IUFindNumber(&GuideCCD.ImageBinNP, names[0]);
            if (np == nullptr)
            {
                GuideCCD.ImageBinNP.s = IPS_ALERT;
                IDSetNumber(&GuideCCD.ImageBinNP, nullptr);
                return false;
            }

            int binx, biny;
            if (!strcmp(np->name, "HOR_BIN"))
            {
                binx = values[0];
                biny = values[1];
            }
            else
            {
                binx = values[1];
                biny = values[0];
            }

            if (UpdateGuiderBin(binx, biny))
            {
                IUUpdateNumber(&GuideCCD.ImageBinNP, values, names, n);
                GuideCCD.ImageBinNP.s = IPS_OK;
            }
            else
                GuideCCD.ImageBinNP.s = IPS_ALERT;

            IDSetNumber(&GuideCCD.ImageBinNP, nullptr);

            return true;
        }

        if (!strcmp(name, "CCD_FRAME"))
        {
            int x = -1, y = -1, w = -1, h = -1;
            for (int i = 0; i < n; i++)
            {
                if (!strcmp(names[i], "X"))
                    x = values[i];
                else if (!strcmp(names[i], "Y"))
                    y = values[i];
                else if (!strcmp(names[i], "WIDTH"))
                    w = values[i];
                else if (!strcmp(names[i], "HEIGHT"))
                    h = values[i];
            }

            DEBUGF(Logger::DBG_DEBUG, "Requested CCD Frame is (%d,%d) (%d x %d)", x, y, w, h);

            if (x < 0 || y < 0 || w <= 0 || h <= 0)
            {
                LOGF_ERROR("Invalid frame requested (%d,%d) (%d x %d)", x, y, w, h);
                PrimaryCCD.ImageFrameNP.s = IPS_ALERT;
                IDSetNumber(&PrimaryCCD.ImageFrameNP, nullptr);
                return true;
            }

            if (UpdateCCDFrame(x, y, w, h))
            {
                PrimaryCCD.ImageFrameNP.s = IPS_OK;
                IUUpdateNumber(&PrimaryCCD.ImageFrameNP, values, names, n);
            }
            else
                PrimaryCCD.ImageFrameNP.s = IPS_ALERT;

            IDSetNumber(&PrimaryCCD.ImageFrameNP, nullptr);
            return true;
        }

        if (!strcmp(name, "GUIDER_FRAME"))
        {
            //  We are being asked to set guide frame
            if (IUUpdateNumber(&GuideCCD.ImageFrameNP, values, names, n) < 0)
                return false;

            GuideCCD.ImageFrameNP.s = IPS_OK;

            DEBUGF(Logger::DBG_DEBUG, "Requested Guide Frame is %4.0f,%4.0f %4.0f x %4.0f", values[0], values[1],
                   values[2], values[4]);

            if (UpdateGuiderFrame(GuideCCD.ImageFrameN[0].value, GuideCCD.ImageFrameN[1].value,
                                  GuideCCD.ImageFrameN[2].value, GuideCCD.ImageFrameN[3].value) == false)
                GuideCCD.ImageFrameNP.s = IPS_ALERT;

            IDSetNumber(&GuideCCD.ImageFrameNP, nullptr);

            return true;
        }

#if 0
        if (!strcmp(name, "CCD_GUIDESTAR"))
        {
            PrimaryCCD.RapidGuideDataNP.s = IPS_OK;
            IUUpdateNumber(&PrimaryCCD.RapidGuideDataNP, values, names, n);
            IDSetNumber(&PrimaryCCD.RapidGuideDataNP, nullptr);
            return true;
        }

        if (!strcmp(name, "GUIDER_GUIDESTAR"))
        {
            GuideCCD.RapidGuideDataNP.s = IPS_OK;
            IUUpdateNumber(&GuideCCD.RapidGuideDataNP, values, names, n);
            IDSetNumber(&GuideCCD.RapidGuideDataNP, nullptr);
            return true;
        }
#endif

        if (!strcmp(name, GuideNSNP.name) || !strcmp(name, GuideWENP.name))
        {
            processGuiderProperties(name, values, names, n);
            return true;
        }

#ifdef WITH_EXPOSURE_LOOPING
        if (!strcmp(name, ExposureLoopCountNP.name))
        {
            IUUpdateNumber(&ExposureLoopCountNP, values, names, n);
            ExposureLoopCountNP.s = IPS_OK;
            IDSetNumber(&ExposureLoopCountNP, nullptr);
            return true;
        }
#endif

        // CCD TEMPERATURE:
        if (!strcmp(name, TemperatureNP.name))
        {
            if (values[0] < TemperatureN[0].min || values[0] > TemperatureN[0].max)
            {
                TemperatureNP.s = IPS_ALERT;
                LOGF_ERROR("Error: Bad temperature value! Range is [%.1f, %.1f] [C].",
                           TemperatureN[0].min, TemperatureN[0].max);
                IDSetNumber(&TemperatureNP, nullptr);
                return false;
            }

            int rc = SetTemperature(values[0]);

            if (rc == 0)
                TemperatureNP.s = IPS_BUSY;
            else if (rc == 1)
                TemperatureNP.s = IPS_OK;
            else
                TemperatureNP.s = IPS_ALERT;

            IDSetNumber(&TemperatureNP, nullptr);
            return true;
        }

        // Primary CCD Info
        if (!strcmp(name, PrimaryCCD.ImagePixelSizeNP.name))
        {
            IUUpdateNumber(&PrimaryCCD.ImagePixelSizeNP, values, names, n);
            PrimaryCCD.ImagePixelSizeNP.s = IPS_OK;
            SetCCDParams(PrimaryCCD.ImagePixelSizeNP.np[CCDChip::CCD_MAX_X].value,
                         PrimaryCCD.ImagePixelSizeNP.np[CCDChip::CCD_MAX_Y].value, PrimaryCCD.getBPP(),
                         PrimaryCCD.ImagePixelSizeNP.np[CCDChip::CCD_PIXEL_SIZE_X].value,
                         PrimaryCCD.ImagePixelSizeNP.np[CCDChip::CCD_PIXEL_SIZE_Y].value);
            IDSetNumber(&PrimaryCCD.ImagePixelSizeNP, nullptr);
            saveConfig(true);
            return true;
        }

        // Guide CCD Info
        if (!strcmp(name, GuideCCD.ImagePixelSizeNP.name))
        {
            IUUpdateNumber(&GuideCCD.ImagePixelSizeNP, values, names, n);
            GuideCCD.ImagePixelSizeNP.s = IPS_OK;
            SetGuiderParams(GuideCCD.ImagePixelSizeNP.np[CCDChip::CCD_MAX_X].value,
                            GuideCCD.ImagePixelSizeNP.np[CCDChip::CCD_MAX_Y].value, GuideCCD.getBPP(),
                            GuideCCD.ImagePixelSizeNP.np[CCDChip::CCD_PIXEL_SIZE_X].value,
                            GuideCCD.ImagePixelSizeNP.np[CCDChip::CCD_PIXEL_SIZE_Y].value);
            IDSetNumber(&GuideCCD.ImagePixelSizeNP, nullptr);
            saveConfig(true);
            return true;
        }

        // CCD Rotation
        if (!strcmp(name, CCDRotationNP.name))
        {
            IUUpdateNumber(&CCDRotationNP, values, names, n);
            CCDRotationNP.s = IPS_OK;
            IDSetNumber(&CCDRotationNP, nullptr);
            m_ValidCCDRotation = true;

            DEBUGF(Logger::DBG_SESSION, "CCD FOV rotation updated to %g degrees.", CCDRotationN[0].value);

            return true;
        }
    }

    // Streamer
    if (HasStreaming())
        Streamer->ISNewNumber(dev, name, values, names, n);

    // DSP
    if (HasDSP())
        DSP->ISNewNumber(dev, name, values, names, n);

    return DefaultDevice::ISNewNumber(dev, name, values, names, n);
}

bool CCD::ISNewSwitch(const char * dev, const char * name, ISState * states, char * names[], int n)
{
    if (dev != nullptr && strcmp(dev, getDeviceName()) == 0)
    {
        // Upload Mode
        if (!strcmp(name, UploadSP.name))
        {
            int prevMode = IUFindOnSwitchIndex(&UploadSP);
            IUUpdateSwitch(&UploadSP, states, names, n);

            if (UpdateCCDUploadMode(static_cast<CCD_UPLOAD_MODE>(IUFindOnSwitchIndex(&UploadSP))))
            {
                if (UploadS[UPLOAD_CLIENT].s == ISS_ON)
                {
                    DEBUG(Logger::DBG_SESSION, "Upload settings set to client only.");
                    if (prevMode != 0)
                        deleteProperty(FileNameTP.name);
                }
                else if (UploadS[UPLOAD_LOCAL].s == ISS_ON)
                {
                    DEBUG(Logger::DBG_SESSION, "Upload settings set to local only.");
                    defineText(&FileNameTP);
                }
                else
                {
                    DEBUG(Logger::DBG_SESSION, "Upload settings set to client and local.");
                    defineText(&FileNameTP);
                }

                UploadSP.s = IPS_OK;
            }
            else
            {
                IUResetSwitch(&UploadSP);
                UploadS[prevMode].s = ISS_ON;
                UploadSP.s = IPS_ALERT;
            }

            IDSetSwitch(&UploadSP, nullptr);

            return true;
        }

        if (!strcmp(name, TelescopeTypeSP.name))
        {
            IUUpdateSwitch(&TelescopeTypeSP, states, names, n);
            TelescopeTypeSP.s = IPS_OK;
            IDSetSwitch(&TelescopeTypeSP, nullptr);
            return true;
        }

#ifdef WITH_EXPOSURE_LOOPING
        // Exposure Looping
        if (!strcmp(name, ExposureLoopSP.name))
        {
            IUUpdateSwitch(&ExposureLoopSP, states, names, n);
            ExposureLoopSP.s = IPS_OK;
            IDSetSwitch(&ExposureLoopSP, nullptr);
            return true;
        }
#endif

#ifdef HAVE_WEBSOCKET
        // Websocket Enable/Disable
        if (!strcmp(name, WebSocketSP.name))
        {
            IUUpdateSwitch(&WebSocketSP, states, names, n);
            WebSocketSP.s = IPS_OK;

            if (WebSocketS[WEBSOCKET_ENABLED].s == ISS_ON)
            {
                wsThread = std::thread(&wsThreadHelper, this);
                WebSocketSettingsN[WS_SETTINGS_PORT].value = wsServer.generatePort();
                WebSocketSettingsNP.s = IPS_OK;
                defineNumber(&WebSocketSettingsNP);
            }
            else if (wsServer.is_running())
            {
                wsServer.stop();
                wsThread.join();
                deleteProperty(WebSocketSettingsNP.name);
            }

            IDSetSwitch(&WebSocketSP, nullptr);
            return true;
        }
#endif

        // WCS Enable/Disable
        if (!strcmp(name, WorldCoordSP.name))
        {
            IUUpdateSwitch(&WorldCoordSP, states, names, n);
            WorldCoordSP.s = IPS_OK;

            if (WorldCoordS[0].s == ISS_ON)
            {
                LOG_INFO("World Coordinate System is enabled.");
                defineNumber(&CCDRotationNP);
            }
            else
            {
                LOG_INFO("World Coordinate System is disabled.");
                deleteProperty(CCDRotationNP.name);
            }

            m_ValidCCDRotation = false;
            IDSetSwitch(&WorldCoordSP, nullptr);
        }

        // Primary Chip Frame Reset
        if (strcmp(name, PrimaryCCD.ResetSP.name) == 0)
        {
            IUResetSwitch(&PrimaryCCD.ResetSP);
            PrimaryCCD.ResetSP.s = IPS_OK;
            if (CanBin())
                UpdateCCDBin(1, 1);
            if (CanSubFrame())
                UpdateCCDFrame(0, 0, PrimaryCCD.getXRes(), PrimaryCCD.getYRes());

            IDSetSwitch(&PrimaryCCD.ResetSP, nullptr);
            return true;
        }

        // Primary Chip Abort Expsoure
        if (strcmp(name, PrimaryCCD.AbortExposureSP.name) == 0)
        {
            IUResetSwitch(&PrimaryCCD.AbortExposureSP);

            if (AbortExposure())
            {
                PrimaryCCD.AbortExposureSP.s       = IPS_OK;
                PrimaryCCD.ImageExposureNP.s       = IPS_IDLE;
                PrimaryCCD.ImageExposureN[0].value = 0;
            }
            else
            {
                PrimaryCCD.AbortExposureSP.s = IPS_ALERT;
                PrimaryCCD.ImageExposureNP.s = IPS_ALERT;
            }

            POLLMS = getPollingPeriod();

#ifdef WITH_EXPOSURE_LOOPING
            if (ExposureLoopCountNP.s == IPS_BUSY)
            {
                uploadTime = 0;
                ExposureLoopCountNP.s = IPS_IDLE;
                ExposureLoopCountN[0].value = 1;
                IDSetNumber(&ExposureLoopCountNP, nullptr);
            }
#endif
            IDSetSwitch(&PrimaryCCD.AbortExposureSP, nullptr);
            IDSetNumber(&PrimaryCCD.ImageExposureNP, nullptr);

            return true;
        }

        // Guide Chip Abort Exposure
        if (strcmp(name, GuideCCD.AbortExposureSP.name) == 0)
        {
            IUResetSwitch(&GuideCCD.AbortExposureSP);

            if (AbortGuideExposure())
            {
                GuideCCD.AbortExposureSP.s       = IPS_OK;
                GuideCCD.ImageExposureNP.s       = IPS_IDLE;
                GuideCCD.ImageExposureN[0].value = 0;
            }
            else
            {
                GuideCCD.AbortExposureSP.s = IPS_ALERT;
                GuideCCD.ImageExposureNP.s = IPS_ALERT;
            }

            IDSetSwitch(&GuideCCD.AbortExposureSP, nullptr);
            IDSetNumber(&GuideCCD.ImageExposureNP, nullptr);

            return true;
        }

        // Primary Chip Compression
        if (strcmp(name, PrimaryCCD.CompressSP.name) == 0)
        {
            IUUpdateSwitch(&PrimaryCCD.CompressSP, states, names, n);
            PrimaryCCD.CompressSP.s = IPS_OK;
            IDSetSwitch(&PrimaryCCD.CompressSP, nullptr);

            if (PrimaryCCD.CompressS[0].s == ISS_ON)
            {
                PrimaryCCD.SendCompressed = true;
            }
            else
            {
                PrimaryCCD.SendCompressed = false;
            }
            return true;
        }

        // Guide Chip Compression
        if (strcmp(name, GuideCCD.CompressSP.name) == 0)
        {
            IUUpdateSwitch(&GuideCCD.CompressSP, states, names, n);
            GuideCCD.CompressSP.s = IPS_OK;
            IDSetSwitch(&GuideCCD.CompressSP, nullptr);

            if (GuideCCD.CompressS[0].s == ISS_ON)
            {
                GuideCCD.SendCompressed = true;
            }
            else
            {
                GuideCCD.SendCompressed = false;
            }
            return true;
        }

        // Primary Chip Frame Type
        if (strcmp(name, PrimaryCCD.FrameTypeSP.name) == 0)
        {
            IUUpdateSwitch(&PrimaryCCD.FrameTypeSP, states, names, n);
            PrimaryCCD.FrameTypeSP.s = IPS_OK;
            if (PrimaryCCD.FrameTypeS[0].s == ISS_ON)
                PrimaryCCD.setFrameType(CCDChip::LIGHT_FRAME);
            else if (PrimaryCCD.FrameTypeS[1].s == ISS_ON)
            {
                PrimaryCCD.setFrameType(CCDChip::BIAS_FRAME);
                if (HasShutter() == false)
                    DEBUG(Logger::DBG_WARNING,
                          "The CCD does not have a shutter. Cover the camera in order to take a bias frame.");
            }
            else if (PrimaryCCD.FrameTypeS[2].s == ISS_ON)
            {
                PrimaryCCD.setFrameType(CCDChip::DARK_FRAME);
                if (HasShutter() == false)
                    DEBUG(Logger::DBG_WARNING,
                          "The CCD does not have a shutter. Cover the camera in order to take a dark frame.");
            }
            else if (PrimaryCCD.FrameTypeS[3].s == ISS_ON)
                PrimaryCCD.setFrameType(CCDChip::FLAT_FRAME);

            if (UpdateCCDFrameType(PrimaryCCD.getFrameType()) == false)
                PrimaryCCD.FrameTypeSP.s = IPS_ALERT;

            IDSetSwitch(&PrimaryCCD.FrameTypeSP, nullptr);

            return true;
        }

        // Guide Chip Frame Type
        if (strcmp(name, GuideCCD.FrameTypeSP.name) == 0)
        {
            //  Compression Update
            IUUpdateSwitch(&GuideCCD.FrameTypeSP, states, names, n);
            GuideCCD.FrameTypeSP.s = IPS_OK;
            if (GuideCCD.FrameTypeS[0].s == ISS_ON)
                GuideCCD.setFrameType(CCDChip::LIGHT_FRAME);
            else if (GuideCCD.FrameTypeS[1].s == ISS_ON)
            {
                GuideCCD.setFrameType(CCDChip::BIAS_FRAME);
                if (HasShutter() == false)
                    DEBUG(Logger::DBG_WARNING,
                          "The CCD does not have a shutter. Cover the camera in order to take a bias frame.");
            }
            else if (GuideCCD.FrameTypeS[2].s == ISS_ON)
            {
                GuideCCD.setFrameType(CCDChip::DARK_FRAME);
                if (HasShutter() == false)
                    DEBUG(Logger::DBG_WARNING,
                          "The CCD does not have a shutter. Cover the camera in order to take a dark frame.");
            }
            else if (GuideCCD.FrameTypeS[3].s == ISS_ON)
                GuideCCD.setFrameType(CCDChip::FLAT_FRAME);

            if (UpdateGuiderFrameType(GuideCCD.getFrameType()) == false)
                GuideCCD.FrameTypeSP.s = IPS_ALERT;

            IDSetSwitch(&GuideCCD.FrameTypeSP, nullptr);

            return true;
        }

#if 0
        // Primary Chip Rapid Guide Enable/Disable
        if (strcmp(name, PrimaryCCD.RapidGuideSP.name) == 0)
        {
            IUUpdateSwitch(&PrimaryCCD.RapidGuideSP, states, names, n);
            PrimaryCCD.RapidGuideSP.s = IPS_OK;
            RapidGuideEnabled         = (PrimaryCCD.RapidGuideS[0].s == ISS_ON);

            if (RapidGuideEnabled)
            {
                defineSwitch(&PrimaryCCD.RapidGuideSetupSP);
                defineNumber(&PrimaryCCD.RapidGuideDataNP);
            }
            else
            {
                deleteProperty(PrimaryCCD.RapidGuideSetupSP.name);
                deleteProperty(PrimaryCCD.RapidGuideDataNP.name);
            }

            IDSetSwitch(&PrimaryCCD.RapidGuideSP, nullptr);
            return true;
        }

        // Guide Chip Rapid Guide Enable/Disable
        if (strcmp(name, GuideCCD.RapidGuideSP.name) == 0)
        {
            IUUpdateSwitch(&GuideCCD.RapidGuideSP, states, names, n);
            GuideCCD.RapidGuideSP.s = IPS_OK;
            GuiderRapidGuideEnabled = (GuideCCD.RapidGuideS[0].s == ISS_ON);

            if (GuiderRapidGuideEnabled)
            {
                defineSwitch(&GuideCCD.RapidGuideSetupSP);
                defineNumber(&GuideCCD.RapidGuideDataNP);
            }
            else
            {
                deleteProperty(GuideCCD.RapidGuideSetupSP.name);
                deleteProperty(GuideCCD.RapidGuideDataNP.name);
            }

            IDSetSwitch(&GuideCCD.RapidGuideSP, nullptr);
            return true;
        }

        // Primary CCD Rapid Guide Setup
        if (strcmp(name, PrimaryCCD.RapidGuideSetupSP.name) == 0)
        {
            IUUpdateSwitch(&PrimaryCCD.RapidGuideSetupSP, states, names, n);
            PrimaryCCD.RapidGuideSetupSP.s = IPS_OK;

            AutoLoop   = (PrimaryCCD.RapidGuideSetupS[0].s == ISS_ON);
            SendImage  = (PrimaryCCD.RapidGuideSetupS[1].s == ISS_ON);
            ShowMarker = (PrimaryCCD.RapidGuideSetupS[2].s == ISS_ON);

            IDSetSwitch(&PrimaryCCD.RapidGuideSetupSP, nullptr);
            return true;
        }

        // Guide Chip Rapid Guide Setup
        if (strcmp(name, GuideCCD.RapidGuideSetupSP.name) == 0)
        {
            IUUpdateSwitch(&GuideCCD.RapidGuideSetupSP, states, names, n);
            GuideCCD.RapidGuideSetupSP.s = IPS_OK;

            GuiderAutoLoop   = (GuideCCD.RapidGuideSetupS[0].s == ISS_ON);
            GuiderSendImage  = (GuideCCD.RapidGuideSetupS[1].s == ISS_ON);
            GuiderShowMarker = (GuideCCD.RapidGuideSetupS[2].s == ISS_ON);

            IDSetSwitch(&GuideCCD.RapidGuideSetupSP, nullptr);
            return true;
        }
#endif
    }

    if (HasStreaming())
        Streamer->ISNewSwitch(dev, name, states, names, n);

    // DSP
    if (HasDSP())
        DSP->ISNewSwitch(dev, name, states, names, n);

    return DefaultDevice::ISNewSwitch(dev, name, states, names, n);
}

bool CCD::ISNewBLOB(const char *dev, const char *name, int sizes[], int blobsizes[], char *blobs[],
           char *formats[], char *names[], int n)
{
    // DSP
    if (HasDSP())
        DSP->ISNewBLOB(dev, name, sizes, blobsizes, blobs, formats, names, n);

    return DefaultDevice::ISNewBLOB(dev, name, sizes, blobsizes, blobs, formats, names, n);
}

int CCD::SetTemperature(double temperature)
{
    INDI_UNUSED(temperature);
    DEBUGF(Logger::DBG_WARNING, "CCD::SetTemperature %4.2f -  Should never get here", temperature);
    return -1;
}

bool CCD::StartExposure(float duration)
{
    DEBUGF(Logger::DBG_WARNING, "CCD::StartExposure %4.2f -  Should never get here", duration);
    return false;
}

bool CCD::StartGuideExposure(float duration)
{
    DEBUGF(Logger::DBG_WARNING, "CCD::StartGuide Exposure %4.2f -  Should never get here", duration);
    return false;
}

bool CCD::AbortExposure()
{
    DEBUG(Logger::DBG_WARNING, "CCD::AbortExposure -  Should never get here");
    return false;
}

bool CCD::AbortGuideExposure()
{
    DEBUG(Logger::DBG_WARNING, "CCD::AbortGuideExposure -  Should never get here");
    return false;
}

bool CCD::UpdateCCDFrame(int x, int y, int w, int h)
{
    // Just set value, unless HW layer overrides this and performs its own processing
    PrimaryCCD.setFrame(x, y, w, h);
    return true;
}

bool CCD::UpdateGuiderFrame(int x, int y, int w, int h)
{
    GuideCCD.setFrame(x, y, w, h);
    return true;
}

bool CCD::UpdateCCDBin(int hor, int ver)
{
    // Just set value, unless HW layer overrides this and performs its own processing
    PrimaryCCD.setBin(hor, ver);
    // Reset size
    if (HasStreaming())
        Streamer->setSize(PrimaryCCD.getSubW() / hor, PrimaryCCD.getSubH() / ver);

    // DSP
    if (HasDSP())
        DSP->setSizes(2, new int[2]{ PrimaryCCD.getSubW() / hor, PrimaryCCD.getSubH() / ver });

    return true;
}

bool CCD::UpdateGuiderBin(int hor, int ver)
{
    // Just set value, unless HW layer overrides this and performs its own processing
    GuideCCD.setBin(hor, ver);
    return true;
}

bool CCD::UpdateCCDFrameType(CCDChip::CCD_FRAME fType)
{
    INDI_UNUSED(fType);
    // Child classes can override this
    return true;
}

bool CCD::UpdateGuiderFrameType(CCDChip::CCD_FRAME fType)
{
    INDI_UNUSED(fType);
    // Child classes can override this
    return true;
}

void CCD::addFITSKeywords(fitsfile * fptr, CCDChip * targetChip)
{
    int status = 0;
    char dev_name[MAXINDINAME] = {0};
    char exp_start[MAXINDINAME] = {0};
    double effectiveFocalLength = std::numeric_limits<double>::quiet_NaN();
    double effectiveAperture = std::numeric_limits<double>::quiet_NaN();

    AutoCNumeric locale;
    fits_update_key_str(fptr, "INSTRUME", getDeviceName(), "CCD Name", &status);

    // Telescope
    if (strlen(ActiveDeviceT[ACTIVE_TELESCOPE].text) > 0)
    {
        fits_update_key_str(fptr, "TELESCOP", ActiveDeviceT[0].text, "Telescope name", &status);
    }

    // Which scope is in effect
    // TODO: Support N-telescopes
    if (TelescopeTypeS[TELESCOPE_PRIMARY].s == ISS_ON)
    {
        if (primaryFocalLength > 0)
            effectiveFocalLength = primaryFocalLength;
        if (primaryAperture > 0)
            effectiveAperture = primaryAperture;
    }
    else if (TelescopeTypeS[TELESCOPE_GUIDE].s == ISS_ON)
    {
        if (guiderFocalLength > 0)
            effectiveFocalLength = guiderFocalLength;
        if (guiderAperture > 0)
            effectiveAperture = guiderAperture;
    }

    if (std::isnan(effectiveFocalLength))
        LOG_WARN("Telescope focal length is missing.");
    if (std::isnan(effectiveAperture))
        LOG_WARN("Telescope aperture is missing.");

    // Observer
    fits_update_key_str(fptr, "OBSERVER", FITSHeaderT[FITS_OBSERVER].text, "Observer name", &status);

    // Object
    fits_update_key_str(fptr, "OBJECT", FITSHeaderT[FITS_OBJECT].text, "Object name", &status);

    double subPixSize1 = static_cast<double>(targetChip->getPixelSizeX());
    double subPixSize2 = static_cast<double>(targetChip->getPixelSizeY());
    uint32_t subW = targetChip->getSubW();
    uint32_t subH = targetChip->getSubH();
    uint32_t subBinX = targetChip->getBinX();
    uint32_t subBinY = targetChip->getBinY();

    strncpy(dev_name, getDeviceName(), MAXINDINAME);
    strncpy(exp_start, targetChip->getExposureStartTime(), MAXINDINAME);

    fits_update_key_dbl(fptr, "EXPTIME", targetChip->getExposureDuration(), 6, "Total Exposure Time (s)", &status);

    if (targetChip->getFrameType() == CCDChip::DARK_FRAME)
        fits_update_key_dbl(fptr, "DARKTIME", targetChip->getExposureDuration(), 6, "Total Dark Exposure Time (s)", &status);

    // If the camera has a cooler OR if the temperature permission was explicitly set to Read-Only, then record the temperature
    if (HasCooler() || TemperatureNP.p == IP_RO)
        fits_update_key_dbl(fptr, "CCD-TEMP", TemperatureN[0].value, 2, "CCD Temperature (Celsius)", &status);

    fits_update_key_dbl(fptr, "PIXSIZE1", subPixSize1, 6, "Pixel Size 1 (microns)", &status);
    fits_update_key_dbl(fptr, "PIXSIZE2", subPixSize2, 6, "Pixel Size 2 (microns)", &status);
    fits_update_key_lng(fptr, "XBINNING", targetChip->getBinX(), "Binning factor in width", &status);
    fits_update_key_lng(fptr, "YBINNING", targetChip->getBinY(), "Binning factor in height", &status);
    // XPIXSZ and YPIXSZ are logical sizes including the binning factor
    double xpixsz = subPixSize1 * subBinX;
    double ypixsz = subPixSize2 * subBinY;
    fits_update_key_dbl(fptr, "XPIXSZ", xpixsz, 6, "X binned pixel size in microns", &status);
    fits_update_key_dbl(fptr, "YPIXSZ", ypixsz, 6, "Y binned pixel size in microns", &status);

    switch (targetChip->getFrameType())
    {
        case CCDChip::LIGHT_FRAME:
            fits_update_key_str(fptr, "FRAME", "Light", "Frame Type", &status);
            break;
        case CCDChip::BIAS_FRAME:
            fits_update_key_str(fptr, "FRAME", "Bias", "Frame Type", &status);
            break;
        case CCDChip::FLAT_FRAME:
            fits_update_key_str(fptr, "FRAME", "Flat", "Frame Type", &status);
            break;
        case CCDChip::DARK_FRAME:
            fits_update_key_str(fptr, "FRAME", "Dark", "Frame Type", &status);
            break;
    }

    if (CurrentFilterSlot != -1 && CurrentFilterSlot <= static_cast<int>(FilterNames.size()))
    {
        fits_update_key_str(fptr, "FILTER", FilterNames.at(CurrentFilterSlot - 1).c_str(), "Filter", &status);
    }

#ifdef WITH_MINMAX
    if (targetChip->getNAxis() == 2)
    {
        double min_val, max_val;
        getMinMax(&min_val, &max_val, targetChip);

        fits_update_key_dbl(fptr, "DATAMIN", min_val, 6, "Minimum value", &status);
        fits_update_key_dbl(fptr, "DATAMAX", max_val, 6, "Maximum value", &status);
    }
#endif

    if (HasBayer() && targetChip->getNAxis() == 2)
    {
        fits_update_key_lng(fptr, "XBAYROFF", atoi(BayerT[0].text), "X offset of Bayer array", &status);
        fits_update_key_lng(fptr, "YBAYROFF", atoi(BayerT[1].text), "Y offset of Bayer array", &status);
        fits_update_key_str(fptr, "BAYERPAT", BayerT[2].text, "Bayer color pattern", &status);
    }

    if (!std::isnan(effectiveFocalLength))
        fits_update_key_dbl(fptr, "FOCALLEN", effectiveFocalLength, 2, "Focal Length (mm)", &status);

    if (!std::isnan(effectiveAperture))
        fits_update_key_dbl(fptr, "APTDIA", effectiveAperture, 2, "Telescope diameter (mm)", &status);

    if (!std::isnan(MPSAS))
    {
        fits_update_key_dbl(fptr, "MPSAS", MPSAS, 6, "Sky Quality (mag per arcsec^2)", &status);
    }

    if (!std::isnan(RotatorAngle))
    {
        fits_update_key_dbl(fptr, "ROTATANG", RotatorAngle, 3, "Rotator angle in degrees", &status);
    }

    // SCALE assuming square-pixels
    if (!std::isnan(effectiveFocalLength))
    {
        double pixScale = subPixSize1 / effectiveFocalLength * 206.3 * subBinX;
        fits_update_key_dbl(fptr, "SCALE", pixScale, 6, "arcsecs per pixel", &status);
    }


    if (targetChip->getFrameType() == CCDChip::LIGHT_FRAME && !std::isnan(J2000RA) && !std::isnan(J2000DE))
    {
        char ra_str[32] = {0}, de_str[32] = {0};

        fs_sexa(ra_str, J2000RA, 2, 360000);
        fs_sexa(de_str, J2000DE, 2, 360000);

        char * raPtr = ra_str, *dePtr = de_str;
        while (*raPtr != '\0')
        {
            if (*raPtr == ':')
                *raPtr = ' ';
            raPtr++;
        }
        while (*dePtr != '\0')
        {
            if (*dePtr == ':')
                *dePtr = ' ';
            dePtr++;
        }

        if (!std::isnan(Latitude) && !std::isnan(Longitude))
        {
            fits_update_key_dbl(fptr, "SITELAT", Latitude, 6, "Latitude of the imaging site in degrees", &status);
            fits_update_key_dbl(fptr, "SITELONG", Longitude, 6, "Longitude of the imaging site in degrees", &status);
        }
        if (!std::isnan(Airmass))
            //fits_update_key_s(fptr, TDOUBLE, "AIRMASS", &Airmass, "Airmass", &status);
            fits_update_key_dbl(fptr, "AIRMASS", Airmass, 6, "Airmass", &status);

        fits_update_key_str(fptr, "OBJCTRA", ra_str, "Object J2000 RA in Hours", &status);
        fits_update_key_str(fptr, "OBJCTDEC", de_str, "Object J2000 DEC in Degrees", &status);

        fits_update_key_dbl(fptr, "RA", J2000RA * 15, 6, "Object J2000 RA in Degrees", &status);
        fits_update_key_dbl(fptr, "DEC", J2000DE, 6, "Object J2000 DEC in Degrees", &status);

        //fits_update_key_s(fptr, TINT, "EPOCH", &epoch, "Epoch", &status);
        fits_update_key_lng(fptr, "EQUINOX", 2000, "Equinox", &status);

        // Add WCS Info
        if (WorldCoordS[0].s == ISS_ON && m_ValidCCDRotation && !std::isnan(effectiveFocalLength))
        {
            double J2000RAHours = J2000RA * 15;
            fits_update_key_dbl(fptr, "CRVAL1", J2000RAHours, 10, "CRVAL1", &status);
            fits_update_key_dbl(fptr, "CRVAL2", J2000DE, 10, "CRVAL1", &status);

            char radecsys[8] = "FK5";
            char ctype1[16]  = "RA---TAN";
            char ctype2[16]  = "DEC--TAN";

            fits_update_key_str(fptr, "RADECSYS", radecsys, "RADECSYS", &status);
            fits_update_key_str(fptr, "CTYPE1", ctype1, "CTYPE1", &status);
            fits_update_key_str(fptr, "CTYPE2", ctype2, "CTYPE2", &status);

            double crpix1 = subW / subBinX / 2.0;
            double crpix2 = subH / subBinY / 2.0;

            fits_update_key_dbl(fptr, "CRPIX1", crpix1, 10, "CRPIX1", &status);
            fits_update_key_dbl(fptr, "CRPIX2", crpix2, 10, "CRPIX2", &status);

            double secpix1 = subPixSize1 / effectiveFocalLength * 206.3 * subBinX;
            double secpix2 = subPixSize2 / effectiveFocalLength * 206.3 * subBinY;

            fits_update_key_dbl(fptr, "SECPIX1", secpix1, 10, "SECPIX1", &status);
            fits_update_key_dbl(fptr, "SECPIX2", secpix2, 10, "SECPIX2", &status);

            double degpix1 = secpix1 / 3600.0;
            double degpix2 = secpix2 / 3600.0;

            fits_update_key_dbl(fptr, "CDELT1", degpix1, 10, "CDELT1", &status);
            fits_update_key_dbl(fptr, "CDELT2", degpix2, 10, "CDELT2", &status);

            // Rotation is CW, we need to convert it to CCW per CROTA1 definition
            double rotation = 360 - CCDRotationN[0].value;
            if (rotation > 360)
                rotation -= 360;

            fits_update_key_dbl(fptr, "CROTA1", rotation, 10, "CROTA1", &status);
            fits_update_key_dbl(fptr, "CROTA2", rotation, 10, "CROTA2", &status);

            /*double cd[4];
            cd[0] = degpix1;
            cd[1] = 0;
            cd[2] = 0;
            cd[3] = degpix2;

            fits_update_key_s(fptr, TDOUBLE, "CD1_1", &cd[0], "CD1_1", &status);
            fits_update_key_s(fptr, TDOUBLE, "CD1_2", &cd[1], "CD1_2", &status);
            fits_update_key_s(fptr, TDOUBLE, "CD2_1", &cd[2], "CD2_1", &status);
            fits_update_key_s(fptr, TDOUBLE, "CD2_2", &cd[3], "CD2_2", &status);*/
        }
    }

    fits_update_key_str(fptr, "DATE-OBS", exp_start, "UTC start date of observation", &status);
    fits_write_comment(fptr, "Generated by INDI", &status);
}

void CCD::fits_update_key_s(fitsfile * fptr, int type, std::string name, void * p, std::string explanation,
                            int * status)
{
    // this function is for removing warnings about deprecated string conversion to char* (from arg 5)
    fits_update_key(fptr, type, name.c_str(), p, const_cast<char *>(explanation.c_str()), status);
}

bool CCD::ExposureComplete(CCDChip * targetChip)
{
    // Reset POLLMS to default value
    POLLMS = getPollingPeriod();

    // Run async
    std::thread(&CCD::ExposureCompletePrivate, this, targetChip).detach();

    return true;
}

bool CCD::ExposureCompletePrivate(CCDChip * targetChip)
{
    if(HasDSP()) {
        uint8_t* buf = static_cast<uint8_t*>(malloc(targetChip->getFrameBufferSize()));
        memcpy(buf, targetChip->getFrameBuffer(), targetChip->getFrameBufferSize());
        DSP->processBLOB(buf, 2, new int[2]{ targetChip->getSubW() / targetChip->getBinX(), targetChip->getSubH() / targetChip->getBinY() }, targetChip->getBPP());
        free(buf);
    }
#ifdef WITH_EXPOSURE_LOOPING
    // If looping is on, let's immediately take another capture
    if (ExposureLoopS[EXPOSURE_LOOP_ON].s == ISS_ON)
    {
        double duration = targetChip->getExposureDuration();

        if (ExposureLoopCountN[0].value > 1)
        {
            if (ExposureLoopCountNP.s != IPS_BUSY)
            {
                exposureLoopStartup = std::chrono::system_clock::now();
            }
            else
            {
                auto end = std::chrono::system_clock::now();

                uploadTime = (std::chrono::duration_cast<std::chrono::milliseconds>(end - exposureLoopStartup)).count() / 1000.0 - duration;
                LOGF_DEBUG("Image download and upload/save took %.3f seconds.", uploadTime);

                exposureLoopStartup = end;
            }

            ExposureLoopCountNP.s = IPS_BUSY;
            ExposureLoopCountN[0].value--;
            IDSetNumber(&ExposureLoopCountNP, nullptr);

            if (uploadTime < duration)
            {
                StartExposure(duration);
                PrimaryCCD.ImageExposureNP.s = IPS_BUSY;
                IDSetNumber(&PrimaryCCD.ImageExposureNP, nullptr);
                if (duration * 1000 < POLLMS)
                    POLLMS = duration * 950;
            }
            else
            {
                LOGF_ERROR("Rapid exposure not possible since upload time is %.2f seconds while exposure time is %.2f seconds.", uploadTime, duration);
                PrimaryCCD.ImageExposureNP.s = IPS_ALERT;
                IDSetNumber(&PrimaryCCD.ImageExposureNP, nullptr);
                ExposureLoopCountN[0].value = 1;
                ExposureLoopCountNP.s = IPS_IDLE;
                IDSetNumber(&ExposureLoopCountNP, nullptr);
                uploadTime = 0;
                return false;
            }
        }
        else
        {
            uploadTime = 0;
            ExposureLoopCountNP.s = IPS_IDLE;
            IDSetNumber(&ExposureLoopCountNP, nullptr);
        }
    }
#endif

    bool sendImage = (UploadS[0].s == ISS_ON || UploadS[2].s == ISS_ON);
    bool saveImage = (UploadS[1].s == ISS_ON || UploadS[2].s == ISS_ON);

#if 0
    bool showMarker = false;
    bool autoLoop   = false;
    bool sendData   = false;

    if (RapidGuideEnabled && targetChip == &PrimaryCCD && (PrimaryCCD.getBPP() == 16 || PrimaryCCD.getBPP() == 8))
    {
        autoLoop   = AutoLoop;
        sendImage  = SendImage;
        showMarker = ShowMarker;
        sendData   = true;
        saveImage  = false;
    }

    if (GuiderRapidGuideEnabled && targetChip == &GuideCCD && (GuideCCD.getBPP() == 16 || PrimaryCCD.getBPP() == 8))
    {
        autoLoop   = GuiderAutoLoop;
        sendImage  = GuiderSendImage;
        showMarker = GuiderShowMarker;
        sendData   = true;
        saveImage  = false;
    }

    if (sendData)
    {
        static double P0 = 0.906, P1 = 0.584, P2 = 0.365, P3 = 0.117, P4 = 0.049, P5 = -0.05, P6 = -0.064, P7 = -0.074,
                      P8               = -0.094;
        targetChip->RapidGuideDataNP.s = IPS_BUSY;
        int width                      = targetChip->getSubW() / targetChip->getBinX();
        int height                     = targetChip->getSubH() / targetChip->getBinY();
        void * src                      = (unsigned short *)targetChip->getFrameBuffer();
        int i0, i1, i2, i3, i4, i5, i6, i7, i8;
        int ix = 0, iy = 0;
        int xM4;
        double average, fit, bestFit = 0;
        int minx = 4;
        int maxx = width - 4;
        int miny = 4;
        int maxy = height - 4;
        if (targetChip->lastRapidX > 0 && targetChip->lastRapidY > 0)
        {
            minx = std::max(targetChip->lastRapidX - 20, 4);
            maxx = std::min(targetChip->lastRapidX + 20, width - 4);
            miny = std::max(targetChip->lastRapidY - 20, 4);
            maxy = std::min(targetChip->lastRapidY + 20, height - 4);
        }
        if (targetChip->getBPP() == 16)
        {
            unsigned short * p;
            for (int x = minx; x < maxx; x++)
                for (int y = miny; y < maxy; y++)
                {
                    i0 = i1 = i2 = i3 = i4 = i5 = i6 = i7 = i8 = 0;
                    xM4                                        = x - 4;
                    p                                          = (unsigned short *)src + (y - 4) * width + xM4;
                    i8 += *p++;
                    i8 += *p++;
                    i8 += *p++;
                    i8 += *p++;
                    i8 += *p++;
                    i8 += *p++;
                    i8 += *p++;
                    i8 += *p++;
                    i8 += *p++;
                    p = (unsigned short *)src + (y - 3) * width + xM4;
                    i8 += *p++;
                    i8 += *p++;
                    i8 += *p++;
                    i7 += *p++;
                    i6 += *p++;
                    i7 += *p++;
                    i8 += *p++;
                    i8 += *p++;
                    i8 += *p++;
                    p = (unsigned short *)src + (y - 2) * width + xM4;
                    i8 += *p++;
                    i8 += *p++;
                    i5 += *p++;
                    i4 += *p++;
                    i3 += *p++;
                    i4 += *p++;
                    i5 += *p++;
                    i8 += *p++;
                    i8 += *p++;
                    p = (unsigned short *)src + (y - 1) * width + xM4;
                    i8 += *p++;
                    i7 += *p++;
                    i4 += *p++;
                    i2 += *p++;
                    i1 += *p++;
                    i2 += *p++;
                    i4 += *p++;
                    i8 += *p++;
                    i8 += *p++;
                    p = (unsigned short *)src + (y + 0) * width + xM4;
                    i8 += *p++;
                    i6 += *p++;
                    i3 += *p++;
                    i1 += *p++;
                    i0 += *p++;
                    i1 += *p++;
                    i3 += *p++;
                    i6 += *p++;
                    i8 += *p++;
                    p = (unsigned short *)src + (y + 1) * width + xM4;
                    i8 += *p++;
                    i7 += *p++;
                    i4 += *p++;
                    i2 += *p++;
                    i1 += *p++;
                    i2 += *p++;
                    i4 += *p++;
                    i8 += *p++;
                    i8 += *p++;
                    p = (unsigned short *)src + (y + 2) * width + xM4;
                    i8 += *p++;
                    i8 += *p++;
                    i5 += *p++;
                    i4 += *p++;
                    i3 += *p++;
                    i4 += *p++;
                    i5 += *p++;
                    i8 += *p++;
                    i8 += *p++;
                    p = (unsigned short *)src + (y + 3) * width + xM4;
                    i8 += *p++;
                    i8 += *p++;
                    i8 += *p++;
                    i7 += *p++;
                    i6 += *p++;
                    i7 += *p++;
                    i8 += *p++;
                    i8 += *p++;
                    i8 += *p++;
                    p = (unsigned short *)src + (y + 4) * width + xM4;
                    i8 += *p++;
                    i8 += *p++;
                    i8 += *p++;
                    i8 += *p++;
                    i8 += *p++;
                    i8 += *p++;
                    i8 += *p++;
                    i8 += *p++;
                    i8 += *p++;
                    average = (i0 + i1 + i2 + i3 + i4 + i5 + i6 + i7 + i8) / 85.0;
                    fit     = P0 * (i0 - average) + P1 * (i1 - 4 * average) + P2 * (i2 - 4 * average) +
                              P3 * (i3 - 4 * average) + P4 * (i4 - 8 * average) + P5 * (i5 - 4 * average) +
                              P6 * (i6 - 4 * average) + P7 * (i7 - 8 * average) + P8 * (i8 - 48 * average);
                    if (bestFit < fit)
                    {
                        bestFit = fit;
                        ix      = x;
                        iy      = y;
                    }
                }
        }
        else
        {
            unsigned char * p;
            for (int x = minx; x < maxx; x++)
                for (int y = miny; y < maxy; y++)
                {
                    i0 = i1 = i2 = i3 = i4 = i5 = i6 = i7 = i8 = 0;
                    xM4                                        = x - 4;
                    p                                          = (unsigned char *)src + (y - 4) * width + xM4;
                    i8 += *p++;
                    i8 += *p++;
                    i8 += *p++;
                    i8 += *p++;
                    i8 += *p++;
                    i8 += *p++;
                    i8 += *p++;
                    i8 += *p++;
                    i8 += *p++;
                    p = (unsigned char *)src + (y - 3) * width + xM4;
                    i8 += *p++;
                    i8 += *p++;
                    i8 += *p++;
                    i7 += *p++;
                    i6 += *p++;
                    i7 += *p++;
                    i8 += *p++;
                    i8 += *p++;
                    i8 += *p++;
                    p = (unsigned char *)src + (y - 2) * width + xM4;
                    i8 += *p++;
                    i8 += *p++;
                    i5 += *p++;
                    i4 += *p++;
                    i3 += *p++;
                    i4 += *p++;
                    i5 += *p++;
                    i8 += *p++;
                    i8 += *p++;
                    p = (unsigned char *)src + (y - 1) * width + xM4;
                    i8 += *p++;
                    i7 += *p++;
                    i4 += *p++;
                    i2 += *p++;
                    i1 += *p++;
                    i2 += *p++;
                    i4 += *p++;
                    i8 += *p++;
                    i8 += *p++;
                    p = (unsigned char *)src + (y + 0) * width + xM4;
                    i8 += *p++;
                    i6 += *p++;
                    i3 += *p++;
                    i1 += *p++;
                    i0 += *p++;
                    i1 += *p++;
                    i3 += *p++;
                    i6 += *p++;
                    i8 += *p++;
                    p = (unsigned char *)src + (y + 1) * width + xM4;
                    i8 += *p++;
                    i7 += *p++;
                    i4 += *p++;
                    i2 += *p++;
                    i1 += *p++;
                    i2 += *p++;
                    i4 += *p++;
                    i8 += *p++;
                    i8 += *p++;
                    p = (unsigned char *)src + (y + 2) * width + xM4;
                    i8 += *p++;
                    i8 += *p++;
                    i5 += *p++;
                    i4 += *p++;
                    i3 += *p++;
                    i4 += *p++;
                    i5 += *p++;
                    i8 += *p++;
                    i8 += *p++;
                    p = (unsigned char *)src + (y + 3) * width + xM4;
                    i8 += *p++;
                    i8 += *p++;
                    i8 += *p++;
                    i7 += *p++;
                    i6 += *p++;
                    i7 += *p++;
                    i8 += *p++;
                    i8 += *p++;
                    i8 += *p++;
                    p = (unsigned char *)src + (y + 4) * width + xM4;
                    i8 += *p++;
                    i8 += *p++;
                    i8 += *p++;
                    i8 += *p++;
                    i8 += *p++;
                    i8 += *p++;
                    i8 += *p++;
                    i8 += *p++;
                    i8 += *p++;
                    average = (i0 + i1 + i2 + i3 + i4 + i5 + i6 + i7 + i8) / 85.0;
                    fit     = P0 * (i0 - average) + P1 * (i1 - 4 * average) + P2 * (i2 - 4 * average) +
                              P3 * (i3 - 4 * average) + P4 * (i4 - 8 * average) + P5 * (i5 - 4 * average) +
                              P6 * (i6 - 4 * average) + P7 * (i7 - 8 * average) + P8 * (i8 - 48 * average);
                    if (bestFit < fit)
                    {
                        bestFit = fit;
                        ix      = x;
                        iy      = y;
                    }
                }
        }

        targetChip->RapidGuideDataN[0].value = ix;
        targetChip->RapidGuideDataN[1].value = iy;
        targetChip->RapidGuideDataN[2].value = bestFit;
        targetChip->lastRapidX               = ix;
        targetChip->lastRapidY               = iy;
        if (bestFit > 50)
        {
            int sumX           = 0;
            int sumY           = 0;
            int total          = 0;
            int max            = 0;
            int noiseThreshold = 0;

            if (targetChip->getBPP() == 16)
            {
                unsigned short * p;
                for (int y = iy - 4; y <= iy + 4; y++)
                {
                    p = (unsigned short *)src + y * width + ix - 4;
                    for (int x = ix - 4; x <= ix + 4; x++)
                    {
                        int w = *p++;
                        noiseThreshold += w;
                        if (w > max)
                            max = w;
                    }
                }
                noiseThreshold = (noiseThreshold / 81 + max) / 2; // set threshold between peak and average
                for (int y = iy - 4; y <= iy + 4; y++)
                {
                    p = (unsigned short *)src + y * width + ix - 4;
                    for (int x = ix - 4; x <= ix + 4; x++)
                    {
                        int w = *p++;
                        if (w < noiseThreshold)
                            w = 0;
                        sumX += x * w;
                        sumY += y * w;
                        total += w;
                    }
                }
            }
            else
            {
                unsigned char * p;
                for (int y = iy - 4; y <= iy + 4; y++)
                {
                    p = (unsigned char *)src + y * width + ix - 4;
                    for (int x = ix - 4; x <= ix + 4; x++)
                    {
                        int w = *p++;
                        noiseThreshold += w;
                        if (w > max)
                            max = w;
                    }
                }
                noiseThreshold = (noiseThreshold / 81 + max) / 2; // set threshold between peak and average
                for (int y = iy - 4; y <= iy + 4; y++)
                {
                    p = (unsigned char *)src + y * width + ix - 4;
                    for (int x = ix - 4; x <= ix + 4; x++)
                    {
                        int w = *p++;
                        if (w < noiseThreshold)
                            w = 0;
                        sumX += x * w;
                        sumY += y * w;
                        total += w;
                    }
                }
            }

            if (total > 0)
            {
                targetChip->RapidGuideDataN[0].value = ((double)sumX) / total;
                targetChip->RapidGuideDataN[1].value = ((double)sumY) / total;
                targetChip->RapidGuideDataNP.s       = IPS_OK;

                DEBUGF(Logger::DBG_DEBUG, "Guide Star X: %g Y: %g FIT: %g", targetChip->RapidGuideDataN[0].value,
                       targetChip->RapidGuideDataN[1].value, targetChip->RapidGuideDataN[2].value);
            }
            else
            {
                targetChip->RapidGuideDataNP.s = IPS_ALERT;
                targetChip->lastRapidX = targetChip->lastRapidY = -1;
            }
        }
        else
        {
            targetChip->RapidGuideDataNP.s = IPS_ALERT;
            targetChip->lastRapidX = targetChip->lastRapidY = -1;
        }
        IDSetNumber(&targetChip->RapidGuideDataNP, nullptr);

        if (showMarker)
        {
            int xmin = std::max(ix - 10, 0);
            int xmax = std::min(ix + 10, width - 1);
            int ymin = std::max(iy - 10, 0);
            int ymax = std::min(iy + 10, height - 1);

            //fprintf(stderr, "%d %d %d %d\n", xmin, xmax, ymin, ymax);

            if (targetChip->getBPP() == 16)
            {
                unsigned short * p;
                if (ymin > 0)
                {
                    p = (unsigned short *)src + ymin * width + xmin;
                    for (int x = xmin; x <= xmax; x++)
                        *p++ = 50000;
                }

                if (xmin > 0)
                {
                    for (int y = ymin; y <= ymax; y++)
                    {
                        *((unsigned short *)src + y * width + xmin) = 50000;
                    }
                }

                if (xmax < width - 1)
                {
                    for (int y = ymin; y <= ymax; y++)
                    {
                        *((unsigned short *)src + y * width + xmax) = 50000;
                    }
                }

                if (ymax < height - 1)
                {
                    p = (unsigned short *)src + ymax * width + xmin;
                    for (int x = xmin; x <= xmax; x++)
                        *p++ = 50000;
                }
            }
            else
            {
                unsigned char * p;
                if (ymin > 0)
                {
                    p = (unsigned char *)src + ymin * width + xmin;
                    for (int x = xmin; x <= xmax; x++)
                        *p++ = 255;
                }

                if (xmin > 0)
                {
                    for (int y = ymin; y <= ymax; y++)
                    {
                        *((unsigned char *)src + y * width + xmin) = 255;
                    }
                }

                if (xmax < width - 1)
                {
                    for (int y = ymin; y <= ymax; y++)
                    {
                        *((unsigned char *)src + y * width + xmax) = 255;
                    }
                }

                if (ymax < height - 1)
                {
                    p = (unsigned char *)src + ymax * width + xmin;
                    for (int x = xmin; x <= xmax; x++)
                        *p++ = 255;
                }
            }
        }
    }
#endif

    if (sendImage || saveImage /* || useSolver*/)
    {
        if (!strcmp(targetChip->getImageExtension(), "fits"))
        {
            void * memptr;
            size_t memsize;
            int img_type  = 0;
            int byte_type = 0;
            int status    = 0;
            long naxis    = targetChip->getNAxis();
            long naxes[3];
            int nelements = 0;
            std::string bit_depth;
            char error_status[MAXRBUF];

            fitsfile * fptr = nullptr;

            naxes[0] = targetChip->getSubW() / targetChip->getBinX();
            naxes[1] = targetChip->getSubH() / targetChip->getBinY();

            switch (targetChip->getBPP())
            {
                case 8:
                    byte_type = TBYTE;
                    img_type  = BYTE_IMG;
                    bit_depth = "8 bits per pixel";
                    break;

                case 16:
                    byte_type = TUSHORT;
                    img_type  = USHORT_IMG;
                    bit_depth = "16 bits per pixel";
                    break;

                case 32:
                    byte_type = TULONG;
                    img_type  = ULONG_IMG;
                    bit_depth = "32 bits per pixel";
                    break;

                default:
                    LOGF_ERROR("Unsupported bits per pixel value %d", targetChip->getBPP());
                    return false;
            }

            nelements = naxes[0] * naxes[1];
            if (naxis == 3)
            {
                nelements *= 3;
                naxes[2] = 3;
            }

            /*DEBUGF(Logger::DBG_DEBUG, "Exposure complete. Image Depth: %s. Width: %d Height: %d nelements: %d", bit_depth.c_str(), naxes[0],
                    naxes[1], nelements);*/

            std::unique_lock<std::mutex> guard(ccdBufferLock);

            //  Now we have to send fits format data to the client
            memsize = 5760;
            memptr  = malloc(memsize);
            if (!memptr)
            {
                LOGF_ERROR("Error: failed to allocate memory: %lu", memsize);
                return false;
            }

            fits_create_memfile(&fptr, &memptr, &memsize, 2880, realloc, &status);

            if (status)
            {
                fits_report_error(stderr, status); /* print out any error messages */
                fits_get_errstatus(status, error_status);
                fits_close_file(fptr, &status);
                free(memptr);
                LOGF_ERROR("FITS Error: %s", error_status);
                return false;
            }

            fits_create_img(fptr, img_type, naxis, naxes, &status);

            if (status)
            {
                fits_report_error(stderr, status); /* print out any error messages */
                fits_get_errstatus(status, error_status);
                fits_close_file(fptr, &status);
                free(memptr);
                LOGF_ERROR("FITS Error: %s", error_status);
                return false;
            }

            addFITSKeywords(fptr, targetChip);

            fits_write_img(fptr, byte_type, 1, nelements, targetChip->getFrameBuffer(), &status);

            if (status)
            {
                fits_report_error(stderr, status); /* print out any error messages */
                fits_get_errstatus(status, error_status);
                fits_close_file(fptr, &status);
                free(memptr);
                LOGF_ERROR("FITS Error: %s", error_status);
                return false;
            }

            fits_close_file(fptr, &status);

            bool rc = uploadFile(targetChip, memptr, memsize, sendImage, saveImage /*, useSolver*/);

            free(memptr);

            guard.unlock();

            if (rc == false)
            {
                targetChip->setExposureFailed();
                return false;
            }
        }
        else
        {
            std::unique_lock<std::mutex> guard(ccdBufferLock);
            bool rc = uploadFile(targetChip, targetChip->getFrameBuffer(), targetChip->getFrameBufferSize(), sendImage,
                                 saveImage);
            guard.unlock();

            if (rc == false)
            {
                targetChip->setExposureFailed();
                return false;
            }
        }
    }

    targetChip->ImageExposureNP.s = IPS_OK;
    IDSetNumber(&targetChip->ImageExposureNP, nullptr);

#if 0
    if (autoLoop)
    {
        if (targetChip == &PrimaryCCD)
        {
            PrimaryCCD.ImageExposureN[0].value = ExposureTime;
            if (StartExposure(ExposureTime))
            {
                // Record information required later in creation of FITS header
                if (targetChip->getFrameType() == CCDChip::LIGHT_FRAME && !std::isnan(RA) && !std::isnan(Dec))
                {
                    ln_equ_posn epochPos { 0, 0 }, J2000Pos { 0, 0 };
                    epochPos.ra  = RA * 15.0;
                    epochPos.dec = Dec;

                    // Convert from JNow to J2000
                    ln_get_equ_prec2(&epochPos, ln_get_julian_from_sys(), JD2000, &J2000Pos);

                    J2000RA = J2000Pos.ra / 15.0;
                    J2000DE = J2000Pos.dec;

                    if (!std::isnan(Latitude) && !std::isnan(Longitude))
                    {
                        // Horizontal Coords
                        ln_hrz_posn horizontalPos;
                        ln_lnlat_posn observer;
                        observer.lat = Latitude;
                        observer.lng = Longitude;

                        ln_get_hrz_from_equ(&epochPos, &observer, ln_get_julian_from_sys(), &horizontalPos);
                        Airmass = ln_get_airmass(horizontalPos.alt, 750);
                    }
                }

                PrimaryCCD.ImageExposureNP.s = IPS_BUSY;
            }
            else
            {
                DEBUG(Logger::DBG_DEBUG, "Autoloop: Primary CCD Exposure Error!");
                PrimaryCCD.ImageExposureNP.s = IPS_ALERT;
            }

            IDSetNumber(&PrimaryCCD.ImageExposureNP, nullptr);
        }
        else
        {
            GuideCCD.ImageExposureN[0].value = GuiderExposureTime;
            GuideCCD.ImageExposureNP.s       = IPS_BUSY;
            if (StartGuideExposure(GuiderExposureTime))
                GuideCCD.ImageExposureNP.s = IPS_BUSY;
            else
            {
                DEBUG(Logger::DBG_DEBUG, "Autoloop: Guide CCD Exposure Error!");
                GuideCCD.ImageExposureNP.s = IPS_ALERT;
            }

            IDSetNumber(&GuideCCD.ImageExposureNP, nullptr);
        }
    }
#endif
    return true;
}

bool CCD::uploadFile(CCDChip * targetChip, const void * fitsData, size_t totalBytes, bool sendImage,
                     bool saveImage /*, bool useSolver*/)
{
    uint8_t * compressedData = nullptr;

    DEBUGF(Logger::DBG_DEBUG, "Uploading file. Ext: %s, Size: %d, sendImage? %s, saveImage? %s",
           targetChip->getImageExtension(), totalBytes, sendImage ? "Yes" : "No", saveImage ? "Yes" : "No");

    if (saveImage)
    {
        targetChip->FitsB.blob    = const_cast<void *>(fitsData);
        targetChip->FitsB.bloblen = totalBytes;
        snprintf(targetChip->FitsB.format, MAXINDIBLOBFMT, ".%s", targetChip->getImageExtension());

        FILE * fp = nullptr;
        char imageFileName[MAXRBUF];

        std::string prefix = UploadSettingsT[UPLOAD_PREFIX].text;
        int maxIndex       = getFileIndex(UploadSettingsT[UPLOAD_DIR].text, UploadSettingsT[UPLOAD_PREFIX].text,
                                          targetChip->FitsB.format);

        if (maxIndex < 0)
        {
            LOGF_ERROR("Error iterating directory %s. %s", UploadSettingsT[0].text,
                       strerror(errno));
            return false;
        }

        if (maxIndex > 0)
        {
            char ts[32];
            struct tm * tp;
            time_t t;
            time(&t);
            tp = localtime(&t);
            strftime(ts, sizeof(ts), "%Y-%m-%dT%H-%M-%S", tp);
            std::string filets(ts);
            prefix = std::regex_replace(prefix, std::regex("ISO8601"), filets);

            char indexString[8];
            snprintf(indexString, 8, "%03d", maxIndex);
            std::string prefixIndex = indexString;
            //prefix.replace(prefix.find("XXX"), std::string::npos, prefixIndex);
            prefix = std::regex_replace(prefix, std::regex("XXX"), prefixIndex);
        }

        snprintf(imageFileName, MAXRBUF, "%s/%s%s", UploadSettingsT[0].text, prefix.c_str(), targetChip->FitsB.format);

        fp = fopen(imageFileName, "w");
        if (fp == nullptr)
        {
            LOGF_ERROR("Unable to save image file (%s). %s", imageFileName, strerror(errno));
            return false;
        }

        int n = 0;
        for (int nr = 0; nr < (int)targetChip->FitsB.bloblen; nr += n)
            n = fwrite((static_cast<char *>(targetChip->FitsB.blob) + nr), 1, targetChip->FitsB.bloblen - nr, fp);

        fclose(fp);

        // Save image file path
        IUSaveText(&FileNameT[0], imageFileName);

        DEBUGF(Logger::DBG_SESSION, "Image saved to %s", imageFileName);
        FileNameTP.s = IPS_OK;
        IDSetText(&FileNameTP, nullptr);
    }

    if (targetChip->SendCompressed)
    {
        if (!strcmp(targetChip->getImageExtension(), "fits"))
        {
            int  compressedBytes = 0;
            char filename[MAXRBUF] = {0};
            strncpy(filename, "/tmp/compressedfits.fits", MAXRBUF);

            FILE * fp = fopen(filename, "w");
            if (fp == nullptr)
            {
                LOGF_ERROR("Unable to save temporary image file: %s", strerror(errno));
                return false;
            }

            int n = 0;
            for (int nr = 0; nr < static_cast<int>(totalBytes); nr += n)
                n = fwrite(static_cast<const uint8_t *>(fitsData) + nr, 1, totalBytes - nr, fp);
            fclose(fp);

            fpstate	fpvar;
            std::vector<std::string> arguments = {"fpack", filename};
            std::vector<char *> arglist;
            for (const auto &arg : arguments)
                arglist.push_back(const_cast<char *>(arg.data()));
            arglist.push_back(nullptr);

            int argc = arglist.size() - 1;
            char ** argv = arglist.data();

            // TODO: Check for errors
            fp_init (&fpvar);
            fp_get_param (argc, argv, &fpvar);
            fp_preflight (argc, argv, FPACK, &fpvar);
            fp_loop (argc, argv, FPACK, filename, fpvar);

            // Remove temporary file from disk
            remove(filename);

            // Add .fz
            strncat(filename, ".fz", 3);

            struct stat st;
            stat(filename, &st);
            compressedBytes = st.st_size;

            compressedData = new uint8_t[compressedBytes];

            if (compressedData == nullptr)
            {
                LOG_ERROR("Ran out of memory compressing image.");
                return false;
            }

            fp = fopen(filename, "r");
            if (fp == nullptr)
            {
                LOGF_ERROR("Unable to open temporary image file: %s", strerror(errno));
                delete [] compressedData;
                return false;
            }

            n = 0;
            for (int nr = 0; nr < compressedBytes; nr += n)
                n = fread(compressedData + nr, 1, compressedBytes - nr, fp);
            fclose(fp);

            // Remove compressed temporary file from disk
            remove(filename);

            targetChip->FitsB.blob    = compressedData;
            targetChip->FitsB.bloblen = compressedBytes;
            totalBytes = compressedBytes;
            snprintf(targetChip->FitsB.format, MAXINDIBLOBFMT, ".%s.fz", targetChip->getImageExtension());
        }
        else
        {
            uLong compressedBytes = sizeof(char) * totalBytes + totalBytes / 64 + 16 + 3;
            compressedData  = new uint8_t[compressedBytes];

            if (fitsData == nullptr || compressedData == nullptr)
            {
                if (compressedData)
                    delete [] compressedData;
                LOG_ERROR("Error: Ran out of memory compressing image");
                return false;
            }

            int r = compress2(compressedData, &compressedBytes, (const Bytef *)fitsData, totalBytes, 9);
            if (r != Z_OK)
            {
                /* this should NEVER happen */
                LOG_ERROR("Error: Failed to compress image");
                delete [] compressedData;
                return false;
            }

            targetChip->FitsB.blob    = compressedData;
            targetChip->FitsB.bloblen = compressedBytes;
            snprintf(targetChip->FitsB.format, MAXINDIBLOBFMT, ".%s.z", targetChip->getImageExtension());
        }
    }
    else
    {
        targetChip->FitsB.blob    = const_cast<void *>(fitsData);
        targetChip->FitsB.bloblen = totalBytes;
        snprintf(targetChip->FitsB.format, MAXINDIBLOBFMT, ".%s", targetChip->getImageExtension());
    }

    targetChip->FitsB.size = totalBytes;
    targetChip->FitsBP.s   = IPS_OK;

    if (sendImage)
    {
#ifdef HAVE_WEBSOCKET
        if (HasWebSocket() && WebSocketS[WEBSOCKET_ENABLED].s == ISS_ON)
        {
            auto start = std::chrono::high_resolution_clock::now();

            // Send format/size/..etc first later
            wsServer.send_text(std::string(targetChip->FitsB.format));
            wsServer.send_binary(targetChip->FitsB.blob, targetChip->FitsB.bloblen);

            auto end = std::chrono::high_resolution_clock::now();
            std::chrono::duration<double> diff = end - start;
            LOGF_DEBUG("Websocket transfer took %g seconds", diff.count());
        }
        else
#endif
        {
            auto start = std::chrono::high_resolution_clock::now();
            IDSetBLOB(&targetChip->FitsBP, nullptr);
            auto end = std::chrono::high_resolution_clock::now();
            std::chrono::duration<double> diff = end - start;
            LOGF_DEBUG("BLOB transfer took %g seconds", diff.count());
        }
    }

    if (compressedData)
        delete [] compressedData;

    DEBUG(Logger::DBG_DEBUG, "Upload complete");

    return true;
}

void CCD::SetCCDParams(int x, int y, int bpp, float xf, float yf)
{
    PrimaryCCD.setResolution(x, y);
    PrimaryCCD.setFrame(0, 0, x, y);
    if (CanBin())
        PrimaryCCD.setBin(1, 1);
    PrimaryCCD.setPixelSize(xf, yf);
    PrimaryCCD.setBPP(bpp);
}

void CCD::SetGuiderParams(int x, int y, int bpp, float xf, float yf)
{
    capability |= CCD_HAS_GUIDE_HEAD;

    GuideCCD.setResolution(x, y);
    GuideCCD.setFrame(0, 0, x, y);
    GuideCCD.setPixelSize(xf, yf);
    GuideCCD.setBPP(bpp);
}

bool CCD::saveConfigItems(FILE * fp)
{
    DefaultDevice::saveConfigItems(fp);

    IUSaveConfigText(fp, &ActiveDeviceTP);
    IUSaveConfigSwitch(fp, &UploadSP);
    IUSaveConfigText(fp, &UploadSettingsTP);
    IUSaveConfigSwitch(fp, &TelescopeTypeSP);
#ifdef WITH_EXPOSURE_LOOPING
    IUSaveConfigSwitch(fp, &ExposureLoopSP);
#endif

    IUSaveConfigSwitch(fp, &PrimaryCCD.CompressSP);

    if (HasGuideHead())
    {
        IUSaveConfigSwitch(fp, &GuideCCD.CompressSP);
        IUSaveConfigNumber(fp, &GuideCCD.ImageBinNP);
    }

    if (CanSubFrame())
        IUSaveConfigNumber(fp, &PrimaryCCD.ImageFrameNP);

    if (CanBin())
        IUSaveConfigNumber(fp, &PrimaryCCD.ImageBinNP);

    if (HasBayer())
        IUSaveConfigText(fp, &BayerTP);

    if (HasStreaming())
        Streamer->saveConfigItems(fp);

    if (HasDSP())
        DSP->saveConfigItems(fp);

    return true;
}

IPState CCD::GuideNorth(uint32_t ms)
{
    INDI_UNUSED(ms);
    LOG_ERROR("The CCD does not support guiding.");
    return IPS_ALERT;
}

IPState CCD::GuideSouth(uint32_t ms)
{
    INDI_UNUSED(ms);
    LOG_ERROR("The CCD does not support guiding.");
    return IPS_ALERT;
}

IPState CCD::GuideEast(uint32_t ms)
{
    INDI_UNUSED(ms);
    LOG_ERROR("The CCD does not support guiding.");
    return IPS_ALERT;
}

IPState CCD::GuideWest(uint32_t ms)
{
    INDI_UNUSED(ms);
    LOG_ERROR("The CCD does not support guiding.");
    return IPS_ALERT;
}

void CCD::getMinMax(double * min, double * max, CCDChip * targetChip)
{
    int ind         = 0, i, j;
    int imageHeight = targetChip->getSubH() / targetChip->getBinY();
    int imageWidth  = targetChip->getSubW() / targetChip->getBinX();
    double lmin = 0, lmax = 0;

    switch (targetChip->getBPP())
    {
        case 8:
        {
            uint8_t * imageBuffer = targetChip->getFrameBuffer();
            lmin = lmax = imageBuffer[0];

            for (i = 0; i < imageHeight; i++)
                for (j = 0; j < imageWidth; j++)
                {
                    ind = (i * imageWidth) + j;
                    if (imageBuffer[ind] < lmin)
                        lmin = imageBuffer[ind];
                    else if (imageBuffer[ind] > lmax)
                        lmax = imageBuffer[ind];
                }
        }
        break;

        case 16:
        {
            uint16_t * imageBuffer = reinterpret_cast<uint16_t*>(targetChip->getFrameBuffer());
            lmin = lmax = imageBuffer[0];

            for (i = 0; i < imageHeight; i++)
                for (j = 0; j < imageWidth; j++)
                {
                    ind = (i * imageWidth) + j;
                    if (imageBuffer[ind] < lmin)
                        lmin = imageBuffer[ind];
                    else if (imageBuffer[ind] > lmax)
                        lmax = imageBuffer[ind];
                }
        }
        break;

        case 32:
        {
            uint32_t * imageBuffer = reinterpret_cast<uint32_t*>(targetChip->getFrameBuffer());
            lmin = lmax = imageBuffer[0];

            for (i = 0; i < imageHeight; i++)
                for (j = 0; j < imageWidth; j++)
                {
                    ind = (i * imageWidth) + j;
                    if (imageBuffer[ind] < lmin)
                        lmin = imageBuffer[ind];
                    else if (imageBuffer[ind] > lmax)
                        lmax = imageBuffer[ind];
                }
        }
        break;
    }
    *min = lmin;
    *max = lmax;
}

std::string regex_replace_compat(const std::string &input, const std::string &pattern, const std::string &replace)
{
    std::stringstream s;
    std::regex_replace(std::ostreambuf_iterator<char>(s), input.begin(), input.end(), std::regex(pattern), replace);
    return s.str();
}

int CCD::getFileIndex(const char * dir, const char * prefix, const char * ext)
{
    INDI_UNUSED(ext);

    DIR * dpdf = nullptr;
    struct dirent * epdf = nullptr;
    std::vector<std::string> files = std::vector<std::string>();

    std::string prefixIndex = prefix;
    prefixIndex             = regex_replace_compat(prefixIndex, "_ISO8601", "");
    prefixIndex             = regex_replace_compat(prefixIndex, "_XXX", "");

    // Create directory if does not exist
    struct stat st;

    if (stat(dir, &st) == -1)
    {
        if (errno == ENOENT)
        {
            DEBUGF(Logger::DBG_DEBUG, "Creating directory %s...", dir);
            if (_ccd_mkdir(dir, 0755) == -1)
                LOGF_ERROR("Error creating directory %s (%s)", dir, strerror(errno));
        }
        else
        {
            LOGF_ERROR("Couldn't stat directory %s: %s", dir, strerror(errno));
            return -1;
        }
    }

    dpdf = opendir(dir);
    if (dpdf != nullptr)
    {
        while ((epdf = readdir(dpdf)))
        {
            if (strstr(epdf->d_name, prefixIndex.c_str()))
                files.push_back(epdf->d_name);
        }
    }
    else
    {
        closedir(dpdf);
        return -1;
    }
    int maxIndex = 0;

    for (int i = 0; i < (int)files.size(); i++)
    {
        int index = -1;

        std::string file  = files.at(i);
        std::size_t start = file.find_last_of("_");
        std::size_t end   = file.find_last_of(".");
        if (start != std::string::npos)
        {
            index = atoi(file.substr(start + 1, end).c_str());
            if (index > maxIndex)
                maxIndex = index;
        }
    }

    closedir(dpdf);
    return (maxIndex + 1);
}

void CCD::GuideComplete(INDI_EQ_AXIS axis)
{
    GuiderInterface::GuideComplete(axis);
}

bool CCD::StartStreaming()
{
    LOG_ERROR("Streaming is not supported.");
    return false;
}

bool CCD::StopStreaming()
{
    LOG_ERROR("Streaming is not supported.");
    return false;
}

#ifdef HAVE_WEBSOCKET
void CCD::wsThreadHelper(void * context)
{
    static_cast<CCD *>(context)->wsThreadEntry();
}

void CCD::wsThreadEntry()
{
    wsServer.run();
}
#endif

}<|MERGE_RESOLUTION|>--- conflicted
+++ resolved
@@ -426,11 +426,7 @@
     IUFillText(&ActiveDeviceT[ACTIVE_SKYQUALITY], "ACTIVE_SKYQUALITY", "Sky Quality", "SQM");
     IUFillTextVector(&ActiveDeviceTP, ActiveDeviceT, 5, getDeviceName(), "ACTIVE_DEVICES", "Snoop devices", OPTIONS_TAB,
                      IP_RW, 60, IPS_IDLE);
-<<<<<<< HEAD
-   
-=======
     
->>>>>>> ae9224b4
     // Snooped RA/DEC Property
     IUFillNumber(&EqN[0], "RA", "Ra (hh:mm:ss)", "%010.6m", 0, 24, 0, 0);
     IUFillNumber(&EqN[1], "DEC", "Dec (dd:mm:ss)", "%010.6m", -90, 90, 0, 0);
@@ -452,11 +448,6 @@
     IDSnoopDevice(ActiveDeviceT[ACTIVE_FOCUSER].text, "ABS_FOCUS_POSITION");
     //
 
-    // JJ ed 2019-12-10
-    // Snoop Rotator
-    IDSnoopDevice(ActiveDeviceT[SNOOP_FOCUSER].text, "ABS_FOCUS_POSITION");
-    //
-    
     // Snoop Filter Wheel
     IDSnoopDevice(ActiveDeviceT[ACTIVE_FILTER].text, "FILTER_SLOT");
     IDSnoopDevice(ActiveDeviceT[ACTIVE_FILTER].text, "FILTER_NAME");
