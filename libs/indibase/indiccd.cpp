/*******************************************************************************
 Copyright(c) 2010-2018 Jasem Mutlaq. All rights reserved.

 Copyright(c) 2010, 2011 Gerry Rozema. All rights reserved.

 Rapid Guide support added by CloudMakers, s. r. o.
 Copyright(c) 2013 CloudMakers, s. r. o. All rights reserved.

 Star detection algorithm is based on PHD Guiding by Craig Stark
 Copyright (c) 2006-2010 Craig Stark. All rights reserved.

 This library is free software; you can redistribute it and/or
 modify it under the terms of the GNU Library General Public
 License version 2 as published by the Free Software Foundation.

 This library is distributed in the hope that it will be useful,
 but WITHOUT ANY WARRANTY; without even the implied warranty of
 MERCHANTABILITY or FITNESS FOR A PARTICULAR PURPOSE.  See the GNU
 Library General Public License for more details.

 You should have received a copy of the GNU Library General Public License
 along with this library; see the file COPYING.LIB.  If not, write to
 the Free Software Foundation, Inc., 51 Franklin Street, Fifth Floor,
 Boston, MA 02110-1301, USA.
*******************************************************************************/

// use 64-bit values when calling stat()
#define _FILE_OFFSET_BITS 64

#include "indiccd.h"

#include "fpack/fpack.h"
#include "indicom.h"
#include "stream/streammanager.h"
#include "locale_compat.h"

#include <fitsio.h>

#include <libnova/julian_day.h>
#include <libnova/precession.h>
#include <libnova/airmass.h>
#include <libnova/transform.h>
#include <libnova/ln_types.h>

#include <cmath>
#include <regex>

#include <dirent.h>
#include <cerrno>
#include <cstdlib>
#include <zlib.h>
#include <sys/stat.h>

const char * IMAGE_SETTINGS_TAB = "Image Settings";
const char * IMAGE_INFO_TAB     = "Image Info";
const char * GUIDE_HEAD_TAB     = "Guider Head";
//const char * RAPIDGUIDE_TAB     = "Rapid Guide";

#ifdef HAVE_WEBSOCKET
uint16_t INDIWSServer::m_global_port = 11623;
#endif

// Create dir recursively
static int _ccd_mkdir(const char * dir, mode_t mode)
{
    char tmp[PATH_MAX];
    char * p = nullptr;
    size_t len;

    snprintf(tmp, sizeof(tmp), "%s", dir);
    len = strlen(tmp);
    if (tmp[len - 1] == '/')
        tmp[len - 1] = 0;
    for (p = tmp + 1; *p; p++)
        if (*p == '/')
        {
            *p = 0;
            if (mkdir(tmp, mode) == -1 && errno != EEXIST)
                return -1;
            *p = '/';
        }
    if (mkdir(tmp, mode) == -1 && errno != EEXIST)
        return -1;

    return 0;
}

namespace INDI
{

CCD::CCD()
{
    //ctor
    capability = 0;

    InExposure              = false;
    InGuideExposure         = false;
    //RapidGuideEnabled       = false;
    //GuiderRapidGuideEnabled = false;
    m_ValidCCDRotation        = false;

    AutoLoop         = false;
    SendImage        = false;
    ShowMarker       = false;
    GuiderAutoLoop   = false;
    GuiderSendImage  = false;
    GuiderShowMarker = false;

    ExposureTime       = 0.0;
    GuiderExposureTime = 0.0;
    CurrentFilterSlot  = -1;

    RA              = std::numeric_limits<double>::quiet_NaN();
    Dec             = std::numeric_limits<double>::quiet_NaN();
    J2000RA         = std::numeric_limits<double>::quiet_NaN();
    J2000DE         = std::numeric_limits<double>::quiet_NaN();
    MPSAS           = std::numeric_limits<double>::quiet_NaN();
    RotatorAngle    = std::numeric_limits<double>::quiet_NaN();
    // JJ ed 2019-12-10
    FocusPos        = std::numeric_limits<long>::quiet_NaN();

    Airmass         = std::numeric_limits<double>::quiet_NaN();
    Latitude        = std::numeric_limits<double>::quiet_NaN();
    Longitude       = std::numeric_limits<double>::quiet_NaN();
    primaryAperture = std::numeric_limits<double>::quiet_NaN();
    primaryFocalLength = std::numeric_limits<double>::quiet_NaN();
    guiderAperture = std::numeric_limits<double>::quiet_NaN();
    guiderFocalLength = std::numeric_limits<double>::quiet_NaN();
}

CCD::~CCD()
{
}

void CCD::SetCCDCapability(uint32_t cap)
{
    capability = cap;

    if (HasST4Port())
        setDriverInterface(getDriverInterface() | GUIDER_INTERFACE);
    else
        setDriverInterface(getDriverInterface() & ~GUIDER_INTERFACE);

    if (HasStreaming() && Streamer.get() == nullptr)
    {
        Streamer.reset(new StreamManager(this));
        Streamer->initProperties();
    }

    if (HasDSP() && DSP.get() == nullptr)
    {
        DSP.reset(new DSP::Manager(this));
    }
}

bool CCD::initProperties()
{
    DefaultDevice::initProperties(); //  let the base class flesh in what it wants

    // CCD Temperature
    IUFillNumber(&TemperatureN[0], "CCD_TEMPERATURE_VALUE", "Temperature (C)", "%5.2f", -50.0, 50.0, 0., 0.);
    IUFillNumberVector(&TemperatureNP, TemperatureN, 1, getDeviceName(), "CCD_TEMPERATURE", "Temperature",
                       MAIN_CONTROL_TAB, IP_RW, 60, IPS_IDLE);

    /**********************************************/
    /**************** Primary Chip ****************/
    /**********************************************/

    // Primary CCD Region-Of-Interest (ROI)
    IUFillNumber(&PrimaryCCD.ImageFrameN[CCDChip::FRAME_X], "X", "Left ", "%4.0f", 0, 0.0, 0, 0);
    IUFillNumber(&PrimaryCCD.ImageFrameN[CCDChip::FRAME_Y], "Y", "Top", "%4.0f", 0, 0, 0, 0);
    IUFillNumber(&PrimaryCCD.ImageFrameN[CCDChip::FRAME_W], "WIDTH", "Width", "%4.0f", 0, 0.0, 0, 0.0);
    IUFillNumber(&PrimaryCCD.ImageFrameN[CCDChip::FRAME_H], "HEIGHT", "Height", "%4.0f", 0, 0, 0, 0.0);
    IUFillNumberVector(&PrimaryCCD.ImageFrameNP, PrimaryCCD.ImageFrameN, 4, getDeviceName(), "CCD_FRAME", "Frame",
                       IMAGE_SETTINGS_TAB, IP_RW, 60, IPS_IDLE);

    // Primary CCD Frame Type
    IUFillSwitch(&PrimaryCCD.FrameTypeS[CCDChip::LIGHT_FRAME], "FRAME_LIGHT", "Light", ISS_ON);
    IUFillSwitch(&PrimaryCCD.FrameTypeS[CCDChip::BIAS_FRAME], "FRAME_BIAS", "Bias", ISS_OFF);
    IUFillSwitch(&PrimaryCCD.FrameTypeS[CCDChip::DARK_FRAME], "FRAME_DARK", "Dark", ISS_OFF);
    IUFillSwitch(&PrimaryCCD.FrameTypeS[CCDChip::FLAT_FRAME], "FRAME_FLAT", "Flat", ISS_OFF);
    IUFillSwitchVector(&PrimaryCCD.FrameTypeSP, PrimaryCCD.FrameTypeS, 4, getDeviceName(), "CCD_FRAME_TYPE",
                       "Frame Type", IMAGE_SETTINGS_TAB, IP_RW, ISR_1OFMANY, 60, IPS_IDLE);

    // Primary CCD Exposure
    IUFillNumber(&PrimaryCCD.ImageExposureN[0], "CCD_EXPOSURE_VALUE", "Duration (s)", "%5.2f", 0.01, 3600, 1.0, 1.0);
    IUFillNumberVector(&PrimaryCCD.ImageExposureNP, PrimaryCCD.ImageExposureN, 1, getDeviceName(), "CCD_EXPOSURE",
                       "Expose", MAIN_CONTROL_TAB, IP_RW, 60, IPS_IDLE);

    // Primary CCD Abort
    IUFillSwitch(&PrimaryCCD.AbortExposureS[0], "ABORT", "Abort", ISS_OFF);
    IUFillSwitchVector(&PrimaryCCD.AbortExposureSP, PrimaryCCD.AbortExposureS, 1, getDeviceName(), "CCD_ABORT_EXPOSURE",
                       "Expose Abort", MAIN_CONTROL_TAB, IP_RW, ISR_ATMOST1, 60, IPS_IDLE);

    // Primary CCD Binning
    IUFillNumber(&PrimaryCCD.ImageBinN[0], "HOR_BIN", "X", "%2.0f", 1, 4, 1, 1);
    IUFillNumber(&PrimaryCCD.ImageBinN[1], "VER_BIN", "Y", "%2.0f", 1, 4, 1, 1);
    IUFillNumberVector(&PrimaryCCD.ImageBinNP, PrimaryCCD.ImageBinN, 2, getDeviceName(), "CCD_BINNING", "Binning",
                       IMAGE_SETTINGS_TAB, IP_RW, 60, IPS_IDLE);

    // Primary CCD Info
    IUFillNumber(&PrimaryCCD.ImagePixelSizeN[CCDChip::CCD_MAX_X], "CCD_MAX_X", "Max. Width", "%4.0f", 1, 16000, 0, 0);
    IUFillNumber(&PrimaryCCD.ImagePixelSizeN[CCDChip::CCD_MAX_Y], "CCD_MAX_Y", "Max. Height", "%4.0f", 1, 16000, 0, 0);
    IUFillNumber(&PrimaryCCD.ImagePixelSizeN[CCDChip::CCD_PIXEL_SIZE], "CCD_PIXEL_SIZE", "Pixel size (um)", "%5.2f", 1,
                 40, 0, 0);
    IUFillNumber(&PrimaryCCD.ImagePixelSizeN[CCDChip::CCD_PIXEL_SIZE_X], "CCD_PIXEL_SIZE_X", "Pixel size X", "%5.2f", 1,
                 40, 0, 0);
    IUFillNumber(&PrimaryCCD.ImagePixelSizeN[CCDChip::CCD_PIXEL_SIZE_Y], "CCD_PIXEL_SIZE_Y", "Pixel size Y", "%5.2f", 1,
                 40, 0, 0);
    IUFillNumber(&PrimaryCCD.ImagePixelSizeN[CCDChip::CCD_BITSPERPIXEL], "CCD_BITSPERPIXEL", "Bits per pixel", "%3.0f",
                 8, 64, 0, 0);
    IUFillNumberVector(&PrimaryCCD.ImagePixelSizeNP, PrimaryCCD.ImagePixelSizeN, 6, getDeviceName(), "CCD_INFO",
                       "CCD Information", IMAGE_INFO_TAB, IP_RO, 60, IPS_IDLE);

    // Primary CCD Compression Options
    IUFillSwitch(&PrimaryCCD.CompressS[0], "CCD_COMPRESS", "Compress", ISS_OFF);
    IUFillSwitch(&PrimaryCCD.CompressS[1], "CCD_RAW", "Raw", ISS_ON);
    IUFillSwitchVector(&PrimaryCCD.CompressSP, PrimaryCCD.CompressS, 2, getDeviceName(), "CCD_COMPRESSION", "Image",
                       IMAGE_SETTINGS_TAB, IP_RW, ISR_1OFMANY, 60, IPS_IDLE);
    PrimaryCCD.SendCompressed = false;

    // Primary CCD Chip Data Blob
    IUFillBLOB(&PrimaryCCD.FitsB, "CCD1", "Image", "");
    IUFillBLOBVector(&PrimaryCCD.FitsBP, &PrimaryCCD.FitsB, 1, getDeviceName(), "CCD1", "Image Data", IMAGE_INFO_TAB,
                     IP_RO, 60, IPS_IDLE);

    // Bayer
    IUFillText(&BayerT[0], "CFA_OFFSET_X", "X Offset", "0");
    IUFillText(&BayerT[1], "CFA_OFFSET_Y", "Y Offset", "0");
    IUFillText(&BayerT[2], "CFA_TYPE", "Filter", nullptr);
    IUFillTextVector(&BayerTP, BayerT, 3, getDeviceName(), "CCD_CFA", "Bayer Info", IMAGE_INFO_TAB, IP_RW, 60,
                     IPS_IDLE);

    // Reset Frame Settings
    IUFillSwitch(&PrimaryCCD.ResetS[0], "RESET", "Reset", ISS_OFF);
    IUFillSwitchVector(&PrimaryCCD.ResetSP, PrimaryCCD.ResetS, 1, getDeviceName(), "CCD_FRAME_RESET", "Frame Values",
                       IMAGE_SETTINGS_TAB, IP_WO, ISR_1OFMANY, 0, IPS_IDLE);

    /**********************************************/
    /********* Primary Chip Rapid Guide  **********/
    /**********************************************/
#if 0
    IUFillSwitch(&PrimaryCCD.RapidGuideS[0], "ENABLE", "Enable", ISS_OFF);
    IUFillSwitch(&PrimaryCCD.RapidGuideS[1], "DISABLE", "Disable", ISS_ON);
    IUFillSwitchVector(&PrimaryCCD.RapidGuideSP, PrimaryCCD.RapidGuideS, 2, getDeviceName(), "CCD_RAPID_GUIDE",
                       "Rapid Guide", OPTIONS_TAB, IP_RW, ISR_1OFMANY, 0, IPS_IDLE);

    IUFillSwitch(&PrimaryCCD.RapidGuideSetupS[0], "AUTO_LOOP", "Auto loop", ISS_ON);
    IUFillSwitch(&PrimaryCCD.RapidGuideSetupS[1], "SEND_IMAGE", "Send image", ISS_OFF);
    IUFillSwitch(&PrimaryCCD.RapidGuideSetupS[2], "SHOW_MARKER", "Show marker", ISS_OFF);
    IUFillSwitchVector(&PrimaryCCD.RapidGuideSetupSP, PrimaryCCD.RapidGuideSetupS, 3, getDeviceName(),
                       "CCD_RAPID_GUIDE_SETUP", "Rapid Guide Setup", RAPIDGUIDE_TAB, IP_RW, ISR_NOFMANY, 0, IPS_IDLE);

    IUFillNumber(&PrimaryCCD.RapidGuideDataN[0], "GUIDESTAR_X", "Guide star position X", "%5.2f", 0, 1024, 0, 0);
    IUFillNumber(&PrimaryCCD.RapidGuideDataN[1], "GUIDESTAR_Y", "Guide star position Y", "%5.2f", 0, 1024, 0, 0);
    IUFillNumber(&PrimaryCCD.RapidGuideDataN[2], "GUIDESTAR_FIT", "Guide star fit", "%5.2f", 0, 1024, 0, 0);
    IUFillNumberVector(&PrimaryCCD.RapidGuideDataNP, PrimaryCCD.RapidGuideDataN, 3, getDeviceName(),
                       "CCD_RAPID_GUIDE_DATA", "Rapid Guide Data", RAPIDGUIDE_TAB, IP_RO, 60, IPS_IDLE);
#endif

    /**********************************************/
    /***************** Guide Chip *****************/
    /**********************************************/

    IUFillNumber(&GuideCCD.ImageFrameN[CCDChip::FRAME_X], "X", "Left ", "%4.0f", 0, 0, 0, 0);
    IUFillNumber(&GuideCCD.ImageFrameN[CCDChip::FRAME_Y], "Y", "Top", "%4.0f", 0, 0, 0, 0);
    IUFillNumber(&GuideCCD.ImageFrameN[CCDChip::FRAME_W], "WIDTH", "Width", "%4.0f", 0, 0, 0, 0);
    IUFillNumber(&GuideCCD.ImageFrameN[CCDChip::FRAME_H], "HEIGHT", "Height", "%4.0f", 0, 0, 0, 0);
    IUFillNumberVector(&GuideCCD.ImageFrameNP, GuideCCD.ImageFrameN, 4, getDeviceName(), "GUIDER_FRAME", "Frame",
                       GUIDE_HEAD_TAB, IP_RW, 60, IPS_IDLE);

    IUFillNumber(&GuideCCD.ImageBinN[0], "HOR_BIN", "X", "%2.0f", 1, 4, 1, 1);
    IUFillNumber(&GuideCCD.ImageBinN[1], "VER_BIN", "Y", "%2.0f", 1, 4, 1, 1);
    IUFillNumberVector(&GuideCCD.ImageBinNP, GuideCCD.ImageBinN, 2, getDeviceName(), "GUIDER_BINNING", "Binning",
                       GUIDE_HEAD_TAB, IP_RW, 60, IPS_IDLE);

    IUFillNumber(&GuideCCD.ImagePixelSizeN[CCDChip::CCD_MAX_X], "CCD_MAX_X", "Max. Width", "%4.0f", 1, 16000, 0, 0);
    IUFillNumber(&GuideCCD.ImagePixelSizeN[CCDChip::CCD_MAX_Y], "CCD_MAX_Y", "Max. Height", "%4.0f", 1, 16000, 0, 0);
    IUFillNumber(&GuideCCD.ImagePixelSizeN[CCDChip::CCD_PIXEL_SIZE], "CCD_PIXEL_SIZE", "Pixel size (um)", "%5.2f", 1,
                 40, 0, 0);
    IUFillNumber(&GuideCCD.ImagePixelSizeN[CCDChip::CCD_PIXEL_SIZE_X], "CCD_PIXEL_SIZE_X", "Pixel size X", "%5.2f", 1,
                 40, 0, 0);
    IUFillNumber(&GuideCCD.ImagePixelSizeN[CCDChip::CCD_PIXEL_SIZE_Y], "CCD_PIXEL_SIZE_Y", "Pixel size Y", "%5.2f", 1,
                 40, 0, 0);
    IUFillNumber(&GuideCCD.ImagePixelSizeN[CCDChip::CCD_BITSPERPIXEL], "CCD_BITSPERPIXEL", "Bits per pixel", "%3.0f", 8,
                 64, 0, 0);
    IUFillNumberVector(&GuideCCD.ImagePixelSizeNP, GuideCCD.ImagePixelSizeN, 6, getDeviceName(), "GUIDER_INFO",
                       "Guide Info", IMAGE_INFO_TAB, IP_RO, 60, IPS_IDLE);

    IUFillSwitch(&GuideCCD.FrameTypeS[0], "FRAME_LIGHT", "Light", ISS_ON);
    IUFillSwitch(&GuideCCD.FrameTypeS[1], "FRAME_BIAS", "Bias", ISS_OFF);
    IUFillSwitch(&GuideCCD.FrameTypeS[2], "FRAME_DARK", "Dark", ISS_OFF);
    IUFillSwitch(&GuideCCD.FrameTypeS[3], "FRAME_FLAT", "Flat", ISS_OFF);
    IUFillSwitchVector(&GuideCCD.FrameTypeSP, GuideCCD.FrameTypeS, 4, getDeviceName(), "GUIDER_FRAME_TYPE",
                       "Frame Type", GUIDE_HEAD_TAB, IP_RW, ISR_1OFMANY, 60, IPS_IDLE);

    IUFillNumber(&GuideCCD.ImageExposureN[0], "GUIDER_EXPOSURE_VALUE", "Duration (s)", "%5.2f", 0.01, 3600, 1.0, 1.0);
    IUFillNumberVector(&GuideCCD.ImageExposureNP, GuideCCD.ImageExposureN, 1, getDeviceName(), "GUIDER_EXPOSURE",
                       "Guide Head", MAIN_CONTROL_TAB, IP_RW, 60, IPS_IDLE);

    IUFillSwitch(&GuideCCD.AbortExposureS[0], "ABORT", "Abort", ISS_OFF);
    IUFillSwitchVector(&GuideCCD.AbortExposureSP, GuideCCD.AbortExposureS, 1, getDeviceName(), "GUIDER_ABORT_EXPOSURE",
                       "Guide Abort", MAIN_CONTROL_TAB, IP_RW, ISR_ATMOST1, 60, IPS_IDLE);

    IUFillSwitch(&GuideCCD.CompressS[0], "GUIDER_COMPRESS", "Compress", ISS_OFF);
    IUFillSwitch(&GuideCCD.CompressS[1], "GUIDER_RAW", "Raw", ISS_ON);
    IUFillSwitchVector(&GuideCCD.CompressSP, GuideCCD.CompressS, 2, getDeviceName(), "GUIDER_COMPRESSION", "Image",
                       GUIDE_HEAD_TAB, IP_RW, ISR_1OFMANY, 60, IPS_IDLE);
    GuideCCD.SendCompressed = false;

    IUFillBLOB(&GuideCCD.FitsB, "CCD2", "Guider Image", "");
    IUFillBLOBVector(&GuideCCD.FitsBP, &GuideCCD.FitsB, 1, getDeviceName(), "CCD2", "Image Data", IMAGE_INFO_TAB, IP_RO,
                     60, IPS_IDLE);

    /**********************************************/
    /********* Guider Chip Rapid Guide  ***********/
    /**********************************************/

#if 0
    IUFillSwitch(&GuideCCD.RapidGuideS[0], "ENABLE", "Enable", ISS_OFF);
    IUFillSwitch(&GuideCCD.RapidGuideS[1], "DISABLE", "Disable", ISS_ON);
    IUFillSwitchVector(&GuideCCD.RapidGuideSP, GuideCCD.RapidGuideS, 2, getDeviceName(), "GUIDER_RAPID_GUIDE",
                       "Guider Head Rapid Guide", OPTIONS_TAB, IP_RW, ISR_1OFMANY, 0, IPS_IDLE);

    IUFillSwitch(&GuideCCD.RapidGuideSetupS[0], "AUTO_LOOP", "Auto loop", ISS_ON);
    IUFillSwitch(&GuideCCD.RapidGuideSetupS[1], "SEND_IMAGE", "Send image", ISS_OFF);
    IUFillSwitch(&GuideCCD.RapidGuideSetupS[2], "SHOW_MARKER", "Show marker", ISS_OFF);
    IUFillSwitchVector(&GuideCCD.RapidGuideSetupSP, GuideCCD.RapidGuideSetupS, 3, getDeviceName(),
                       "GUIDER_RAPID_GUIDE_SETUP", "Rapid Guide Setup", RAPIDGUIDE_TAB, IP_RW, ISR_NOFMANY, 0,
                       IPS_IDLE);

    IUFillNumber(&GuideCCD.RapidGuideDataN[0], "GUIDESTAR_X", "Guide star position X", "%5.2f", 0, 1024, 0, 0);
    IUFillNumber(&GuideCCD.RapidGuideDataN[1], "GUIDESTAR_Y", "Guide star position Y", "%5.2f", 0, 1024, 0, 0);
    IUFillNumber(&GuideCCD.RapidGuideDataN[2], "GUIDESTAR_FIT", "Guide star fit", "%5.2f", 0, 1024, 0, 0);
    IUFillNumberVector(&GuideCCD.RapidGuideDataNP, GuideCCD.RapidGuideDataN, 3, getDeviceName(),
                       "GUIDER_RAPID_GUIDE_DATA", "Rapid Guide Data", RAPIDGUIDE_TAB, IP_RO, 60, IPS_IDLE);

#endif

    /**********************************************/
    /******************** WCS *********************/
    /**********************************************/

    // WCS Enable/Disable
    IUFillSwitch(&WorldCoordS[0], "WCS_ENABLE", "Enable", ISS_OFF);
    IUFillSwitch(&WorldCoordS[1], "WCS_DISABLE", "Disable", ISS_ON);
    IUFillSwitchVector(&WorldCoordSP, WorldCoordS, 2, getDeviceName(), "WCS_CONTROL", "WCS", WCS_TAB, IP_RW,
                       ISR_1OFMANY, 0, IPS_IDLE);

    IUFillNumber(&CCDRotationN[0], "CCD_ROTATION_VALUE", "Rotation", "%g", -360, 360, 1, 0);
    IUFillNumberVector(&CCDRotationNP, CCDRotationN, 1, getDeviceName(), "CCD_ROTATION", "CCD FOV", WCS_TAB, IP_RW, 60,
                       IPS_IDLE);

    IUFillSwitch(&TelescopeTypeS[TELESCOPE_PRIMARY], "TELESCOPE_PRIMARY", "Primary", ISS_ON);
    IUFillSwitch(&TelescopeTypeS[TELESCOPE_GUIDE], "TELESCOPE_GUIDE", "Guide", ISS_OFF);
    IUFillSwitchVector(&TelescopeTypeSP, TelescopeTypeS, 2, getDeviceName(), "TELESCOPE_TYPE", "Telescope", OPTIONS_TAB,
                       IP_RW, ISR_1OFMANY, 0, IPS_IDLE);

    /**********************************************/
    /************** Upload Settings ***************/
    /**********************************************/

    // Upload Mode
    IUFillSwitch(&UploadS[UPLOAD_CLIENT], "UPLOAD_CLIENT", "Client", ISS_ON);
    IUFillSwitch(&UploadS[UPLOAD_LOCAL], "UPLOAD_LOCAL", "Local", ISS_OFF);
    IUFillSwitch(&UploadS[UPLOAD_BOTH], "UPLOAD_BOTH", "Both", ISS_OFF);
    IUFillSwitchVector(&UploadSP, UploadS, 3, getDeviceName(), "UPLOAD_MODE", "Upload", OPTIONS_TAB, IP_RW, ISR_1OFMANY,
                       0, IPS_IDLE);

    // Upload Settings
    IUFillText(&UploadSettingsT[UPLOAD_DIR], "UPLOAD_DIR", "Dir", "");
    IUFillText(&UploadSettingsT[UPLOAD_PREFIX], "UPLOAD_PREFIX", "Prefix", "IMAGE_XXX");
    IUFillTextVector(&UploadSettingsTP, UploadSettingsT, 2, getDeviceName(), "UPLOAD_SETTINGS", "Upload Settings",
                     OPTIONS_TAB, IP_RW, 60, IPS_IDLE);

    // Upload File Path
    IUFillText(&FileNameT[0], "FILE_PATH", "Path", "");
    IUFillTextVector(&FileNameTP, FileNameT, 1, getDeviceName(), "CCD_FILE_PATH", "Filename", IMAGE_INFO_TAB, IP_RO, 60,
                     IPS_IDLE);

    /**********************************************/
    /****************** FITS Header****************/
    /**********************************************/

    IUFillText(&FITSHeaderT[FITS_OBSERVER], "FITS_OBSERVER", "Observer", "Unknown");
    IUFillText(&FITSHeaderT[FITS_OBJECT], "FITS_OBJECT", "Object", "Unknown");
    IUFillTextVector(&FITSHeaderTP, FITSHeaderT, 2, getDeviceName(), "FITS_HEADER", "FITS Header", INFO_TAB, IP_RW, 60,
                     IPS_IDLE);

    /**********************************************/
    /****************** Exposure Looping **********/
    /***************** Primary CCD Only ***********/
#ifdef WITH_EXPOSURE_LOOPING
    IUFillSwitch(&ExposureLoopS[EXPOSURE_LOOP_ON], "LOOP_ON", "Enabled", ISS_OFF);
    IUFillSwitch(&ExposureLoopS[EXPOSURE_LOOP_OFF], "LOOP_OFF", "Disabled", ISS_ON);
    IUFillSwitchVector(&ExposureLoopSP, ExposureLoopS, 2, getDeviceName(), "CCD_EXPOSURE_LOOP", "Rapid Looping", OPTIONS_TAB,
                       IP_RW, ISR_1OFMANY, 0, IPS_IDLE);

    // CCD Should loop until the number of frames specified in this property is completed
    IUFillNumber(&ExposureLoopCountN[0], "FRAMES", "Frames", "%.f", 0, 100000, 1, 1);
    IUFillNumberVector(&ExposureLoopCountNP, ExposureLoopCountN, 1, getDeviceName(), "CCD_EXPOSURE_LOOP_COUNT", "Rapid Count", OPTIONS_TAB, IP_RW, 0, IPS_IDLE);
#endif

    /**********************************************/
    /**************** Web Socket ******************/
    /**********************************************/
    IUFillSwitch(&WebSocketS[WEBSOCKET_ENABLED], "WEBSOCKET_ENABLED", "Enabled", ISS_OFF);
    IUFillSwitch(&WebSocketS[WEBSOCKET_DISABLED], "WEBSOCKET_DISABLED", "Disabled", ISS_ON);
    IUFillSwitchVector(&WebSocketSP, WebSocketS, 2, getDeviceName(), "CCD_WEBSOCKET", "Websocket", OPTIONS_TAB,
                       IP_RW, ISR_1OFMANY, 0, IPS_IDLE);

    IUFillNumber(&WebSocketSettingsN[WS_SETTINGS_PORT], "WS_SETTINGS_PORT", "Port", "%.f", 0, 50000, 0, 0);
    IUFillNumberVector(&WebSocketSettingsNP, WebSocketSettingsN, 1, getDeviceName(), "CCD_WEBSOCKET_SETTINGS", "WS Settings", OPTIONS_TAB, IP_RW,
                       60, IPS_IDLE);

    /**********************************************/
    /**************** Snooping ********************/
    /**********************************************/

    // Snooped Devices
<<<<<<< HEAD
    IUFillText(&ActiveDeviceT[0], "ACTIVE_TELESCOPE", "Telescope", "Telescope Simulator");
=======
    IUFillText(&ActiveDeviceT[ACTIVE_TELESCOPE], "ACTIVE_TELESCOPE", "Telescope", "Telescope Simulator");

    // JJ ed 2019-12-10
    IUFillText(&ActiveDeviceT[ACTIVE_ROTATOR], "ACTIVE_ROTATOR", "Rotator", "Rotator Simulator");
    IUFillText(&ActiveDeviceT[ACTIVE_FOCUSER], "ACTIVE_FOCUSER", "Focuser", "Focuser Simulator");
    IUFillText(&ActiveDeviceT[ACTIVE_FILTER], "ACTIVE_FILTER", "Filter", "CCD Simulator");
    IUFillText(&ActiveDeviceT[ACTIVE_SKYQUALITY], "ACTIVE_SKYQUALITY", "Sky Quality", "SQM");
    IUFillTextVector(&ActiveDeviceTP, ActiveDeviceT, 5, getDeviceName(), "ACTIVE_DEVICES", "Snoop devices", OPTIONS_TAB,
                     IP_RW, 60, IPS_IDLE);
    //
>>>>>>> 1cc1263d

    // JJ ed 2019-12-10
    IUFillText(&ActiveDeviceT[1], "ACTIVE_ROTATOR", "Rotator", "Rotator Simulator");
    IUFillText(&ActiveDeviceT[2], "ACTIVE_FOCUSER", "Focuser", "Focuser Simulator");
    IUFillText(&ActiveDeviceT[3], "ACTIVE_FILTER", "Filter", "CCD Simulator");
    IUFillText(&ActiveDeviceT[4], "ACTIVE_SKYQUALITY", "Sky Quality", "SQM");
    IUFillTextVector(&ActiveDeviceTP, ActiveDeviceT, 5, getDeviceName(), "ACTIVE_DEVICES", "Snoop devices", OPTIONS_TAB,
                     IP_RW, 60, IPS_IDLE);
    //
    
    // Snooped RA/DEC Property
    IUFillNumber(&EqN[0], "RA", "Ra (hh:mm:ss)", "%010.6m", 0, 24, 0, 0);
    IUFillNumber(&EqN[1], "DEC", "Dec (dd:mm:ss)", "%010.6m", -90, 90, 0, 0);
    IUFillNumberVector(&EqNP, EqN, 2, ActiveDeviceT[ACTIVE_TELESCOPE].text, "EQUATORIAL_EOD_COORD", "EQ Coord", "Main Control", IP_RW,
                       60, IPS_IDLE);

    // Snoop properties of interest

    // Snoop mount
    IDSnoopDevice(ActiveDeviceT[ACTIVE_TELESCOPE].text, "EQUATORIAL_EOD_COORD");
    IDSnoopDevice(ActiveDeviceT[ACTIVE_TELESCOPE].text, "TELESCOPE_INFO");
    IDSnoopDevice(ActiveDeviceT[ACTIVE_TELESCOPE].text, "GEOGRAPHIC_COORD");

    // Snoop Rotator
    IDSnoopDevice(ActiveDeviceT[ACTIVE_ROTATOR].text, "ABS_ROTATOR_ANGLE");

    // JJ ed 2019-12-10
    // Snoop Rotator
    IDSnoopDevice(ActiveDeviceT[ACTIVE_FOCUSER].text, "ABS_FOCUS_POSITION");
    //

    // JJ ed 2019-12-10
    // Snoop Rotator
    IDSnoopDevice(ActiveDeviceT[SNOOP_FOCUSER].text, "ABS_FOCUS_POSITION");
    //
    
    // Snoop Filter Wheel
    IDSnoopDevice(ActiveDeviceT[ACTIVE_FILTER].text, "FILTER_SLOT");
    IDSnoopDevice(ActiveDeviceT[ACTIVE_FILTER].text, "FILTER_NAME");

    // Snoop Sky Quality Meter
    IDSnoopDevice(ActiveDeviceT[ACTIVE_SKYQUALITY].text, "SKY_QUALITY");

    // Guider Interface
    initGuiderProperties(getDeviceName(), GUIDE_CONTROL_TAB);

    addPollPeriodControl();

    setDriverInterface(CCD_INTERFACE | GUIDER_INTERFACE);

    return true;
}

void CCD::ISGetProperties(const char * dev)
{
    DefaultDevice::ISGetProperties(dev);

    defineText(&ActiveDeviceTP);
    loadConfig(true, "ACTIVE_DEVICES");

    if (HasStreaming())
        Streamer->ISGetProperties(dev);

    if (HasDSP())
        DSP->ISGetProperties(dev);
}

bool CCD::updateProperties()
{
    //IDLog("CCD UpdateProperties isConnected returns %d %d\n",isConnected(),Connected);
    if (isConnected())
    {
        defineNumber(&PrimaryCCD.ImageExposureNP);

        if (CanAbort())
            defineSwitch(&PrimaryCCD.AbortExposureSP);
        if (CanSubFrame() == false)
            PrimaryCCD.ImageFrameNP.p = IP_RO;

        defineNumber(&PrimaryCCD.ImageFrameNP);
        if (CanBin())
            defineNumber(&PrimaryCCD.ImageBinNP);

        defineText(&FITSHeaderTP);

        if (HasGuideHead())
        {
            defineNumber(&GuideCCD.ImageExposureNP);
            if (CanAbort())
                defineSwitch(&GuideCCD.AbortExposureSP);
            if (CanSubFrame() == false)
                GuideCCD.ImageFrameNP.p = IP_RO;
            defineNumber(&GuideCCD.ImageFrameNP);
        }

        if (HasCooler())
            defineNumber(&TemperatureNP);

        defineNumber(&PrimaryCCD.ImagePixelSizeNP);
        if (HasGuideHead())
        {
            defineNumber(&GuideCCD.ImagePixelSizeNP);
            if (CanBin())
                defineNumber(&GuideCCD.ImageBinNP);
        }
        defineSwitch(&PrimaryCCD.CompressSP);
        defineBLOB(&PrimaryCCD.FitsBP);
        if (HasGuideHead())
        {
            defineSwitch(&GuideCCD.CompressSP);
            defineBLOB(&GuideCCD.FitsBP);
        }
        if (HasST4Port())
        {
            defineNumber(&GuideNSNP);
            defineNumber(&GuideWENP);
        }
        defineSwitch(&PrimaryCCD.FrameTypeSP);

        if (CanBin() || CanSubFrame())
            defineSwitch(&PrimaryCCD.ResetSP);

        if (HasGuideHead())
            defineSwitch(&GuideCCD.FrameTypeSP);

        if (HasBayer())
            defineText(&BayerTP);

#if 0
        defineSwitch(&PrimaryCCD.RapidGuideSP);

        if (HasGuideHead())
            defineSwitch(&GuideCCD.RapidGuideSP);

        if (RapidGuideEnabled)
        {
            defineSwitch(&PrimaryCCD.RapidGuideSetupSP);
            defineNumber(&PrimaryCCD.RapidGuideDataNP);
        }
        if (GuiderRapidGuideEnabled)
        {
            defineSwitch(&GuideCCD.RapidGuideSetupSP);
            defineNumber(&GuideCCD.RapidGuideDataNP);
        }
#endif
        defineSwitch(&TelescopeTypeSP);

        defineSwitch(&WorldCoordSP);
        defineSwitch(&UploadSP);

        if (UploadSettingsT[UPLOAD_DIR].text == nullptr)
            IUSaveText(&UploadSettingsT[UPLOAD_DIR], getenv("HOME"));
        defineText(&UploadSettingsTP);

#ifdef HAVE_WEBSOCKET
        if (HasWebSocket())
            defineSwitch(&WebSocketSP);
#endif

#ifdef WITH_EXPOSURE_LOOPING
        defineSwitch(&ExposureLoopSP);
        defineNumber(&ExposureLoopCountNP);
#endif
    }
    else
    {
        deleteProperty(PrimaryCCD.ImageFrameNP.name);
        deleteProperty(PrimaryCCD.ImagePixelSizeNP.name);

        if (CanBin())
            deleteProperty(PrimaryCCD.ImageBinNP.name);

        deleteProperty(PrimaryCCD.ImageExposureNP.name);
        if (CanAbort())
            deleteProperty(PrimaryCCD.AbortExposureSP.name);
        deleteProperty(PrimaryCCD.FitsBP.name);
        deleteProperty(PrimaryCCD.CompressSP.name);

#if 0
        deleteProperty(PrimaryCCD.RapidGuideSP.name);
        if (RapidGuideEnabled)
        {
            deleteProperty(PrimaryCCD.RapidGuideSetupSP.name);
            deleteProperty(PrimaryCCD.RapidGuideDataNP.name);
        }
#endif

        deleteProperty(FITSHeaderTP.name);

        if (HasGuideHead())
        {
            deleteProperty(GuideCCD.ImageExposureNP.name);
            if (CanAbort())
                deleteProperty(GuideCCD.AbortExposureSP.name);
            deleteProperty(GuideCCD.ImageFrameNP.name);
            deleteProperty(GuideCCD.ImagePixelSizeNP.name);

            deleteProperty(GuideCCD.FitsBP.name);
            if (CanBin())
                deleteProperty(GuideCCD.ImageBinNP.name);
            deleteProperty(GuideCCD.CompressSP.name);
            deleteProperty(GuideCCD.FrameTypeSP.name);

#if 0
            deleteProperty(GuideCCD.RapidGuideSP.name);
            if (GuiderRapidGuideEnabled)
            {
                deleteProperty(GuideCCD.RapidGuideSetupSP.name);
                deleteProperty(GuideCCD.RapidGuideDataNP.name);
            }
#endif
        }
        if (HasCooler())
            deleteProperty(TemperatureNP.name);
        if (HasST4Port())
        {
            deleteProperty(GuideNSNP.name);
            deleteProperty(GuideWENP.name);
        }
        deleteProperty(PrimaryCCD.FrameTypeSP.name);
        if (CanBin() || CanSubFrame())
            deleteProperty(PrimaryCCD.ResetSP.name);
        if (HasBayer())
            deleteProperty(BayerTP.name);
        deleteProperty(TelescopeTypeSP.name);

        if (WorldCoordS[0].s == ISS_ON)
        {
            deleteProperty(CCDRotationNP.name);
        }
        deleteProperty(WorldCoordSP.name);
        deleteProperty(UploadSP.name);
        deleteProperty(UploadSettingsTP.name);

#ifdef HAVE_WEBSOCKET
        if (HasWebSocket())
        {
            deleteProperty(WebSocketSP.name);
            deleteProperty(WebSocketSettingsNP.name);
        }
#endif
#ifdef WITH_EXPOSURE_LOOPING
        deleteProperty(ExposureLoopSP.name);
        deleteProperty(ExposureLoopCountNP.name);
#endif
    }

    // Streamer
    if (HasStreaming())
        Streamer->updateProperties();

    // DSP
    if (HasDSP())
        DSP->updateProperties();

    return true;
}

bool CCD::ISSnoopDevice(XMLEle * root)
{
    XMLEle * ep           = nullptr;
    const char * propName = findXMLAttValu(root, "name");

    if (IUSnoopNumber(root, &EqNP) == 0)
    {
        float newra, newdec;
        newra  = EqN[0].value;
        newdec = EqN[1].value;
        if ((newra != RA) || (newdec != Dec))
        {
            //IDLog("RA %4.2f  Dec %4.2f Snooped RA %4.2f  Dec %4.2f\n",RA,Dec,newra,newdec);
            RA  = newra;
            Dec = newdec;
        }
    }
    else if (!strcmp(propName, "TELESCOPE_INFO"))
    {
        for (ep = nextXMLEle(root, 1); ep != nullptr; ep = nextXMLEle(root, 0))
        {
            const char * name = findXMLAttValu(ep, "name");

            if (!strcmp(name, "TELESCOPE_APERTURE"))
            {
                primaryAperture = atof(pcdataXMLEle(ep));
            }
            else if (!strcmp(name, "TELESCOPE_FOCAL_LENGTH"))
            {
                primaryFocalLength = atof(pcdataXMLEle(ep));
            }
            else if (!strcmp(name, "GUIDER_APERTURE"))
            {
                guiderAperture = atof(pcdataXMLEle(ep));
            }
            else if (!strcmp(name, "GUIDER_FOCAL_LENGTH"))
            {
                guiderFocalLength = atof(pcdataXMLEle(ep));
            }
        }
    }
    else if (!strcmp(propName, "FILTER_NAME"))
    {
        FilterNames.clear();

        for (ep = nextXMLEle(root, 1); ep != nullptr; ep = nextXMLEle(root, 0))
            FilterNames.push_back(pcdataXMLEle(ep));
    }
    else if (!strcmp(propName, "FILTER_SLOT"))
    {
        CurrentFilterSlot = -1;
        for (ep = nextXMLEle(root, 1); ep != nullptr; ep = nextXMLEle(root, 0))
            CurrentFilterSlot = atoi(pcdataXMLEle(ep));
    }
    else if (!strcmp(propName, "SKY_QUALITY"))
    {
        for (ep = nextXMLEle(root, 1); ep != nullptr; ep = nextXMLEle(root, 0))
        {
            const char * name = findXMLAttValu(ep, "name");

            if (!strcmp(name, "SKY_BRIGHTNESS"))
            {
                MPSAS = atof(pcdataXMLEle(ep));
                break;
            }
        }
    }
    else if (!strcmp(propName, "ABS_ROTATOR_ANGLE"))
    {
        for (ep = nextXMLEle(root, 1); ep != nullptr; ep = nextXMLEle(root, 0))
        {
            const char * name = findXMLAttValu(ep, "name");

            if (!strcmp(name, "ANGLE"))
            {
                RotatorAngle = atof(pcdataXMLEle(ep));
                break;
            }
        }
    }

    // JJ ed 2019-12-10
    else if (!strcmp(propName, "ABS_FOCUS_POSITION"))
    {
        for (ep = nextXMLEle(root, 1); ep != nullptr; ep = nextXMLEle(root, 0))
        {
            const char * name = findXMLAttValu(ep, "name");

            if (!strcmp(name, "FOCUS_ABSOLUTE_POSITION"))
            {
                FocusPos = atol(pcdataXMLEle(ep));
                break;
            }
        }
    }
    //
<<<<<<< HEAD
    
=======

>>>>>>> 1cc1263d
    else if (!strcmp(propName, "GEOGRAPHIC_COORD"))
    {
        for (ep = nextXMLEle(root, 1); ep != nullptr; ep = nextXMLEle(root, 0))
        {
            const char * name = findXMLAttValu(ep, "name");

            if (!strcmp(name, "LONG"))
            {
                Longitude = atof(pcdataXMLEle(ep));
                if (Longitude > 180)
                    Longitude -= 360;
            }
            else if (!strcmp(name, "LAT"))
            {
                Latitude = atof(pcdataXMLEle(ep));
            }
        }
    }

    return DefaultDevice::ISSnoopDevice(root);
}

bool CCD::ISNewText(const char * dev, const char * name, char * texts[], char * names[], int n)
{
    //  first check if it's for our device
    if (dev != nullptr && strcmp(dev, getDeviceName()) == 0)
    {
        //  This is for our device
        //  Now lets see if it's something we process here
        if (!strcmp(name, ActiveDeviceTP.name))
        {
            ActiveDeviceTP.s = IPS_OK;
            IUUpdateText(&ActiveDeviceTP, texts, names, n);
            IDSetText(&ActiveDeviceTP, nullptr);

            // Update the property name!
            strncpy(EqNP.device, ActiveDeviceT[ACTIVE_TELESCOPE].text, MAXINDIDEVICE);
            if (strlen(ActiveDeviceT[ACTIVE_TELESCOPE].text) > 0)
            {
                IDSnoopDevice(ActiveDeviceT[ACTIVE_TELESCOPE].text, "EQUATORIAL_EOD_COORD");
                IDSnoopDevice(ActiveDeviceT[ACTIVE_TELESCOPE].text, "TELESCOPE_INFO");
                IDSnoopDevice(ActiveDeviceT[ACTIVE_TELESCOPE].text, "GEOGRAPHIC_COORD");
            }
            else
            {
                RA = std::numeric_limits<double>::quiet_NaN();
                Dec = std::numeric_limits<double>::quiet_NaN();
                J2000RA = std::numeric_limits<double>::quiet_NaN();
                J2000DE = std::numeric_limits<double>::quiet_NaN();
                Latitude = std::numeric_limits<double>::quiet_NaN();
                Longitude = std::numeric_limits<double>::quiet_NaN();
                Airmass = std::numeric_limits<double>::quiet_NaN();
            }

            if (strlen(ActiveDeviceT[ACTIVE_ROTATOR].text) > 0)
                IDSnoopDevice(ActiveDeviceT[ACTIVE_ROTATOR].text, "ABS_ROTATOR_ANGLE");
            else
                MPSAS = std::numeric_limits<double>::quiet_NaN();

<<<<<<< HEAD
	    // JJ ed 2019-12-10
            if (strlen(ActiveDeviceT[SNOOP_FOCUSER].text) > 0)
                IDSnoopDevice(ActiveDeviceT[SNOOP_FOCUSER].text, "FOCUS_ABSOLUTE_POSITION");
            else
                FocusPos = std::numeric_limits<long>::quiet_NaN();
	    //

	    
            if (strlen(ActiveDeviceT[SNOOP_FILTER_WHEEL].text) > 0)
=======
            // JJ ed 2019-12-10
            if (strlen(ActiveDeviceT[ACTIVE_FOCUSER].text) > 0)
                IDSnoopDevice(ActiveDeviceT[ACTIVE_FOCUSER].text, "FOCUS_ABSOLUTE_POSITION");
            else
                FocusPos = std::numeric_limits<long>::quiet_NaN();
            //


            if (strlen(ActiveDeviceT[ACTIVE_FILTER].text) > 0)
>>>>>>> 1cc1263d
            {
                IDSnoopDevice(ActiveDeviceT[ACTIVE_FILTER].text, "FILTER_SLOT");
                IDSnoopDevice(ActiveDeviceT[ACTIVE_FILTER].text, "FILTER_NAME");
            }
            else
            {
                CurrentFilterSlot = -1;
            }

            IDSnoopDevice(ActiveDeviceT[ACTIVE_SKYQUALITY].text, "SKY_QUALITY");

            // Tell children active devices was updated.
            activeDevicesUpdated();

            //  We processed this one, so, tell the world we did it
            return true;
        }

        if (!strcmp(name, BayerTP.name))
        {
            IUUpdateText(&BayerTP, texts, names, n);
            BayerTP.s = IPS_OK;
            IDSetText(&BayerTP, nullptr);
            return true;
        }

        if (!strcmp(name, FITSHeaderTP.name))
        {
            IUUpdateText(&FITSHeaderTP, texts, names, n);
            FITSHeaderTP.s = IPS_OK;
            IDSetText(&FITSHeaderTP, nullptr);
            return true;
        }

        if (!strcmp(name, UploadSettingsTP.name))
        {
            IUUpdateText(&UploadSettingsTP, texts, names, n);
            UploadSettingsTP.s = IPS_OK;
            IDSetText(&UploadSettingsTP, nullptr);
            return true;
        }
    }

    // Streamer
    if (HasStreaming())
        Streamer->ISNewText(dev, name, texts, names, n);

    // DSP
    if (HasDSP())
        DSP->ISNewText(dev, name, texts, names, n);

    return DefaultDevice::ISNewText(dev, name, texts, names, n);
}

bool CCD::ISNewNumber(const char * dev, const char * name, double values[], char * names[], int n)
{
    //  first check if it's for our device
    //IDLog("CCD::ISNewNumber %s\n",name);
    if (dev != nullptr && strcmp(dev, getDeviceName()) == 0)
    {
        if (!strcmp(name, "CCD_EXPOSURE"))
        {
            if (PrimaryCCD.getFrameType() != CCDChip::BIAS_FRAME &&
                    (values[0] < PrimaryCCD.ImageExposureN[0].min || values[0] > PrimaryCCD.ImageExposureN[0].max))
            {
                LOGF_ERROR("Requested exposure value (%g) seconds out of bounds [%g,%g].",
                           values[0], PrimaryCCD.ImageExposureN[0].min, PrimaryCCD.ImageExposureN[0].max);
                PrimaryCCD.ImageExposureNP.s = IPS_ALERT;
                IDSetNumber(&PrimaryCCD.ImageExposureNP, nullptr);
                return false;
            }

            if (PrimaryCCD.getFrameType() == CCDChip::BIAS_FRAME)
                PrimaryCCD.ImageExposureN[0].value = ExposureTime = PrimaryCCD.ImageExposureN[0].min;
            else
                PrimaryCCD.ImageExposureN[0].value = ExposureTime = values[0];

            // Only abort when busy if we are not already in an exposure loops
            //if (PrimaryCCD.ImageExposureNP.s == IPS_BUSY && ExposureLoopS[EXPOSURE_LOOP_OFF].s == ISS_ON)
            if (PrimaryCCD.ImageExposureNP.s == IPS_BUSY)
            {
                if (CanAbort() && AbortExposure() == false)
                    DEBUG(Logger::DBG_WARNING, "Warning: Aborting exposure failed.");
            }

            if (StartExposure(ExposureTime))
            {
                if (PrimaryCCD.getFrameType() == CCDChip::LIGHT_FRAME && !std::isnan(RA) && !std::isnan(Dec))
                {
                    ln_equ_posn epochPos { 0, 0 }, J2000Pos { 0, 0 };
                    epochPos.ra  = RA * 15.0;
                    epochPos.dec = Dec;

                    // Convert from JNow to J2000
                    ln_get_equ_prec2(&epochPos, ln_get_julian_from_sys(), JD2000, &J2000Pos);

                    J2000RA = J2000Pos.ra / 15.0;
                    J2000DE = J2000Pos.dec;

                    if (!std::isnan(Latitude) && !std::isnan(Longitude))
                    {
                        // Horizontal Coords
                        ln_hrz_posn horizontalPos;
                        ln_lnlat_posn observer;
                        observer.lat = Latitude;
                        observer.lng = Longitude;

                        ln_get_hrz_from_equ(&epochPos, &observer, ln_get_julian_from_sys(), &horizontalPos);
                        Airmass = ln_get_airmass(horizontalPos.alt, 750);
                    }
                }

                PrimaryCCD.ImageExposureNP.s = IPS_BUSY;
                if (ExposureTime * 1000 < POLLMS)
                    POLLMS = ExposureTime * 950;
            }
            else
                PrimaryCCD.ImageExposureNP.s = IPS_ALERT;
            IDSetNumber(&PrimaryCCD.ImageExposureNP, nullptr);
            return true;
        }

        if (!strcmp(name, "GUIDER_EXPOSURE"))
        {
            if (GuideCCD.getFrameType() != CCDChip::BIAS_FRAME &&
                    (values[0] < GuideCCD.ImageExposureN[0].min || values[0] > GuideCCD.ImageExposureN[0].max))
            {
                LOGF_ERROR("Requested guide exposure value (%g) seconds out of bounds [%g,%g].",
                           values[0], GuideCCD.ImageExposureN[0].min, GuideCCD.ImageExposureN[0].max);
                GuideCCD.ImageExposureNP.s = IPS_ALERT;
                IDSetNumber(&GuideCCD.ImageExposureNP, nullptr);
                return false;
            }

            if (GuideCCD.getFrameType() == CCDChip::BIAS_FRAME)
                GuideCCD.ImageExposureN[0].value = GuiderExposureTime = GuideCCD.ImageExposureN[0].min;
            else
                GuideCCD.ImageExposureN[0].value = GuiderExposureTime = values[0];

            GuideCCD.ImageExposureNP.s = IPS_BUSY;
            if (StartGuideExposure(GuiderExposureTime))
                GuideCCD.ImageExposureNP.s = IPS_BUSY;
            else
                GuideCCD.ImageExposureNP.s = IPS_ALERT;
            IDSetNumber(&GuideCCD.ImageExposureNP, nullptr);
            return true;
        }

        if (!strcmp(name, "CCD_BINNING"))
        {
            //  We are being asked to set camera binning
            INumber * np = IUFindNumber(&PrimaryCCD.ImageBinNP, names[0]);
            if (np == nullptr)
            {
                PrimaryCCD.ImageBinNP.s = IPS_ALERT;
                IDSetNumber(&PrimaryCCD.ImageBinNP, nullptr);
                return false;
            }

            int binx, biny;
            if (!strcmp(np->name, "HOR_BIN"))
            {
                binx = values[0];
                biny = values[1];
            }
            else
            {
                binx = values[1];
                biny = values[0];
            }

            if (UpdateCCDBin(binx, biny))
            {
                IUUpdateNumber(&PrimaryCCD.ImageBinNP, values, names, n);
                PrimaryCCD.ImageBinNP.s = IPS_OK;
            }
            else
                PrimaryCCD.ImageBinNP.s = IPS_ALERT;

            IDSetNumber(&PrimaryCCD.ImageBinNP, nullptr);

            return true;
        }

        if (!strcmp(name, "GUIDER_BINNING"))
        {
            //  We are being asked to set camera binning
            INumber * np = IUFindNumber(&GuideCCD.ImageBinNP, names[0]);
            if (np == nullptr)
            {
                GuideCCD.ImageBinNP.s = IPS_ALERT;
                IDSetNumber(&GuideCCD.ImageBinNP, nullptr);
                return false;
            }

            int binx, biny;
            if (!strcmp(np->name, "HOR_BIN"))
            {
                binx = values[0];
                biny = values[1];
            }
            else
            {
                binx = values[1];
                biny = values[0];
            }

            if (UpdateGuiderBin(binx, biny))
            {
                IUUpdateNumber(&GuideCCD.ImageBinNP, values, names, n);
                GuideCCD.ImageBinNP.s = IPS_OK;
            }
            else
                GuideCCD.ImageBinNP.s = IPS_ALERT;

            IDSetNumber(&GuideCCD.ImageBinNP, nullptr);

            return true;
        }

        if (!strcmp(name, "CCD_FRAME"))
        {
            int x = -1, y = -1, w = -1, h = -1;
            for (int i = 0; i < n; i++)
            {
                if (!strcmp(names[i], "X"))
                    x = values[i];
                else if (!strcmp(names[i], "Y"))
                    y = values[i];
                else if (!strcmp(names[i], "WIDTH"))
                    w = values[i];
                else if (!strcmp(names[i], "HEIGHT"))
                    h = values[i];
            }

            DEBUGF(Logger::DBG_DEBUG, "Requested CCD Frame is (%d,%d) (%d x %d)", x, y, w, h);

            if (x < 0 || y < 0 || w <= 0 || h <= 0)
            {
                LOGF_ERROR("Invalid frame requested (%d,%d) (%d x %d)", x, y, w, h);
                PrimaryCCD.ImageFrameNP.s = IPS_ALERT;
                IDSetNumber(&PrimaryCCD.ImageFrameNP, nullptr);
                return true;
            }

            if (UpdateCCDFrame(x, y, w, h))
            {
                PrimaryCCD.ImageFrameNP.s = IPS_OK;
                IUUpdateNumber(&PrimaryCCD.ImageFrameNP, values, names, n);
            }
            else
                PrimaryCCD.ImageFrameNP.s = IPS_ALERT;

            IDSetNumber(&PrimaryCCD.ImageFrameNP, nullptr);
            return true;
        }

        if (!strcmp(name, "GUIDER_FRAME"))
        {
            //  We are being asked to set guide frame
            if (IUUpdateNumber(&GuideCCD.ImageFrameNP, values, names, n) < 0)
                return false;

            GuideCCD.ImageFrameNP.s = IPS_OK;

            DEBUGF(Logger::DBG_DEBUG, "Requested Guide Frame is %4.0f,%4.0f %4.0f x %4.0f", values[0], values[1],
                   values[2], values[4]);

            if (UpdateGuiderFrame(GuideCCD.ImageFrameN[0].value, GuideCCD.ImageFrameN[1].value,
                                  GuideCCD.ImageFrameN[2].value, GuideCCD.ImageFrameN[3].value) == false)
                GuideCCD.ImageFrameNP.s = IPS_ALERT;

            IDSetNumber(&GuideCCD.ImageFrameNP, nullptr);

            return true;
        }

#if 0
        if (!strcmp(name, "CCD_GUIDESTAR"))
        {
            PrimaryCCD.RapidGuideDataNP.s = IPS_OK;
            IUUpdateNumber(&PrimaryCCD.RapidGuideDataNP, values, names, n);
            IDSetNumber(&PrimaryCCD.RapidGuideDataNP, nullptr);
            return true;
        }

        if (!strcmp(name, "GUIDER_GUIDESTAR"))
        {
            GuideCCD.RapidGuideDataNP.s = IPS_OK;
            IUUpdateNumber(&GuideCCD.RapidGuideDataNP, values, names, n);
            IDSetNumber(&GuideCCD.RapidGuideDataNP, nullptr);
            return true;
        }
#endif

        if (!strcmp(name, GuideNSNP.name) || !strcmp(name, GuideWENP.name))
        {
            processGuiderProperties(name, values, names, n);
            return true;
        }

#ifdef WITH_EXPOSURE_LOOPING
        if (!strcmp(name, ExposureLoopCountNP.name))
        {
            IUUpdateNumber(&ExposureLoopCountNP, values, names, n);
            ExposureLoopCountNP.s = IPS_OK;
            IDSetNumber(&ExposureLoopCountNP, nullptr);
            return true;
        }
#endif

        // CCD TEMPERATURE:
        if (!strcmp(name, TemperatureNP.name))
        {
            if (values[0] < TemperatureN[0].min || values[0] > TemperatureN[0].max)
            {
                TemperatureNP.s = IPS_ALERT;
                LOGF_ERROR("Error: Bad temperature value! Range is [%.1f, %.1f] [C].",
                           TemperatureN[0].min, TemperatureN[0].max);
                IDSetNumber(&TemperatureNP, nullptr);
                return false;
            }

            int rc = SetTemperature(values[0]);

            if (rc == 0)
                TemperatureNP.s = IPS_BUSY;
            else if (rc == 1)
                TemperatureNP.s = IPS_OK;
            else
                TemperatureNP.s = IPS_ALERT;

            IDSetNumber(&TemperatureNP, nullptr);
            return true;
        }

        // Primary CCD Info
        if (!strcmp(name, PrimaryCCD.ImagePixelSizeNP.name))
        {
            IUUpdateNumber(&PrimaryCCD.ImagePixelSizeNP, values, names, n);
            PrimaryCCD.ImagePixelSizeNP.s = IPS_OK;
            SetCCDParams(PrimaryCCD.ImagePixelSizeNP.np[CCDChip::CCD_MAX_X].value,
                         PrimaryCCD.ImagePixelSizeNP.np[CCDChip::CCD_MAX_Y].value, PrimaryCCD.getBPP(),
                         PrimaryCCD.ImagePixelSizeNP.np[CCDChip::CCD_PIXEL_SIZE_X].value,
                         PrimaryCCD.ImagePixelSizeNP.np[CCDChip::CCD_PIXEL_SIZE_Y].value);
            IDSetNumber(&PrimaryCCD.ImagePixelSizeNP, nullptr);
            saveConfig(true);
            return true;
        }

        // Guide CCD Info
        if (!strcmp(name, GuideCCD.ImagePixelSizeNP.name))
        {
            IUUpdateNumber(&GuideCCD.ImagePixelSizeNP, values, names, n);
            GuideCCD.ImagePixelSizeNP.s = IPS_OK;
            SetGuiderParams(GuideCCD.ImagePixelSizeNP.np[CCDChip::CCD_MAX_X].value,
                            GuideCCD.ImagePixelSizeNP.np[CCDChip::CCD_MAX_Y].value, GuideCCD.getBPP(),
                            GuideCCD.ImagePixelSizeNP.np[CCDChip::CCD_PIXEL_SIZE_X].value,
                            GuideCCD.ImagePixelSizeNP.np[CCDChip::CCD_PIXEL_SIZE_Y].value);
            IDSetNumber(&GuideCCD.ImagePixelSizeNP, nullptr);
            saveConfig(true);
            return true;
        }

        // CCD Rotation
        if (!strcmp(name, CCDRotationNP.name))
        {
            IUUpdateNumber(&CCDRotationNP, values, names, n);
            CCDRotationNP.s = IPS_OK;
            IDSetNumber(&CCDRotationNP, nullptr);
            m_ValidCCDRotation = true;

            DEBUGF(Logger::DBG_SESSION, "CCD FOV rotation updated to %g degrees.", CCDRotationN[0].value);

            return true;
        }
    }

    // Streamer
    if (HasStreaming())
        Streamer->ISNewNumber(dev, name, values, names, n);

    // DSP
    if (HasDSP())
        DSP->ISNewNumber(dev, name, values, names, n);

    return DefaultDevice::ISNewNumber(dev, name, values, names, n);
}

bool CCD::ISNewSwitch(const char * dev, const char * name, ISState * states, char * names[], int n)
{
    if (dev != nullptr && strcmp(dev, getDeviceName()) == 0)
    {
        // Upload Mode
        if (!strcmp(name, UploadSP.name))
        {
            int prevMode = IUFindOnSwitchIndex(&UploadSP);
            IUUpdateSwitch(&UploadSP, states, names, n);

            if (UpdateCCDUploadMode(static_cast<CCD_UPLOAD_MODE>(IUFindOnSwitchIndex(&UploadSP))))
            {
                if (UploadS[UPLOAD_CLIENT].s == ISS_ON)
                {
                    DEBUG(Logger::DBG_SESSION, "Upload settings set to client only.");
                    if (prevMode != 0)
                        deleteProperty(FileNameTP.name);
                }
                else if (UploadS[UPLOAD_LOCAL].s == ISS_ON)
                {
                    DEBUG(Logger::DBG_SESSION, "Upload settings set to local only.");
                    defineText(&FileNameTP);
                }
                else
                {
                    DEBUG(Logger::DBG_SESSION, "Upload settings set to client and local.");
                    defineText(&FileNameTP);
                }

                UploadSP.s = IPS_OK;
            }
            else
            {
                IUResetSwitch(&UploadSP);
                UploadS[prevMode].s = ISS_ON;
                UploadSP.s = IPS_ALERT;
            }

            IDSetSwitch(&UploadSP, nullptr);

            return true;
        }

        if (!strcmp(name, TelescopeTypeSP.name))
        {
            IUUpdateSwitch(&TelescopeTypeSP, states, names, n);
            TelescopeTypeSP.s = IPS_OK;
            IDSetSwitch(&TelescopeTypeSP, nullptr);
            return true;
        }

#ifdef WITH_EXPOSURE_LOOPING
        // Exposure Looping
        if (!strcmp(name, ExposureLoopSP.name))
        {
            IUUpdateSwitch(&ExposureLoopSP, states, names, n);
            ExposureLoopSP.s = IPS_OK;
            IDSetSwitch(&ExposureLoopSP, nullptr);
            return true;
        }
#endif

#ifdef HAVE_WEBSOCKET
        // Websocket Enable/Disable
        if (!strcmp(name, WebSocketSP.name))
        {
            IUUpdateSwitch(&WebSocketSP, states, names, n);
            WebSocketSP.s = IPS_OK;

            if (WebSocketS[WEBSOCKET_ENABLED].s == ISS_ON)
            {
                wsThread = std::thread(&wsThreadHelper, this);
                WebSocketSettingsN[WS_SETTINGS_PORT].value = wsServer.generatePort();
                WebSocketSettingsNP.s = IPS_OK;
                defineNumber(&WebSocketSettingsNP);
            }
            else if (wsServer.is_running())
            {
                wsServer.stop();
                wsThread.join();
                deleteProperty(WebSocketSettingsNP.name);
            }

            IDSetSwitch(&WebSocketSP, nullptr);
            return true;
        }
#endif

        // WCS Enable/Disable
        if (!strcmp(name, WorldCoordSP.name))
        {
            IUUpdateSwitch(&WorldCoordSP, states, names, n);
            WorldCoordSP.s = IPS_OK;

            if (WorldCoordS[0].s == ISS_ON)
            {
                LOG_INFO("World Coordinate System is enabled.");
                defineNumber(&CCDRotationNP);
            }
            else
            {
                LOG_INFO("World Coordinate System is disabled.");
                deleteProperty(CCDRotationNP.name);
            }

            m_ValidCCDRotation = false;
            IDSetSwitch(&WorldCoordSP, nullptr);
        }

        // Primary Chip Frame Reset
        if (strcmp(name, PrimaryCCD.ResetSP.name) == 0)
        {
            IUResetSwitch(&PrimaryCCD.ResetSP);
            PrimaryCCD.ResetSP.s = IPS_OK;
            if (CanBin())
                UpdateCCDBin(1, 1);
            if (CanSubFrame())
                UpdateCCDFrame(0, 0, PrimaryCCD.getXRes(), PrimaryCCD.getYRes());

            IDSetSwitch(&PrimaryCCD.ResetSP, nullptr);
            return true;
        }

        // Primary Chip Abort Expsoure
        if (strcmp(name, PrimaryCCD.AbortExposureSP.name) == 0)
        {
            IUResetSwitch(&PrimaryCCD.AbortExposureSP);

            if (AbortExposure())
            {
                PrimaryCCD.AbortExposureSP.s       = IPS_OK;
                PrimaryCCD.ImageExposureNP.s       = IPS_IDLE;
                PrimaryCCD.ImageExposureN[0].value = 0;
            }
            else
            {
                PrimaryCCD.AbortExposureSP.s = IPS_ALERT;
                PrimaryCCD.ImageExposureNP.s = IPS_ALERT;
            }

            POLLMS = getPollingPeriod();

#ifdef WITH_EXPOSURE_LOOPING
            if (ExposureLoopCountNP.s == IPS_BUSY)
            {
                uploadTime = 0;
                ExposureLoopCountNP.s = IPS_IDLE;
                ExposureLoopCountN[0].value = 1;
                IDSetNumber(&ExposureLoopCountNP, nullptr);
            }
#endif
            IDSetSwitch(&PrimaryCCD.AbortExposureSP, nullptr);
            IDSetNumber(&PrimaryCCD.ImageExposureNP, nullptr);

            return true;
        }

        // Guide Chip Abort Exposure
        if (strcmp(name, GuideCCD.AbortExposureSP.name) == 0)
        {
            IUResetSwitch(&GuideCCD.AbortExposureSP);

            if (AbortGuideExposure())
            {
                GuideCCD.AbortExposureSP.s       = IPS_OK;
                GuideCCD.ImageExposureNP.s       = IPS_IDLE;
                GuideCCD.ImageExposureN[0].value = 0;
            }
            else
            {
                GuideCCD.AbortExposureSP.s = IPS_ALERT;
                GuideCCD.ImageExposureNP.s = IPS_ALERT;
            }

            IDSetSwitch(&GuideCCD.AbortExposureSP, nullptr);
            IDSetNumber(&GuideCCD.ImageExposureNP, nullptr);

            return true;
        }

        // Primary Chip Compression
        if (strcmp(name, PrimaryCCD.CompressSP.name) == 0)
        {
            IUUpdateSwitch(&PrimaryCCD.CompressSP, states, names, n);
            PrimaryCCD.CompressSP.s = IPS_OK;
            IDSetSwitch(&PrimaryCCD.CompressSP, nullptr);

            if (PrimaryCCD.CompressS[0].s == ISS_ON)
            {
                PrimaryCCD.SendCompressed = true;
            }
            else
            {
                PrimaryCCD.SendCompressed = false;
            }
            return true;
        }

        // Guide Chip Compression
        if (strcmp(name, GuideCCD.CompressSP.name) == 0)
        {
            IUUpdateSwitch(&GuideCCD.CompressSP, states, names, n);
            GuideCCD.CompressSP.s = IPS_OK;
            IDSetSwitch(&GuideCCD.CompressSP, nullptr);

            if (GuideCCD.CompressS[0].s == ISS_ON)
            {
                GuideCCD.SendCompressed = true;
            }
            else
            {
                GuideCCD.SendCompressed = false;
            }
            return true;
        }

        // Primary Chip Frame Type
        if (strcmp(name, PrimaryCCD.FrameTypeSP.name) == 0)
        {
            IUUpdateSwitch(&PrimaryCCD.FrameTypeSP, states, names, n);
            PrimaryCCD.FrameTypeSP.s = IPS_OK;
            if (PrimaryCCD.FrameTypeS[0].s == ISS_ON)
                PrimaryCCD.setFrameType(CCDChip::LIGHT_FRAME);
            else if (PrimaryCCD.FrameTypeS[1].s == ISS_ON)
            {
                PrimaryCCD.setFrameType(CCDChip::BIAS_FRAME);
                if (HasShutter() == false)
                    DEBUG(Logger::DBG_WARNING,
                          "The CCD does not have a shutter. Cover the camera in order to take a bias frame.");
            }
            else if (PrimaryCCD.FrameTypeS[2].s == ISS_ON)
            {
                PrimaryCCD.setFrameType(CCDChip::DARK_FRAME);
                if (HasShutter() == false)
                    DEBUG(Logger::DBG_WARNING,
                          "The CCD does not have a shutter. Cover the camera in order to take a dark frame.");
            }
            else if (PrimaryCCD.FrameTypeS[3].s == ISS_ON)
                PrimaryCCD.setFrameType(CCDChip::FLAT_FRAME);

            if (UpdateCCDFrameType(PrimaryCCD.getFrameType()) == false)
                PrimaryCCD.FrameTypeSP.s = IPS_ALERT;

            IDSetSwitch(&PrimaryCCD.FrameTypeSP, nullptr);

            return true;
        }

        // Guide Chip Frame Type
        if (strcmp(name, GuideCCD.FrameTypeSP.name) == 0)
        {
            //  Compression Update
            IUUpdateSwitch(&GuideCCD.FrameTypeSP, states, names, n);
            GuideCCD.FrameTypeSP.s = IPS_OK;
            if (GuideCCD.FrameTypeS[0].s == ISS_ON)
                GuideCCD.setFrameType(CCDChip::LIGHT_FRAME);
            else if (GuideCCD.FrameTypeS[1].s == ISS_ON)
            {
                GuideCCD.setFrameType(CCDChip::BIAS_FRAME);
                if (HasShutter() == false)
                    DEBUG(Logger::DBG_WARNING,
                          "The CCD does not have a shutter. Cover the camera in order to take a bias frame.");
            }
            else if (GuideCCD.FrameTypeS[2].s == ISS_ON)
            {
                GuideCCD.setFrameType(CCDChip::DARK_FRAME);
                if (HasShutter() == false)
                    DEBUG(Logger::DBG_WARNING,
                          "The CCD does not have a shutter. Cover the camera in order to take a dark frame.");
            }
            else if (GuideCCD.FrameTypeS[3].s == ISS_ON)
                GuideCCD.setFrameType(CCDChip::FLAT_FRAME);

            if (UpdateGuiderFrameType(GuideCCD.getFrameType()) == false)
                GuideCCD.FrameTypeSP.s = IPS_ALERT;

            IDSetSwitch(&GuideCCD.FrameTypeSP, nullptr);

            return true;
        }

#if 0
        // Primary Chip Rapid Guide Enable/Disable
        if (strcmp(name, PrimaryCCD.RapidGuideSP.name) == 0)
        {
            IUUpdateSwitch(&PrimaryCCD.RapidGuideSP, states, names, n);
            PrimaryCCD.RapidGuideSP.s = IPS_OK;
            RapidGuideEnabled         = (PrimaryCCD.RapidGuideS[0].s == ISS_ON);

            if (RapidGuideEnabled)
            {
                defineSwitch(&PrimaryCCD.RapidGuideSetupSP);
                defineNumber(&PrimaryCCD.RapidGuideDataNP);
            }
            else
            {
                deleteProperty(PrimaryCCD.RapidGuideSetupSP.name);
                deleteProperty(PrimaryCCD.RapidGuideDataNP.name);
            }

            IDSetSwitch(&PrimaryCCD.RapidGuideSP, nullptr);
            return true;
        }

        // Guide Chip Rapid Guide Enable/Disable
        if (strcmp(name, GuideCCD.RapidGuideSP.name) == 0)
        {
            IUUpdateSwitch(&GuideCCD.RapidGuideSP, states, names, n);
            GuideCCD.RapidGuideSP.s = IPS_OK;
            GuiderRapidGuideEnabled = (GuideCCD.RapidGuideS[0].s == ISS_ON);

            if (GuiderRapidGuideEnabled)
            {
                defineSwitch(&GuideCCD.RapidGuideSetupSP);
                defineNumber(&GuideCCD.RapidGuideDataNP);
            }
            else
            {
                deleteProperty(GuideCCD.RapidGuideSetupSP.name);
                deleteProperty(GuideCCD.RapidGuideDataNP.name);
            }

            IDSetSwitch(&GuideCCD.RapidGuideSP, nullptr);
            return true;
        }

        // Primary CCD Rapid Guide Setup
        if (strcmp(name, PrimaryCCD.RapidGuideSetupSP.name) == 0)
        {
            IUUpdateSwitch(&PrimaryCCD.RapidGuideSetupSP, states, names, n);
            PrimaryCCD.RapidGuideSetupSP.s = IPS_OK;

            AutoLoop   = (PrimaryCCD.RapidGuideSetupS[0].s == ISS_ON);
            SendImage  = (PrimaryCCD.RapidGuideSetupS[1].s == ISS_ON);
            ShowMarker = (PrimaryCCD.RapidGuideSetupS[2].s == ISS_ON);

            IDSetSwitch(&PrimaryCCD.RapidGuideSetupSP, nullptr);
            return true;
        }

        // Guide Chip Rapid Guide Setup
        if (strcmp(name, GuideCCD.RapidGuideSetupSP.name) == 0)
        {
            IUUpdateSwitch(&GuideCCD.RapidGuideSetupSP, states, names, n);
            GuideCCD.RapidGuideSetupSP.s = IPS_OK;

            GuiderAutoLoop   = (GuideCCD.RapidGuideSetupS[0].s == ISS_ON);
            GuiderSendImage  = (GuideCCD.RapidGuideSetupS[1].s == ISS_ON);
            GuiderShowMarker = (GuideCCD.RapidGuideSetupS[2].s == ISS_ON);

            IDSetSwitch(&GuideCCD.RapidGuideSetupSP, nullptr);
            return true;
        }
#endif
    }

    if (HasStreaming())
        Streamer->ISNewSwitch(dev, name, states, names, n);

    // DSP
    if (HasDSP())
        DSP->ISNewSwitch(dev, name, states, names, n);

    return DefaultDevice::ISNewSwitch(dev, name, states, names, n);
}

bool CCD::ISNewBLOB(const char *dev, const char *name, int sizes[], int blobsizes[], char *blobs[],
           char *formats[], char *names[], int n)
{
    // DSP
    if (HasDSP())
        DSP->ISNewBLOB(dev, name, sizes, blobsizes, blobs, formats, names, n);

    return DefaultDevice::ISNewBLOB(dev, name, sizes, blobsizes, blobs, formats, names, n);
}

int CCD::SetTemperature(double temperature)
{
    INDI_UNUSED(temperature);
    DEBUGF(Logger::DBG_WARNING, "CCD::SetTemperature %4.2f -  Should never get here", temperature);
    return -1;
}

bool CCD::StartExposure(float duration)
{
    DEBUGF(Logger::DBG_WARNING, "CCD::StartExposure %4.2f -  Should never get here", duration);
    return false;
}

bool CCD::StartGuideExposure(float duration)
{
    DEBUGF(Logger::DBG_WARNING, "CCD::StartGuide Exposure %4.2f -  Should never get here", duration);
    return false;
}

bool CCD::AbortExposure()
{
    DEBUG(Logger::DBG_WARNING, "CCD::AbortExposure -  Should never get here");
    return false;
}

bool CCD::AbortGuideExposure()
{
    DEBUG(Logger::DBG_WARNING, "CCD::AbortGuideExposure -  Should never get here");
    return false;
}

bool CCD::UpdateCCDFrame(int x, int y, int w, int h)
{
    // Just set value, unless HW layer overrides this and performs its own processing
    PrimaryCCD.setFrame(x, y, w, h);
    return true;
}

bool CCD::UpdateGuiderFrame(int x, int y, int w, int h)
{
    GuideCCD.setFrame(x, y, w, h);
    return true;
}

bool CCD::UpdateCCDBin(int hor, int ver)
{
    // Just set value, unless HW layer overrides this and performs its own processing
    PrimaryCCD.setBin(hor, ver);
    // Reset size
    if (HasStreaming())
        Streamer->setSize(PrimaryCCD.getSubW() / hor, PrimaryCCD.getSubH() / ver);

    // DSP
    if (HasDSP())
        DSP->setSizes(2, new int[2]{ PrimaryCCD.getSubW() / hor, PrimaryCCD.getSubH() / ver });

    return true;
}

bool CCD::UpdateGuiderBin(int hor, int ver)
{
    // Just set value, unless HW layer overrides this and performs its own processing
    GuideCCD.setBin(hor, ver);
    return true;
}

bool CCD::UpdateCCDFrameType(CCDChip::CCD_FRAME fType)
{
    INDI_UNUSED(fType);
    // Child classes can override this
    return true;
}

bool CCD::UpdateGuiderFrameType(CCDChip::CCD_FRAME fType)
{
    INDI_UNUSED(fType);
    // Child classes can override this
    return true;
}

void CCD::addFITSKeywords(fitsfile * fptr, CCDChip * targetChip)
{
    int status = 0;
    char dev_name[MAXINDINAME] = {0};
    char exp_start[MAXINDINAME] = {0};
    double effectiveFocalLength = std::numeric_limits<double>::quiet_NaN();
    double effectiveAperture = std::numeric_limits<double>::quiet_NaN();

    AutoCNumeric locale;
    fits_update_key_str(fptr, "INSTRUME", getDeviceName(), "CCD Name", &status);

    // Telescope
    if (strlen(ActiveDeviceT[ACTIVE_TELESCOPE].text) > 0)
    {
        fits_update_key_str(fptr, "TELESCOP", ActiveDeviceT[0].text, "Telescope name", &status);
    }

    // Which scope is in effect
    // TODO: Support N-telescopes
    if (TelescopeTypeS[TELESCOPE_PRIMARY].s == ISS_ON)
    {
        if (primaryFocalLength > 0)
            effectiveFocalLength = primaryFocalLength;
        if (primaryAperture > 0)
            effectiveAperture = primaryAperture;
    }
    else if (TelescopeTypeS[TELESCOPE_GUIDE].s == ISS_ON)
    {
        if (guiderFocalLength > 0)
            effectiveFocalLength = guiderFocalLength;
        if (guiderAperture > 0)
            effectiveAperture = guiderAperture;
    }

    if (std::isnan(effectiveFocalLength))
        LOG_WARN("Telescope focal length is missing.");
    if (std::isnan(effectiveAperture))
        LOG_WARN("Telescope aperture is missing.");

    // Observer
    fits_update_key_str(fptr, "OBSERVER", FITSHeaderT[FITS_OBSERVER].text, "Observer name", &status);

    // Object
    fits_update_key_str(fptr, "OBJECT", FITSHeaderT[FITS_OBJECT].text, "Object name", &status);

    double subPixSize1 = static_cast<double>(targetChip->getPixelSizeX());
    double subPixSize2 = static_cast<double>(targetChip->getPixelSizeY());
    uint32_t subW = targetChip->getSubW();
    uint32_t subH = targetChip->getSubH();
    uint32_t subBinX = targetChip->getBinX();
    uint32_t subBinY = targetChip->getBinY();

    strncpy(dev_name, getDeviceName(), MAXINDINAME);
    strncpy(exp_start, targetChip->getExposureStartTime(), MAXINDINAME);

    fits_update_key_dbl(fptr, "EXPTIME", targetChip->getExposureDuration(), 6, "Total Exposure Time (s)", &status);

    if (targetChip->getFrameType() == CCDChip::DARK_FRAME)
        fits_update_key_dbl(fptr, "DARKTIME", targetChip->getExposureDuration(), 6, "Total Dark Exposure Time (s)", &status);

    // If the camera has a cooler OR if the temperature permission was explicitly set to Read-Only, then record the temperature
    if (HasCooler() || TemperatureNP.p == IP_RO)
        fits_update_key_dbl(fptr, "CCD-TEMP", TemperatureN[0].value, 2, "CCD Temperature (Celsius)", &status);

    fits_update_key_dbl(fptr, "PIXSIZE1", subPixSize1, 6, "Pixel Size 1 (microns)", &status);
    fits_update_key_dbl(fptr, "PIXSIZE2", subPixSize2, 6, "Pixel Size 2 (microns)", &status);
    fits_update_key_lng(fptr, "XBINNING", targetChip->getBinX(), "Binning factor in width", &status);
    fits_update_key_lng(fptr, "YBINNING", targetChip->getBinY(), "Binning factor in height", &status);
    // XPIXSZ and YPIXSZ are logical sizes including the binning factor
    double xpixsz = subPixSize1 * subBinX;
    double ypixsz = subPixSize2 * subBinY;
    fits_update_key_dbl(fptr, "XPIXSZ", xpixsz, 6, "X binned pixel size in microns", &status);
    fits_update_key_dbl(fptr, "YPIXSZ", ypixsz, 6, "Y binned pixel size in microns", &status);

    switch (targetChip->getFrameType())
    {
        case CCDChip::LIGHT_FRAME:
            fits_update_key_str(fptr, "FRAME", "Light", "Frame Type", &status);
            break;
        case CCDChip::BIAS_FRAME:
            fits_update_key_str(fptr, "FRAME", "Bias", "Frame Type", &status);
            break;
        case CCDChip::FLAT_FRAME:
            fits_update_key_str(fptr, "FRAME", "Flat", "Frame Type", &status);
            break;
        case CCDChip::DARK_FRAME:
            fits_update_key_str(fptr, "FRAME", "Dark", "Frame Type", &status);
            break;
    }

    if (CurrentFilterSlot != -1 && CurrentFilterSlot <= static_cast<int>(FilterNames.size()))
    {
        fits_update_key_str(fptr, "FILTER", FilterNames.at(CurrentFilterSlot - 1).c_str(), "Filter", &status);
    }

#ifdef WITH_MINMAX
    if (targetChip->getNAxis() == 2)
    {
        double min_val, max_val;
        getMinMax(&min_val, &max_val, targetChip);

        fits_update_key_dbl(fptr, "DATAMIN", min_val, 6, "Minimum value", &status);
        fits_update_key_dbl(fptr, "DATAMAX", max_val, 6, "Maximum value", &status);
    }
#endif

    if (HasBayer() && targetChip->getNAxis() == 2)
    {
        fits_update_key_lng(fptr, "XBAYROFF", atoi(BayerT[0].text), "X offset of Bayer array", &status);
        fits_update_key_lng(fptr, "YBAYROFF", atoi(BayerT[1].text), "Y offset of Bayer array", &status);
        fits_update_key_str(fptr, "BAYERPAT", BayerT[2].text, "Bayer color pattern", &status);
    }

    if (!std::isnan(effectiveFocalLength))
        fits_update_key_dbl(fptr, "FOCALLEN", effectiveFocalLength, 2, "Focal Length (mm)", &status);

    if (!std::isnan(effectiveAperture))
        fits_update_key_dbl(fptr, "APTDIA", effectiveAperture, 2, "Telescope diameter (mm)", &status);

    if (!std::isnan(MPSAS))
    {
        fits_update_key_dbl(fptr, "MPSAS", MPSAS, 6, "Sky Quality (mag per arcsec^2)", &status);
    }

    if (!std::isnan(RotatorAngle))
    {
        fits_update_key_dbl(fptr, "ROTATANG", RotatorAngle, 3, "Rotator angle in degrees", &status);
    }

    // SCALE assuming square-pixels
    if (!std::isnan(effectiveFocalLength))
    {
        double pixScale = subPixSize1 / effectiveFocalLength * 206.3 * subBinX;
        fits_update_key_dbl(fptr, "SCALE", pixScale, 6, "arcsecs per pixel", &status);
    }


    if (targetChip->getFrameType() == CCDChip::LIGHT_FRAME && !std::isnan(J2000RA) && !std::isnan(J2000DE))
    {
        char ra_str[32] = {0}, de_str[32] = {0};

        fs_sexa(ra_str, J2000RA, 2, 360000);
        fs_sexa(de_str, J2000DE, 2, 360000);

        char * raPtr = ra_str, *dePtr = de_str;
        while (*raPtr != '\0')
        {
            if (*raPtr == ':')
                *raPtr = ' ';
            raPtr++;
        }
        while (*dePtr != '\0')
        {
            if (*dePtr == ':')
                *dePtr = ' ';
            dePtr++;
        }

        if (!std::isnan(Latitude) && !std::isnan(Longitude))
        {
            fits_update_key_dbl(fptr, "SITELAT", Latitude, 6, "Latitude of the imaging site in degrees", &status);
            fits_update_key_dbl(fptr, "SITELONG", Longitude, 6, "Longitude of the imaging site in degrees", &status);
        }
        if (!std::isnan(Airmass))
            //fits_update_key_s(fptr, TDOUBLE, "AIRMASS", &Airmass, "Airmass", &status);
            fits_update_key_dbl(fptr, "AIRMASS", Airmass, 6, "Airmass", &status);

        fits_update_key_str(fptr, "OBJCTRA", ra_str, "Object J2000 RA in Hours", &status);
        fits_update_key_str(fptr, "OBJCTDEC", de_str, "Object J2000 DEC in Degrees", &status);

        fits_update_key_dbl(fptr, "RA", J2000RA * 15, 6, "Object J2000 RA in Degrees", &status);
        fits_update_key_dbl(fptr, "DEC", J2000DE, 6, "Object J2000 DEC in Degrees", &status);

        //fits_update_key_s(fptr, TINT, "EPOCH", &epoch, "Epoch", &status);
        fits_update_key_lng(fptr, "EQUINOX", 2000, "Equinox", &status);

        // Add WCS Info
        if (WorldCoordS[0].s == ISS_ON && m_ValidCCDRotation && !std::isnan(effectiveFocalLength))
        {
            double J2000RAHours = J2000RA * 15;
            fits_update_key_dbl(fptr, "CRVAL1", J2000RAHours, 10, "CRVAL1", &status);
            fits_update_key_dbl(fptr, "CRVAL2", J2000DE, 10, "CRVAL1", &status);

            char radecsys[8] = "FK5";
            char ctype1[16]  = "RA---TAN";
            char ctype2[16]  = "DEC--TAN";

            fits_update_key_str(fptr, "RADECSYS", radecsys, "RADECSYS", &status);
            fits_update_key_str(fptr, "CTYPE1", ctype1, "CTYPE1", &status);
            fits_update_key_str(fptr, "CTYPE2", ctype2, "CTYPE2", &status);

            double crpix1 = subW / subBinX / 2.0;
            double crpix2 = subH / subBinY / 2.0;

            fits_update_key_dbl(fptr, "CRPIX1", crpix1, 10, "CRPIX1", &status);
            fits_update_key_dbl(fptr, "CRPIX2", crpix2, 10, "CRPIX2", &status);

            double secpix1 = subPixSize1 / effectiveFocalLength * 206.3 * subBinX;
            double secpix2 = subPixSize2 / effectiveFocalLength * 206.3 * subBinY;

            fits_update_key_dbl(fptr, "SECPIX1", secpix1, 10, "SECPIX1", &status);
            fits_update_key_dbl(fptr, "SECPIX2", secpix2, 10, "SECPIX2", &status);

            double degpix1 = secpix1 / 3600.0;
            double degpix2 = secpix2 / 3600.0;

            fits_update_key_dbl(fptr, "CDELT1", degpix1, 10, "CDELT1", &status);
            fits_update_key_dbl(fptr, "CDELT2", degpix2, 10, "CDELT2", &status);

            // Rotation is CW, we need to convert it to CCW per CROTA1 definition
            double rotation = 360 - CCDRotationN[0].value;
            if (rotation > 360)
                rotation -= 360;

            fits_update_key_dbl(fptr, "CROTA1", rotation, 10, "CROTA1", &status);
            fits_update_key_dbl(fptr, "CROTA2", rotation, 10, "CROTA2", &status);

            /*double cd[4];
            cd[0] = degpix1;
            cd[1] = 0;
            cd[2] = 0;
            cd[3] = degpix2;

            fits_update_key_s(fptr, TDOUBLE, "CD1_1", &cd[0], "CD1_1", &status);
            fits_update_key_s(fptr, TDOUBLE, "CD1_2", &cd[1], "CD1_2", &status);
            fits_update_key_s(fptr, TDOUBLE, "CD2_1", &cd[2], "CD2_1", &status);
            fits_update_key_s(fptr, TDOUBLE, "CD2_2", &cd[3], "CD2_2", &status);*/
        }
    }

    fits_update_key_str(fptr, "DATE-OBS", exp_start, "UTC start date of observation", &status);
    fits_write_comment(fptr, "Generated by INDI", &status);
}

void CCD::fits_update_key_s(fitsfile * fptr, int type, std::string name, void * p, std::string explanation,
                            int * status)
{
    // this function is for removing warnings about deprecated string conversion to char* (from arg 5)
    fits_update_key(fptr, type, name.c_str(), p, const_cast<char *>(explanation.c_str()), status);
}

bool CCD::ExposureComplete(CCDChip * targetChip)
{
    // Reset POLLMS to default value
    POLLMS = getPollingPeriod();

    // Run async
    std::thread(&CCD::ExposureCompletePrivate, this, targetChip).detach();

    return true;
}

bool CCD::ExposureCompletePrivate(CCDChip * targetChip)
{
    if(HasDSP()) {
        uint8_t* buf = static_cast<uint8_t*>(malloc(targetChip->getFrameBufferSize()));
        memcpy(buf, targetChip->getFrameBuffer(), targetChip->getFrameBufferSize());
        DSP->processBLOB(buf, 2, new int[2]{ targetChip->getSubW() / targetChip->getBinX(), targetChip->getSubH() / targetChip->getBinY() }, targetChip->getBPP());
        free(buf);
    }
#ifdef WITH_EXPOSURE_LOOPING
    // If looping is on, let's immediately take another capture
    if (ExposureLoopS[EXPOSURE_LOOP_ON].s == ISS_ON)
    {
        double duration = targetChip->getExposureDuration();

        if (ExposureLoopCountN[0].value > 1)
        {
            if (ExposureLoopCountNP.s != IPS_BUSY)
            {
                exposureLoopStartup = std::chrono::system_clock::now();
            }
            else
            {
                auto end = std::chrono::system_clock::now();

                uploadTime = (std::chrono::duration_cast<std::chrono::milliseconds>(end - exposureLoopStartup)).count() / 1000.0 - duration;
                LOGF_DEBUG("Image download and upload/save took %.3f seconds.", uploadTime);

                exposureLoopStartup = end;
            }

            ExposureLoopCountNP.s = IPS_BUSY;
            ExposureLoopCountN[0].value--;
            IDSetNumber(&ExposureLoopCountNP, nullptr);

            if (uploadTime < duration)
            {
                StartExposure(duration);
                PrimaryCCD.ImageExposureNP.s = IPS_BUSY;
                IDSetNumber(&PrimaryCCD.ImageExposureNP, nullptr);
                if (duration * 1000 < POLLMS)
                    POLLMS = duration * 950;
            }
            else
            {
                LOGF_ERROR("Rapid exposure not possible since upload time is %.2f seconds while exposure time is %.2f seconds.", uploadTime, duration);
                PrimaryCCD.ImageExposureNP.s = IPS_ALERT;
                IDSetNumber(&PrimaryCCD.ImageExposureNP, nullptr);
                ExposureLoopCountN[0].value = 1;
                ExposureLoopCountNP.s = IPS_IDLE;
                IDSetNumber(&ExposureLoopCountNP, nullptr);
                uploadTime = 0;
                return false;
            }
        }
        else
        {
            uploadTime = 0;
            ExposureLoopCountNP.s = IPS_IDLE;
            IDSetNumber(&ExposureLoopCountNP, nullptr);
        }
    }
#endif

    bool sendImage = (UploadS[0].s == ISS_ON || UploadS[2].s == ISS_ON);
    bool saveImage = (UploadS[1].s == ISS_ON || UploadS[2].s == ISS_ON);

#if 0
    bool showMarker = false;
    bool autoLoop   = false;
    bool sendData   = false;

    if (RapidGuideEnabled && targetChip == &PrimaryCCD && (PrimaryCCD.getBPP() == 16 || PrimaryCCD.getBPP() == 8))
    {
        autoLoop   = AutoLoop;
        sendImage  = SendImage;
        showMarker = ShowMarker;
        sendData   = true;
        saveImage  = false;
    }

    if (GuiderRapidGuideEnabled && targetChip == &GuideCCD && (GuideCCD.getBPP() == 16 || PrimaryCCD.getBPP() == 8))
    {
        autoLoop   = GuiderAutoLoop;
        sendImage  = GuiderSendImage;
        showMarker = GuiderShowMarker;
        sendData   = true;
        saveImage  = false;
    }

    if (sendData)
    {
        static double P0 = 0.906, P1 = 0.584, P2 = 0.365, P3 = 0.117, P4 = 0.049, P5 = -0.05, P6 = -0.064, P7 = -0.074,
                      P8               = -0.094;
        targetChip->RapidGuideDataNP.s = IPS_BUSY;
        int width                      = targetChip->getSubW() / targetChip->getBinX();
        int height                     = targetChip->getSubH() / targetChip->getBinY();
        void * src                      = (unsigned short *)targetChip->getFrameBuffer();
        int i0, i1, i2, i3, i4, i5, i6, i7, i8;
        int ix = 0, iy = 0;
        int xM4;
        double average, fit, bestFit = 0;
        int minx = 4;
        int maxx = width - 4;
        int miny = 4;
        int maxy = height - 4;
        if (targetChip->lastRapidX > 0 && targetChip->lastRapidY > 0)
        {
            minx = std::max(targetChip->lastRapidX - 20, 4);
            maxx = std::min(targetChip->lastRapidX + 20, width - 4);
            miny = std::max(targetChip->lastRapidY - 20, 4);
            maxy = std::min(targetChip->lastRapidY + 20, height - 4);
        }
        if (targetChip->getBPP() == 16)
        {
            unsigned short * p;
            for (int x = minx; x < maxx; x++)
                for (int y = miny; y < maxy; y++)
                {
                    i0 = i1 = i2 = i3 = i4 = i5 = i6 = i7 = i8 = 0;
                    xM4                                        = x - 4;
                    p                                          = (unsigned short *)src + (y - 4) * width + xM4;
                    i8 += *p++;
                    i8 += *p++;
                    i8 += *p++;
                    i8 += *p++;
                    i8 += *p++;
                    i8 += *p++;
                    i8 += *p++;
                    i8 += *p++;
                    i8 += *p++;
                    p = (unsigned short *)src + (y - 3) * width + xM4;
                    i8 += *p++;
                    i8 += *p++;
                    i8 += *p++;
                    i7 += *p++;
                    i6 += *p++;
                    i7 += *p++;
                    i8 += *p++;
                    i8 += *p++;
                    i8 += *p++;
                    p = (unsigned short *)src + (y - 2) * width + xM4;
                    i8 += *p++;
                    i8 += *p++;
                    i5 += *p++;
                    i4 += *p++;
                    i3 += *p++;
                    i4 += *p++;
                    i5 += *p++;
                    i8 += *p++;
                    i8 += *p++;
                    p = (unsigned short *)src + (y - 1) * width + xM4;
                    i8 += *p++;
                    i7 += *p++;
                    i4 += *p++;
                    i2 += *p++;
                    i1 += *p++;
                    i2 += *p++;
                    i4 += *p++;
                    i8 += *p++;
                    i8 += *p++;
                    p = (unsigned short *)src + (y + 0) * width + xM4;
                    i8 += *p++;
                    i6 += *p++;
                    i3 += *p++;
                    i1 += *p++;
                    i0 += *p++;
                    i1 += *p++;
                    i3 += *p++;
                    i6 += *p++;
                    i8 += *p++;
                    p = (unsigned short *)src + (y + 1) * width + xM4;
                    i8 += *p++;
                    i7 += *p++;
                    i4 += *p++;
                    i2 += *p++;
                    i1 += *p++;
                    i2 += *p++;
                    i4 += *p++;
                    i8 += *p++;
                    i8 += *p++;
                    p = (unsigned short *)src + (y + 2) * width + xM4;
                    i8 += *p++;
                    i8 += *p++;
                    i5 += *p++;
                    i4 += *p++;
                    i3 += *p++;
                    i4 += *p++;
                    i5 += *p++;
                    i8 += *p++;
                    i8 += *p++;
                    p = (unsigned short *)src + (y + 3) * width + xM4;
                    i8 += *p++;
                    i8 += *p++;
                    i8 += *p++;
                    i7 += *p++;
                    i6 += *p++;
                    i7 += *p++;
                    i8 += *p++;
                    i8 += *p++;
                    i8 += *p++;
                    p = (unsigned short *)src + (y + 4) * width + xM4;
                    i8 += *p++;
                    i8 += *p++;
                    i8 += *p++;
                    i8 += *p++;
                    i8 += *p++;
                    i8 += *p++;
                    i8 += *p++;
                    i8 += *p++;
                    i8 += *p++;
                    average = (i0 + i1 + i2 + i3 + i4 + i5 + i6 + i7 + i8) / 85.0;
                    fit     = P0 * (i0 - average) + P1 * (i1 - 4 * average) + P2 * (i2 - 4 * average) +
                              P3 * (i3 - 4 * average) + P4 * (i4 - 8 * average) + P5 * (i5 - 4 * average) +
                              P6 * (i6 - 4 * average) + P7 * (i7 - 8 * average) + P8 * (i8 - 48 * average);
                    if (bestFit < fit)
                    {
                        bestFit = fit;
                        ix      = x;
                        iy      = y;
                    }
                }
        }
        else
        {
            unsigned char * p;
            for (int x = minx; x < maxx; x++)
                for (int y = miny; y < maxy; y++)
                {
                    i0 = i1 = i2 = i3 = i4 = i5 = i6 = i7 = i8 = 0;
                    xM4                                        = x - 4;
                    p                                          = (unsigned char *)src + (y - 4) * width + xM4;
                    i8 += *p++;
                    i8 += *p++;
                    i8 += *p++;
                    i8 += *p++;
                    i8 += *p++;
                    i8 += *p++;
                    i8 += *p++;
                    i8 += *p++;
                    i8 += *p++;
                    p = (unsigned char *)src + (y - 3) * width + xM4;
                    i8 += *p++;
                    i8 += *p++;
                    i8 += *p++;
                    i7 += *p++;
                    i6 += *p++;
                    i7 += *p++;
                    i8 += *p++;
                    i8 += *p++;
                    i8 += *p++;
                    p = (unsigned char *)src + (y - 2) * width + xM4;
                    i8 += *p++;
                    i8 += *p++;
                    i5 += *p++;
                    i4 += *p++;
                    i3 += *p++;
                    i4 += *p++;
                    i5 += *p++;
                    i8 += *p++;
                    i8 += *p++;
                    p = (unsigned char *)src + (y - 1) * width + xM4;
                    i8 += *p++;
                    i7 += *p++;
                    i4 += *p++;
                    i2 += *p++;
                    i1 += *p++;
                    i2 += *p++;
                    i4 += *p++;
                    i8 += *p++;
                    i8 += *p++;
                    p = (unsigned char *)src + (y + 0) * width + xM4;
                    i8 += *p++;
                    i6 += *p++;
                    i3 += *p++;
                    i1 += *p++;
                    i0 += *p++;
                    i1 += *p++;
                    i3 += *p++;
                    i6 += *p++;
                    i8 += *p++;
                    p = (unsigned char *)src + (y + 1) * width + xM4;
                    i8 += *p++;
                    i7 += *p++;
                    i4 += *p++;
                    i2 += *p++;
                    i1 += *p++;
                    i2 += *p++;
                    i4 += *p++;
                    i8 += *p++;
                    i8 += *p++;
                    p = (unsigned char *)src + (y + 2) * width + xM4;
                    i8 += *p++;
                    i8 += *p++;
                    i5 += *p++;
                    i4 += *p++;
                    i3 += *p++;
                    i4 += *p++;
                    i5 += *p++;
                    i8 += *p++;
                    i8 += *p++;
                    p = (unsigned char *)src + (y + 3) * width + xM4;
                    i8 += *p++;
                    i8 += *p++;
                    i8 += *p++;
                    i7 += *p++;
                    i6 += *p++;
                    i7 += *p++;
                    i8 += *p++;
                    i8 += *p++;
                    i8 += *p++;
                    p = (unsigned char *)src + (y + 4) * width + xM4;
                    i8 += *p++;
                    i8 += *p++;
                    i8 += *p++;
                    i8 += *p++;
                    i8 += *p++;
                    i8 += *p++;
                    i8 += *p++;
                    i8 += *p++;
                    i8 += *p++;
                    average = (i0 + i1 + i2 + i3 + i4 + i5 + i6 + i7 + i8) / 85.0;
                    fit     = P0 * (i0 - average) + P1 * (i1 - 4 * average) + P2 * (i2 - 4 * average) +
                              P3 * (i3 - 4 * average) + P4 * (i4 - 8 * average) + P5 * (i5 - 4 * average) +
                              P6 * (i6 - 4 * average) + P7 * (i7 - 8 * average) + P8 * (i8 - 48 * average);
                    if (bestFit < fit)
                    {
                        bestFit = fit;
                        ix      = x;
                        iy      = y;
                    }
                }
        }

        targetChip->RapidGuideDataN[0].value = ix;
        targetChip->RapidGuideDataN[1].value = iy;
        targetChip->RapidGuideDataN[2].value = bestFit;
        targetChip->lastRapidX               = ix;
        targetChip->lastRapidY               = iy;
        if (bestFit > 50)
        {
            int sumX           = 0;
            int sumY           = 0;
            int total          = 0;
            int max            = 0;
            int noiseThreshold = 0;

            if (targetChip->getBPP() == 16)
            {
                unsigned short * p;
                for (int y = iy - 4; y <= iy + 4; y++)
                {
                    p = (unsigned short *)src + y * width + ix - 4;
                    for (int x = ix - 4; x <= ix + 4; x++)
                    {
                        int w = *p++;
                        noiseThreshold += w;
                        if (w > max)
                            max = w;
                    }
                }
                noiseThreshold = (noiseThreshold / 81 + max) / 2; // set threshold between peak and average
                for (int y = iy - 4; y <= iy + 4; y++)
                {
                    p = (unsigned short *)src + y * width + ix - 4;
                    for (int x = ix - 4; x <= ix + 4; x++)
                    {
                        int w = *p++;
                        if (w < noiseThreshold)
                            w = 0;
                        sumX += x * w;
                        sumY += y * w;
                        total += w;
                    }
                }
            }
            else
            {
                unsigned char * p;
                for (int y = iy - 4; y <= iy + 4; y++)
                {
                    p = (unsigned char *)src + y * width + ix - 4;
                    for (int x = ix - 4; x <= ix + 4; x++)
                    {
                        int w = *p++;
                        noiseThreshold += w;
                        if (w > max)
                            max = w;
                    }
                }
                noiseThreshold = (noiseThreshold / 81 + max) / 2; // set threshold between peak and average
                for (int y = iy - 4; y <= iy + 4; y++)
                {
                    p = (unsigned char *)src + y * width + ix - 4;
                    for (int x = ix - 4; x <= ix + 4; x++)
                    {
                        int w = *p++;
                        if (w < noiseThreshold)
                            w = 0;
                        sumX += x * w;
                        sumY += y * w;
                        total += w;
                    }
                }
            }

            if (total > 0)
            {
                targetChip->RapidGuideDataN[0].value = ((double)sumX) / total;
                targetChip->RapidGuideDataN[1].value = ((double)sumY) / total;
                targetChip->RapidGuideDataNP.s       = IPS_OK;

                DEBUGF(Logger::DBG_DEBUG, "Guide Star X: %g Y: %g FIT: %g", targetChip->RapidGuideDataN[0].value,
                       targetChip->RapidGuideDataN[1].value, targetChip->RapidGuideDataN[2].value);
            }
            else
            {
                targetChip->RapidGuideDataNP.s = IPS_ALERT;
                targetChip->lastRapidX = targetChip->lastRapidY = -1;
            }
        }
        else
        {
            targetChip->RapidGuideDataNP.s = IPS_ALERT;
            targetChip->lastRapidX = targetChip->lastRapidY = -1;
        }
        IDSetNumber(&targetChip->RapidGuideDataNP, nullptr);

        if (showMarker)
        {
            int xmin = std::max(ix - 10, 0);
            int xmax = std::min(ix + 10, width - 1);
            int ymin = std::max(iy - 10, 0);
            int ymax = std::min(iy + 10, height - 1);

            //fprintf(stderr, "%d %d %d %d\n", xmin, xmax, ymin, ymax);

            if (targetChip->getBPP() == 16)
            {
                unsigned short * p;
                if (ymin > 0)
                {
                    p = (unsigned short *)src + ymin * width + xmin;
                    for (int x = xmin; x <= xmax; x++)
                        *p++ = 50000;
                }

                if (xmin > 0)
                {
                    for (int y = ymin; y <= ymax; y++)
                    {
                        *((unsigned short *)src + y * width + xmin) = 50000;
                    }
                }

                if (xmax < width - 1)
                {
                    for (int y = ymin; y <= ymax; y++)
                    {
                        *((unsigned short *)src + y * width + xmax) = 50000;
                    }
                }

                if (ymax < height - 1)
                {
                    p = (unsigned short *)src + ymax * width + xmin;
                    for (int x = xmin; x <= xmax; x++)
                        *p++ = 50000;
                }
            }
            else
            {
                unsigned char * p;
                if (ymin > 0)
                {
                    p = (unsigned char *)src + ymin * width + xmin;
                    for (int x = xmin; x <= xmax; x++)
                        *p++ = 255;
                }

                if (xmin > 0)
                {
                    for (int y = ymin; y <= ymax; y++)
                    {
                        *((unsigned char *)src + y * width + xmin) = 255;
                    }
                }

                if (xmax < width - 1)
                {
                    for (int y = ymin; y <= ymax; y++)
                    {
                        *((unsigned char *)src + y * width + xmax) = 255;
                    }
                }

                if (ymax < height - 1)
                {
                    p = (unsigned char *)src + ymax * width + xmin;
                    for (int x = xmin; x <= xmax; x++)
                        *p++ = 255;
                }
            }
        }
    }
#endif

    if (sendImage || saveImage /* || useSolver*/)
    {
        if (!strcmp(targetChip->getImageExtension(), "fits"))
        {
            void * memptr;
            size_t memsize;
            int img_type  = 0;
            int byte_type = 0;
            int status    = 0;
            long naxis    = targetChip->getNAxis();
            long naxes[3];
            int nelements = 0;
            std::string bit_depth;
            char error_status[MAXRBUF];

            fitsfile * fptr = nullptr;

            naxes[0] = targetChip->getSubW() / targetChip->getBinX();
            naxes[1] = targetChip->getSubH() / targetChip->getBinY();

            switch (targetChip->getBPP())
            {
                case 8:
                    byte_type = TBYTE;
                    img_type  = BYTE_IMG;
                    bit_depth = "8 bits per pixel";
                    break;

                case 16:
                    byte_type = TUSHORT;
                    img_type  = USHORT_IMG;
                    bit_depth = "16 bits per pixel";
                    break;

                case 32:
                    byte_type = TULONG;
                    img_type  = ULONG_IMG;
                    bit_depth = "32 bits per pixel";
                    break;

                default:
                    LOGF_ERROR("Unsupported bits per pixel value %d", targetChip->getBPP());
                    return false;
            }

            nelements = naxes[0] * naxes[1];
            if (naxis == 3)
            {
                nelements *= 3;
                naxes[2] = 3;
            }

            /*DEBUGF(Logger::DBG_DEBUG, "Exposure complete. Image Depth: %s. Width: %d Height: %d nelements: %d", bit_depth.c_str(), naxes[0],
                    naxes[1], nelements);*/

            std::unique_lock<std::mutex> guard(ccdBufferLock);

            //  Now we have to send fits format data to the client
            memsize = 5760;
            memptr  = malloc(memsize);
            if (!memptr)
            {
                LOGF_ERROR("Error: failed to allocate memory: %lu", memsize);
                return false;
            }

            fits_create_memfile(&fptr, &memptr, &memsize, 2880, realloc, &status);

            if (status)
            {
                fits_report_error(stderr, status); /* print out any error messages */
                fits_get_errstatus(status, error_status);
                fits_close_file(fptr, &status);
                free(memptr);
                LOGF_ERROR("FITS Error: %s", error_status);
                return false;
            }

            fits_create_img(fptr, img_type, naxis, naxes, &status);

            if (status)
            {
                fits_report_error(stderr, status); /* print out any error messages */
                fits_get_errstatus(status, error_status);
                fits_close_file(fptr, &status);
                free(memptr);
                LOGF_ERROR("FITS Error: %s", error_status);
                return false;
            }

            addFITSKeywords(fptr, targetChip);

            fits_write_img(fptr, byte_type, 1, nelements, targetChip->getFrameBuffer(), &status);

            if (status)
            {
                fits_report_error(stderr, status); /* print out any error messages */
                fits_get_errstatus(status, error_status);
                fits_close_file(fptr, &status);
                free(memptr);
                LOGF_ERROR("FITS Error: %s", error_status);
                return false;
            }

            fits_close_file(fptr, &status);

            bool rc = uploadFile(targetChip, memptr, memsize, sendImage, saveImage /*, useSolver*/);

            free(memptr);

            guard.unlock();

            if (rc == false)
            {
                targetChip->setExposureFailed();
                return false;
            }
        }
        else
        {
            std::unique_lock<std::mutex> guard(ccdBufferLock);
            bool rc = uploadFile(targetChip, targetChip->getFrameBuffer(), targetChip->getFrameBufferSize(), sendImage,
                                 saveImage);
            guard.unlock();

            if (rc == false)
            {
                targetChip->setExposureFailed();
                return false;
            }
        }
    }

    targetChip->ImageExposureNP.s = IPS_OK;
    IDSetNumber(&targetChip->ImageExposureNP, nullptr);

#if 0
    if (autoLoop)
    {
        if (targetChip == &PrimaryCCD)
        {
            PrimaryCCD.ImageExposureN[0].value = ExposureTime;
            if (StartExposure(ExposureTime))
            {
                // Record information required later in creation of FITS header
                if (targetChip->getFrameType() == CCDChip::LIGHT_FRAME && !std::isnan(RA) && !std::isnan(Dec))
                {
                    ln_equ_posn epochPos { 0, 0 }, J2000Pos { 0, 0 };
                    epochPos.ra  = RA * 15.0;
                    epochPos.dec = Dec;

                    // Convert from JNow to J2000
                    ln_get_equ_prec2(&epochPos, ln_get_julian_from_sys(), JD2000, &J2000Pos);

                    J2000RA = J2000Pos.ra / 15.0;
                    J2000DE = J2000Pos.dec;

                    if (!std::isnan(Latitude) && !std::isnan(Longitude))
                    {
                        // Horizontal Coords
                        ln_hrz_posn horizontalPos;
                        ln_lnlat_posn observer;
                        observer.lat = Latitude;
                        observer.lng = Longitude;

                        ln_get_hrz_from_equ(&epochPos, &observer, ln_get_julian_from_sys(), &horizontalPos);
                        Airmass = ln_get_airmass(horizontalPos.alt, 750);
                    }
                }

                PrimaryCCD.ImageExposureNP.s = IPS_BUSY;
            }
            else
            {
                DEBUG(Logger::DBG_DEBUG, "Autoloop: Primary CCD Exposure Error!");
                PrimaryCCD.ImageExposureNP.s = IPS_ALERT;
            }

            IDSetNumber(&PrimaryCCD.ImageExposureNP, nullptr);
        }
        else
        {
            GuideCCD.ImageExposureN[0].value = GuiderExposureTime;
            GuideCCD.ImageExposureNP.s       = IPS_BUSY;
            if (StartGuideExposure(GuiderExposureTime))
                GuideCCD.ImageExposureNP.s = IPS_BUSY;
            else
            {
                DEBUG(Logger::DBG_DEBUG, "Autoloop: Guide CCD Exposure Error!");
                GuideCCD.ImageExposureNP.s = IPS_ALERT;
            }

            IDSetNumber(&GuideCCD.ImageExposureNP, nullptr);
        }
    }
#endif
    return true;
}

bool CCD::uploadFile(CCDChip * targetChip, const void * fitsData, size_t totalBytes, bool sendImage,
                     bool saveImage /*, bool useSolver*/)
{
    uint8_t * compressedData = nullptr;

    DEBUGF(Logger::DBG_DEBUG, "Uploading file. Ext: %s, Size: %d, sendImage? %s, saveImage? %s",
           targetChip->getImageExtension(), totalBytes, sendImage ? "Yes" : "No", saveImage ? "Yes" : "No");

    if (saveImage)
    {
        targetChip->FitsB.blob    = const_cast<void *>(fitsData);
        targetChip->FitsB.bloblen = totalBytes;
        snprintf(targetChip->FitsB.format, MAXINDIBLOBFMT, ".%s", targetChip->getImageExtension());

        FILE * fp = nullptr;
        char imageFileName[MAXRBUF];

        std::string prefix = UploadSettingsT[UPLOAD_PREFIX].text;
        int maxIndex       = getFileIndex(UploadSettingsT[UPLOAD_DIR].text, UploadSettingsT[UPLOAD_PREFIX].text,
                                          targetChip->FitsB.format);

        if (maxIndex < 0)
        {
            LOGF_ERROR("Error iterating directory %s. %s", UploadSettingsT[0].text,
                       strerror(errno));
            return false;
        }

        if (maxIndex > 0)
        {
            char ts[32];
            struct tm * tp;
            time_t t;
            time(&t);
            tp = localtime(&t);
            strftime(ts, sizeof(ts), "%Y-%m-%dT%H-%M-%S", tp);
            std::string filets(ts);
            prefix = std::regex_replace(prefix, std::regex("ISO8601"), filets);

            char indexString[8];
            snprintf(indexString, 8, "%03d", maxIndex);
            std::string prefixIndex = indexString;
            //prefix.replace(prefix.find("XXX"), std::string::npos, prefixIndex);
            prefix = std::regex_replace(prefix, std::regex("XXX"), prefixIndex);
        }

        snprintf(imageFileName, MAXRBUF, "%s/%s%s", UploadSettingsT[0].text, prefix.c_str(), targetChip->FitsB.format);

        fp = fopen(imageFileName, "w");
        if (fp == nullptr)
        {
            LOGF_ERROR("Unable to save image file (%s). %s", imageFileName, strerror(errno));
            return false;
        }

        int n = 0;
        for (int nr = 0; nr < (int)targetChip->FitsB.bloblen; nr += n)
            n = fwrite((static_cast<char *>(targetChip->FitsB.blob) + nr), 1, targetChip->FitsB.bloblen - nr, fp);

        fclose(fp);

        // Save image file path
        IUSaveText(&FileNameT[0], imageFileName);

        DEBUGF(Logger::DBG_SESSION, "Image saved to %s", imageFileName);
        FileNameTP.s = IPS_OK;
        IDSetText(&FileNameTP, nullptr);
    }

    if (targetChip->SendCompressed)
    {
        if (!strcmp(targetChip->getImageExtension(), "fits"))
        {
            int  compressedBytes = 0;
            char filename[MAXRBUF] = {0};
            strncpy(filename, "/tmp/compressedfits.fits", MAXRBUF);

            FILE * fp = fopen(filename, "w");
            if (fp == nullptr)
            {
                LOGF_ERROR("Unable to save temporary image file: %s", strerror(errno));
                return false;
            }

            int n = 0;
            for (int nr = 0; nr < static_cast<int>(totalBytes); nr += n)
                n = fwrite(static_cast<const uint8_t *>(fitsData) + nr, 1, totalBytes - nr, fp);
            fclose(fp);

            fpstate	fpvar;
            std::vector<std::string> arguments = {"fpack", filename};
            std::vector<char *> arglist;
            for (const auto &arg : arguments)
                arglist.push_back(const_cast<char *>(arg.data()));
            arglist.push_back(nullptr);

            int argc = arglist.size() - 1;
            char ** argv = arglist.data();

            // TODO: Check for errors
            fp_init (&fpvar);
            fp_get_param (argc, argv, &fpvar);
            fp_preflight (argc, argv, FPACK, &fpvar);
            fp_loop (argc, argv, FPACK, filename, fpvar);

            // Remove temporary file from disk
            remove(filename);

            // Add .fz
            strncat(filename, ".fz", 3);

            struct stat st;
            stat(filename, &st);
            compressedBytes = st.st_size;

            compressedData = new uint8_t[compressedBytes];

            if (compressedData == nullptr)
            {
                LOG_ERROR("Ran out of memory compressing image.");
                return false;
            }

            fp = fopen(filename, "r");
            if (fp == nullptr)
            {
                LOGF_ERROR("Unable to open temporary image file: %s", strerror(errno));
                delete [] compressedData;
                return false;
            }

            n = 0;
            for (int nr = 0; nr < compressedBytes; nr += n)
                n = fread(compressedData + nr, 1, compressedBytes - nr, fp);
            fclose(fp);

            // Remove compressed temporary file from disk
            remove(filename);

            targetChip->FitsB.blob    = compressedData;
            targetChip->FitsB.bloblen = compressedBytes;
            totalBytes = compressedBytes;
            snprintf(targetChip->FitsB.format, MAXINDIBLOBFMT, ".%s.fz", targetChip->getImageExtension());
        }
        else
        {
            uLong compressedBytes = sizeof(char) * totalBytes + totalBytes / 64 + 16 + 3;
            compressedData  = new uint8_t[compressedBytes];

            if (fitsData == nullptr || compressedData == nullptr)
            {
                if (compressedData)
                    delete [] compressedData;
                LOG_ERROR("Error: Ran out of memory compressing image");
                return false;
            }

            int r = compress2(compressedData, &compressedBytes, (const Bytef *)fitsData, totalBytes, 9);
            if (r != Z_OK)
            {
                /* this should NEVER happen */
                LOG_ERROR("Error: Failed to compress image");
                delete [] compressedData;
                return false;
            }

            targetChip->FitsB.blob    = compressedData;
            targetChip->FitsB.bloblen = compressedBytes;
            snprintf(targetChip->FitsB.format, MAXINDIBLOBFMT, ".%s.z", targetChip->getImageExtension());
        }
    }
    else
    {
        targetChip->FitsB.blob    = const_cast<void *>(fitsData);
        targetChip->FitsB.bloblen = totalBytes;
        snprintf(targetChip->FitsB.format, MAXINDIBLOBFMT, ".%s", targetChip->getImageExtension());
    }

    targetChip->FitsB.size = totalBytes;
    targetChip->FitsBP.s   = IPS_OK;

    if (sendImage)
    {
#ifdef HAVE_WEBSOCKET
        if (HasWebSocket() && WebSocketS[WEBSOCKET_ENABLED].s == ISS_ON)
        {
            auto start = std::chrono::high_resolution_clock::now();

            // Send format/size/..etc first later
            wsServer.send_text(std::string(targetChip->FitsB.format));
            wsServer.send_binary(targetChip->FitsB.blob, targetChip->FitsB.bloblen);

            auto end = std::chrono::high_resolution_clock::now();
            std::chrono::duration<double> diff = end - start;
            LOGF_DEBUG("Websocket transfer took %g seconds", diff.count());
        }
        else
#endif
        {
            auto start = std::chrono::high_resolution_clock::now();
            IDSetBLOB(&targetChip->FitsBP, nullptr);
            auto end = std::chrono::high_resolution_clock::now();
            std::chrono::duration<double> diff = end - start;
            LOGF_DEBUG("BLOB transfer took %g seconds", diff.count());
        }
    }

    if (compressedData)
        delete [] compressedData;

    DEBUG(Logger::DBG_DEBUG, "Upload complete");

    return true;
}

void CCD::SetCCDParams(int x, int y, int bpp, float xf, float yf)
{
    PrimaryCCD.setResolution(x, y);
    PrimaryCCD.setFrame(0, 0, x, y);
    if (CanBin())
        PrimaryCCD.setBin(1, 1);
    PrimaryCCD.setPixelSize(xf, yf);
    PrimaryCCD.setBPP(bpp);
}

void CCD::SetGuiderParams(int x, int y, int bpp, float xf, float yf)
{
    capability |= CCD_HAS_GUIDE_HEAD;

    GuideCCD.setResolution(x, y);
    GuideCCD.setFrame(0, 0, x, y);
    GuideCCD.setPixelSize(xf, yf);
    GuideCCD.setBPP(bpp);
}

bool CCD::saveConfigItems(FILE * fp)
{
    DefaultDevice::saveConfigItems(fp);

    IUSaveConfigText(fp, &ActiveDeviceTP);
    IUSaveConfigSwitch(fp, &UploadSP);
    IUSaveConfigText(fp, &UploadSettingsTP);
    IUSaveConfigSwitch(fp, &TelescopeTypeSP);
#ifdef WITH_EXPOSURE_LOOPING
    IUSaveConfigSwitch(fp, &ExposureLoopSP);
#endif

    IUSaveConfigSwitch(fp, &PrimaryCCD.CompressSP);

    if (HasGuideHead())
    {
        IUSaveConfigSwitch(fp, &GuideCCD.CompressSP);
        IUSaveConfigNumber(fp, &GuideCCD.ImageBinNP);
    }

    if (CanSubFrame())
        IUSaveConfigNumber(fp, &PrimaryCCD.ImageFrameNP);

    if (CanBin())
        IUSaveConfigNumber(fp, &PrimaryCCD.ImageBinNP);

    if (HasBayer())
        IUSaveConfigText(fp, &BayerTP);

    if (HasStreaming())
        Streamer->saveConfigItems(fp);

    if (HasDSP())
        DSP->saveConfigItems(fp);

    return true;
}

IPState CCD::GuideNorth(uint32_t ms)
{
    INDI_UNUSED(ms);
    LOG_ERROR("The CCD does not support guiding.");
    return IPS_ALERT;
}

IPState CCD::GuideSouth(uint32_t ms)
{
    INDI_UNUSED(ms);
    LOG_ERROR("The CCD does not support guiding.");
    return IPS_ALERT;
}

IPState CCD::GuideEast(uint32_t ms)
{
    INDI_UNUSED(ms);
    LOG_ERROR("The CCD does not support guiding.");
    return IPS_ALERT;
}

IPState CCD::GuideWest(uint32_t ms)
{
    INDI_UNUSED(ms);
    LOG_ERROR("The CCD does not support guiding.");
    return IPS_ALERT;
}

void CCD::getMinMax(double * min, double * max, CCDChip * targetChip)
{
    int ind         = 0, i, j;
    int imageHeight = targetChip->getSubH() / targetChip->getBinY();
    int imageWidth  = targetChip->getSubW() / targetChip->getBinX();
    double lmin = 0, lmax = 0;

    switch (targetChip->getBPP())
    {
        case 8:
        {
            uint8_t * imageBuffer = targetChip->getFrameBuffer();
            lmin = lmax = imageBuffer[0];

            for (i = 0; i < imageHeight; i++)
                for (j = 0; j < imageWidth; j++)
                {
                    ind = (i * imageWidth) + j;
                    if (imageBuffer[ind] < lmin)
                        lmin = imageBuffer[ind];
                    else if (imageBuffer[ind] > lmax)
                        lmax = imageBuffer[ind];
                }
        }
        break;

        case 16:
        {
            uint16_t * imageBuffer = reinterpret_cast<uint16_t*>(targetChip->getFrameBuffer());
            lmin = lmax = imageBuffer[0];

            for (i = 0; i < imageHeight; i++)
                for (j = 0; j < imageWidth; j++)
                {
                    ind = (i * imageWidth) + j;
                    if (imageBuffer[ind] < lmin)
                        lmin = imageBuffer[ind];
                    else if (imageBuffer[ind] > lmax)
                        lmax = imageBuffer[ind];
                }
        }
        break;

        case 32:
        {
            uint32_t * imageBuffer = reinterpret_cast<uint32_t*>(targetChip->getFrameBuffer());
            lmin = lmax = imageBuffer[0];

            for (i = 0; i < imageHeight; i++)
                for (j = 0; j < imageWidth; j++)
                {
                    ind = (i * imageWidth) + j;
                    if (imageBuffer[ind] < lmin)
                        lmin = imageBuffer[ind];
                    else if (imageBuffer[ind] > lmax)
                        lmax = imageBuffer[ind];
                }
        }
        break;
    }
    *min = lmin;
    *max = lmax;
}

std::string regex_replace_compat(const std::string &input, const std::string &pattern, const std::string &replace)
{
    std::stringstream s;
    std::regex_replace(std::ostreambuf_iterator<char>(s), input.begin(), input.end(), std::regex(pattern), replace);
    return s.str();
}

int CCD::getFileIndex(const char * dir, const char * prefix, const char * ext)
{
    INDI_UNUSED(ext);

    DIR * dpdf = nullptr;
    struct dirent * epdf = nullptr;
    std::vector<std::string> files = std::vector<std::string>();

    std::string prefixIndex = prefix;
    prefixIndex             = regex_replace_compat(prefixIndex, "_ISO8601", "");
    prefixIndex             = regex_replace_compat(prefixIndex, "_XXX", "");

    // Create directory if does not exist
    struct stat st;

    if (stat(dir, &st) == -1)
    {
        if (errno == ENOENT)
        {
            DEBUGF(Logger::DBG_DEBUG, "Creating directory %s...", dir);
            if (_ccd_mkdir(dir, 0755) == -1)
                LOGF_ERROR("Error creating directory %s (%s)", dir, strerror(errno));
        }
        else
        {
            LOGF_ERROR("Couldn't stat directory %s: %s", dir, strerror(errno));
            return -1;
        }
    }

    dpdf = opendir(dir);
    if (dpdf != nullptr)
    {
        while ((epdf = readdir(dpdf)))
        {
            if (strstr(epdf->d_name, prefixIndex.c_str()))
                files.push_back(epdf->d_name);
        }
    }
    else
    {
        closedir(dpdf);
        return -1;
    }
    int maxIndex = 0;

    for (int i = 0; i < (int)files.size(); i++)
    {
        int index = -1;

        std::string file  = files.at(i);
        std::size_t start = file.find_last_of("_");
        std::size_t end   = file.find_last_of(".");
        if (start != std::string::npos)
        {
            index = atoi(file.substr(start + 1, end).c_str());
            if (index > maxIndex)
                maxIndex = index;
        }
    }

    closedir(dpdf);
    return (maxIndex + 1);
}

void CCD::GuideComplete(INDI_EQ_AXIS axis)
{
    GuiderInterface::GuideComplete(axis);
}

bool CCD::StartStreaming()
{
    LOG_ERROR("Streaming is not supported.");
    return false;
}

bool CCD::StopStreaming()
{
    LOG_ERROR("Streaming is not supported.");
    return false;
}

#ifdef HAVE_WEBSOCKET
void CCD::wsThreadHelper(void * context)
{
    static_cast<CCD *>(context)->wsThreadEntry();
}

void CCD::wsThreadEntry()
{
    wsServer.run();
}
#endif

}<|MERGE_RESOLUTION|>--- conflicted
+++ resolved
@@ -418,9 +418,6 @@
     /**********************************************/
 
     // Snooped Devices
-<<<<<<< HEAD
-    IUFillText(&ActiveDeviceT[0], "ACTIVE_TELESCOPE", "Telescope", "Telescope Simulator");
-=======
     IUFillText(&ActiveDeviceT[ACTIVE_TELESCOPE], "ACTIVE_TELESCOPE", "Telescope", "Telescope Simulator");
 
     // JJ ed 2019-12-10
@@ -430,18 +427,7 @@
     IUFillText(&ActiveDeviceT[ACTIVE_SKYQUALITY], "ACTIVE_SKYQUALITY", "Sky Quality", "SQM");
     IUFillTextVector(&ActiveDeviceTP, ActiveDeviceT, 5, getDeviceName(), "ACTIVE_DEVICES", "Snoop devices", OPTIONS_TAB,
                      IP_RW, 60, IPS_IDLE);
-    //
->>>>>>> 1cc1263d
-
-    // JJ ed 2019-12-10
-    IUFillText(&ActiveDeviceT[1], "ACTIVE_ROTATOR", "Rotator", "Rotator Simulator");
-    IUFillText(&ActiveDeviceT[2], "ACTIVE_FOCUSER", "Focuser", "Focuser Simulator");
-    IUFillText(&ActiveDeviceT[3], "ACTIVE_FILTER", "Filter", "CCD Simulator");
-    IUFillText(&ActiveDeviceT[4], "ACTIVE_SKYQUALITY", "Sky Quality", "SQM");
-    IUFillTextVector(&ActiveDeviceTP, ActiveDeviceT, 5, getDeviceName(), "ACTIVE_DEVICES", "Snoop devices", OPTIONS_TAB,
-                     IP_RW, 60, IPS_IDLE);
-    //
-    
+   
     // Snooped RA/DEC Property
     IUFillNumber(&EqN[0], "RA", "Ra (hh:mm:ss)", "%010.6m", 0, 24, 0, 0);
     IUFillNumber(&EqN[1], "DEC", "Dec (dd:mm:ss)", "%010.6m", -90, 90, 0, 0);
@@ -786,11 +772,7 @@
         }
     }
     //
-<<<<<<< HEAD
-    
-=======
-
->>>>>>> 1cc1263d
+
     else if (!strcmp(propName, "GEOGRAPHIC_COORD"))
     {
         for (ep = nextXMLEle(root, 1); ep != nullptr; ep = nextXMLEle(root, 0))
@@ -850,17 +832,6 @@
             else
                 MPSAS = std::numeric_limits<double>::quiet_NaN();
 
-<<<<<<< HEAD
-	    // JJ ed 2019-12-10
-            if (strlen(ActiveDeviceT[SNOOP_FOCUSER].text) > 0)
-                IDSnoopDevice(ActiveDeviceT[SNOOP_FOCUSER].text, "FOCUS_ABSOLUTE_POSITION");
-            else
-                FocusPos = std::numeric_limits<long>::quiet_NaN();
-	    //
-
-	    
-            if (strlen(ActiveDeviceT[SNOOP_FILTER_WHEEL].text) > 0)
-=======
             // JJ ed 2019-12-10
             if (strlen(ActiveDeviceT[ACTIVE_FOCUSER].text) > 0)
                 IDSnoopDevice(ActiveDeviceT[ACTIVE_FOCUSER].text, "FOCUS_ABSOLUTE_POSITION");
@@ -870,7 +841,6 @@
 
 
             if (strlen(ActiveDeviceT[ACTIVE_FILTER].text) > 0)
->>>>>>> 1cc1263d
             {
                 IDSnoopDevice(ActiveDeviceT[ACTIVE_FILTER].text, "FILTER_SLOT");
                 IDSnoopDevice(ActiveDeviceT[ACTIVE_FILTER].text, "FILTER_NAME");
