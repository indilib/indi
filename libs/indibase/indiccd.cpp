/*******************************************************************************
 Copyright(c) 2010-2018 Jasem Mutlaq. All rights reserved.

 Copyright(c) 2010, 2011 Gerry Rozema. All rights reserved.

 Rapid Guide support added by CloudMakers, s. r. o.
 Copyright(c) 2013 CloudMakers, s. r. o. All rights reserved.

 Star detection algorithm is based on PHD Guiding by Craig Stark
 Copyright (c) 2006-2010 Craig Stark. All rights reserved.

 This library is free software; you can redistribute it and/or
 modify it under the terms of the GNU Library General Public
 License version 2 as published by the Free Software Foundation.

 This library is distributed in the hope that it will be useful,
 but WITHOUT ANY WARRANTY; without even the implied warranty of
 MERCHANTABILITY or FITNESS FOR A PARTICULAR PURPOSE.  See the GNU
 Library General Public License for more details.

 You should have received a copy of the GNU Library General Public License
 along with this library; see the file COPYING.LIB.  If not, write to
 the Free Software Foundation, Inc., 51 Franklin Street, Fifth Floor,
 Boston, MA 02110-1301, USA.
*******************************************************************************/

// use 64-bit values when calling stat()
#define _FILE_OFFSET_BITS 64

#include "indiccd.h"

#include "fpack/fpack.h"
#include "indicom.h"
#include "stream/streammanager.h"
#include "locale_compat.h"

#include <fitsio.h>

#include <libnova/julian_day.h>
#include <libnova/precession.h>
#include <libnova/airmass.h>
#include <libnova/transform.h>
#include <libnova/ln_types.h>

#include <cmath>
#include <regex>

#include <dirent.h>
#include <cerrno>
#include <cstdlib>
#include <zlib.h>
#include <sys/stat.h>

const char * IMAGE_SETTINGS_TAB = "Image Settings";
const char * IMAGE_INFO_TAB     = "Image Info";
const char * GUIDE_HEAD_TAB     = "Guider Head";
//const char * RAPIDGUIDE_TAB     = "Rapid Guide";

#ifdef HAVE_WEBSOCKET
uint16_t INDIWSServer::m_global_port = 11623;
#endif

// Create dir recursively
static int _ccd_mkdir(const char * dir, mode_t mode)
{
    char tmp[PATH_MAX];
    char * p = nullptr;
    size_t len;

    snprintf(tmp, sizeof(tmp), "%s", dir);
    len = strlen(tmp);
    if (tmp[len - 1] == '/')
        tmp[len - 1] = 0;
    for (p = tmp + 1; *p; p++)
        if (*p == '/')
        {
            *p = 0;
            if (mkdir(tmp, mode) == -1 && errno != EEXIST)
                return -1;
            *p = '/';
        }
    if (mkdir(tmp, mode) == -1 && errno != EEXIST)
        return -1;

    return 0;
}

namespace INDI
{

CCD::CCD()
{
    //ctor
    capability = 0;

    InExposure              = false;
    InGuideExposure         = false;
    //RapidGuideEnabled       = false;
    //GuiderRapidGuideEnabled = false;
    m_ValidCCDRotation        = false;

    AutoLoop         = false;
    SendImage        = false;
    ShowMarker       = false;
    GuiderAutoLoop   = false;
    GuiderSendImage  = false;
    GuiderShowMarker = false;

    ExposureTime       = 0.0;
    GuiderExposureTime = 0.0;
    CurrentFilterSlot  = -1;

    RA              = std::numeric_limits<double>::quiet_NaN();
    Dec             = std::numeric_limits<double>::quiet_NaN();
    J2000RA         = std::numeric_limits<double>::quiet_NaN();
    J2000DE         = std::numeric_limits<double>::quiet_NaN();
    MPSAS           = std::numeric_limits<double>::quiet_NaN();
    RotatorAngle    = std::numeric_limits<double>::quiet_NaN();
    // JJ ed 2019-12-10
    FocusPos        = std::numeric_limits<long>::quiet_NaN();

    Airmass         = std::numeric_limits<double>::quiet_NaN();
    Latitude        = std::numeric_limits<double>::quiet_NaN();
    Longitude       = std::numeric_limits<double>::quiet_NaN();
    primaryAperture = std::numeric_limits<double>::quiet_NaN();
    primaryFocalLength = std::numeric_limits<double>::quiet_NaN();
    guiderAperture = std::numeric_limits<double>::quiet_NaN();
    guiderFocalLength = std::numeric_limits<double>::quiet_NaN();
}

CCD::~CCD()
{
}

void CCD::SetCCDCapability(uint32_t cap)
{
    capability = cap;

    if (HasST4Port())
        setDriverInterface(getDriverInterface() | GUIDER_INTERFACE);
    else
        setDriverInterface(getDriverInterface() & ~GUIDER_INTERFACE);

    if (HasStreaming() && Streamer.get() == nullptr)
    {
        Streamer.reset(new StreamManager(this));
        Streamer->initProperties();
    }
}

bool CCD::initProperties()
{
    DefaultDevice::initProperties(); //  let the base class flesh in what it wants

    // CCD Temperature
    IUFillNumber(&TemperatureN[0], "CCD_TEMPERATURE_VALUE", "Temperature (C)", "%5.2f", -50.0, 50.0, 0., 0.);
    IUFillNumberVector(&TemperatureNP, TemperatureN, 1, getDeviceName(), "CCD_TEMPERATURE", "Temperature",
                       MAIN_CONTROL_TAB, IP_RW, 60, IPS_IDLE);

    /**********************************************/
    /**************** Primary Chip ****************/
    /**********************************************/

    // Primary CCD Region-Of-Interest (ROI)
    IUFillNumber(&PrimaryCCD.ImageFrameN[CCDChip::FRAME_X], "X", "Left ", "%4.0f", 0, 0.0, 0, 0);
    IUFillNumber(&PrimaryCCD.ImageFrameN[CCDChip::FRAME_Y], "Y", "Top", "%4.0f", 0, 0, 0, 0);
    IUFillNumber(&PrimaryCCD.ImageFrameN[CCDChip::FRAME_W], "WIDTH", "Width", "%4.0f", 0, 0.0, 0, 0.0);
    IUFillNumber(&PrimaryCCD.ImageFrameN[CCDChip::FRAME_H], "HEIGHT", "Height", "%4.0f", 0, 0, 0, 0.0);
    IUFillNumberVector(&PrimaryCCD.ImageFrameNP, PrimaryCCD.ImageFrameN, 4, getDeviceName(), "CCD_FRAME", "Frame",
                       IMAGE_SETTINGS_TAB, IP_RW, 60, IPS_IDLE);

    // Primary CCD Frame Type
    IUFillSwitch(&PrimaryCCD.FrameTypeS[CCDChip::LIGHT_FRAME], "FRAME_LIGHT", "Light", ISS_ON);
    IUFillSwitch(&PrimaryCCD.FrameTypeS[CCDChip::BIAS_FRAME], "FRAME_BIAS", "Bias", ISS_OFF);
    IUFillSwitch(&PrimaryCCD.FrameTypeS[CCDChip::DARK_FRAME], "FRAME_DARK", "Dark", ISS_OFF);
    IUFillSwitch(&PrimaryCCD.FrameTypeS[CCDChip::FLAT_FRAME], "FRAME_FLAT", "Flat", ISS_OFF);
    IUFillSwitchVector(&PrimaryCCD.FrameTypeSP, PrimaryCCD.FrameTypeS, 4, getDeviceName(), "CCD_FRAME_TYPE",
                       "Frame Type", IMAGE_SETTINGS_TAB, IP_RW, ISR_1OFMANY, 60, IPS_IDLE);

    // Primary CCD Exposure
    IUFillNumber(&PrimaryCCD.ImageExposureN[0], "CCD_EXPOSURE_VALUE", "Duration (s)", "%5.2f", 0.01, 3600, 1.0, 1.0);
    IUFillNumberVector(&PrimaryCCD.ImageExposureNP, PrimaryCCD.ImageExposureN, 1, getDeviceName(), "CCD_EXPOSURE",
                       "Expose", MAIN_CONTROL_TAB, IP_RW, 60, IPS_IDLE);

    // Primary CCD Abort
    IUFillSwitch(&PrimaryCCD.AbortExposureS[0], "ABORT", "Abort", ISS_OFF);
    IUFillSwitchVector(&PrimaryCCD.AbortExposureSP, PrimaryCCD.AbortExposureS, 1, getDeviceName(), "CCD_ABORT_EXPOSURE",
                       "Expose Abort", MAIN_CONTROL_TAB, IP_RW, ISR_ATMOST1, 60, IPS_IDLE);

    // Primary CCD Binning
    IUFillNumber(&PrimaryCCD.ImageBinN[0], "HOR_BIN", "X", "%2.0f", 1, 4, 1, 1);
    IUFillNumber(&PrimaryCCD.ImageBinN[1], "VER_BIN", "Y", "%2.0f", 1, 4, 1, 1);
    IUFillNumberVector(&PrimaryCCD.ImageBinNP, PrimaryCCD.ImageBinN, 2, getDeviceName(), "CCD_BINNING", "Binning",
                       IMAGE_SETTINGS_TAB, IP_RW, 60, IPS_IDLE);

    // Primary CCD Info
    IUFillNumber(&PrimaryCCD.ImagePixelSizeN[CCDChip::CCD_MAX_X], "CCD_MAX_X", "Max. Width", "%4.0f", 1, 16000, 0, 0);
    IUFillNumber(&PrimaryCCD.ImagePixelSizeN[CCDChip::CCD_MAX_Y], "CCD_MAX_Y", "Max. Height", "%4.0f", 1, 16000, 0, 0);
    IUFillNumber(&PrimaryCCD.ImagePixelSizeN[CCDChip::CCD_PIXEL_SIZE], "CCD_PIXEL_SIZE", "Pixel size (um)", "%5.2f", 1,
                 40, 0, 0);
    IUFillNumber(&PrimaryCCD.ImagePixelSizeN[CCDChip::CCD_PIXEL_SIZE_X], "CCD_PIXEL_SIZE_X", "Pixel size X", "%5.2f", 1,
                 40, 0, 0);
    IUFillNumber(&PrimaryCCD.ImagePixelSizeN[CCDChip::CCD_PIXEL_SIZE_Y], "CCD_PIXEL_SIZE_Y", "Pixel size Y", "%5.2f", 1,
                 40, 0, 0);
    IUFillNumber(&PrimaryCCD.ImagePixelSizeN[CCDChip::CCD_BITSPERPIXEL], "CCD_BITSPERPIXEL", "Bits per pixel", "%3.0f",
                 8, 64, 0, 0);
    IUFillNumberVector(&PrimaryCCD.ImagePixelSizeNP, PrimaryCCD.ImagePixelSizeN, 6, getDeviceName(), "CCD_INFO",
                       "CCD Information", IMAGE_INFO_TAB, IP_RO, 60, IPS_IDLE);

    // Primary CCD Compression Options
    IUFillSwitch(&PrimaryCCD.CompressS[0], "CCD_COMPRESS", "Compress", ISS_OFF);
    IUFillSwitch(&PrimaryCCD.CompressS[1], "CCD_RAW", "Raw", ISS_ON);
    IUFillSwitchVector(&PrimaryCCD.CompressSP, PrimaryCCD.CompressS, 2, getDeviceName(), "CCD_COMPRESSION", "Image",
                       IMAGE_SETTINGS_TAB, IP_RW, ISR_1OFMANY, 60, IPS_IDLE);
    PrimaryCCD.SendCompressed = false;

    // Primary CCD Chip Data Blob
    IUFillBLOB(&PrimaryCCD.FitsB, "CCD1", "Image", "");
    IUFillBLOBVector(&PrimaryCCD.FitsBP, &PrimaryCCD.FitsB, 1, getDeviceName(), "CCD1", "Image Data", IMAGE_INFO_TAB,
                     IP_RO, 60, IPS_IDLE);

    // Bayer
    IUFillText(&BayerT[0], "CFA_OFFSET_X", "X Offset", "0");
    IUFillText(&BayerT[1], "CFA_OFFSET_Y", "Y Offset", "0");
    IUFillText(&BayerT[2], "CFA_TYPE", "Filter", nullptr);
    IUFillTextVector(&BayerTP, BayerT, 3, getDeviceName(), "CCD_CFA", "Bayer Info", IMAGE_INFO_TAB, IP_RW, 60,
                     IPS_IDLE);

    // Reset Frame Settings
    IUFillSwitch(&PrimaryCCD.ResetS[0], "RESET", "Reset", ISS_OFF);
    IUFillSwitchVector(&PrimaryCCD.ResetSP, PrimaryCCD.ResetS, 1, getDeviceName(), "CCD_FRAME_RESET", "Frame Values",
                       IMAGE_SETTINGS_TAB, IP_WO, ISR_1OFMANY, 0, IPS_IDLE);

    /**********************************************/
    /********* Primary Chip Rapid Guide  **********/
    /**********************************************/
#if 0
    IUFillSwitch(&PrimaryCCD.RapidGuideS[0], "ENABLE", "Enable", ISS_OFF);
    IUFillSwitch(&PrimaryCCD.RapidGuideS[1], "DISABLE", "Disable", ISS_ON);
    IUFillSwitchVector(&PrimaryCCD.RapidGuideSP, PrimaryCCD.RapidGuideS, 2, getDeviceName(), "CCD_RAPID_GUIDE",
                       "Rapid Guide", OPTIONS_TAB, IP_RW, ISR_1OFMANY, 0, IPS_IDLE);

    IUFillSwitch(&PrimaryCCD.RapidGuideSetupS[0], "AUTO_LOOP", "Auto loop", ISS_ON);
    IUFillSwitch(&PrimaryCCD.RapidGuideSetupS[1], "SEND_IMAGE", "Send image", ISS_OFF);
    IUFillSwitch(&PrimaryCCD.RapidGuideSetupS[2], "SHOW_MARKER", "Show marker", ISS_OFF);
    IUFillSwitchVector(&PrimaryCCD.RapidGuideSetupSP, PrimaryCCD.RapidGuideSetupS, 3, getDeviceName(),
                       "CCD_RAPID_GUIDE_SETUP", "Rapid Guide Setup", RAPIDGUIDE_TAB, IP_RW, ISR_NOFMANY, 0, IPS_IDLE);

    IUFillNumber(&PrimaryCCD.RapidGuideDataN[0], "GUIDESTAR_X", "Guide star position X", "%5.2f", 0, 1024, 0, 0);
    IUFillNumber(&PrimaryCCD.RapidGuideDataN[1], "GUIDESTAR_Y", "Guide star position Y", "%5.2f", 0, 1024, 0, 0);
    IUFillNumber(&PrimaryCCD.RapidGuideDataN[2], "GUIDESTAR_FIT", "Guide star fit", "%5.2f", 0, 1024, 0, 0);
    IUFillNumberVector(&PrimaryCCD.RapidGuideDataNP, PrimaryCCD.RapidGuideDataN, 3, getDeviceName(),
                       "CCD_RAPID_GUIDE_DATA", "Rapid Guide Data", RAPIDGUIDE_TAB, IP_RO, 60, IPS_IDLE);
#endif

    /**********************************************/
    /***************** Guide Chip *****************/
    /**********************************************/

    IUFillNumber(&GuideCCD.ImageFrameN[CCDChip::FRAME_X], "X", "Left ", "%4.0f", 0, 0, 0, 0);
    IUFillNumber(&GuideCCD.ImageFrameN[CCDChip::FRAME_Y], "Y", "Top", "%4.0f", 0, 0, 0, 0);
    IUFillNumber(&GuideCCD.ImageFrameN[CCDChip::FRAME_W], "WIDTH", "Width", "%4.0f", 0, 0, 0, 0);
    IUFillNumber(&GuideCCD.ImageFrameN[CCDChip::FRAME_H], "HEIGHT", "Height", "%4.0f", 0, 0, 0, 0);
    IUFillNumberVector(&GuideCCD.ImageFrameNP, GuideCCD.ImageFrameN, 4, getDeviceName(), "GUIDER_FRAME", "Frame",
                       GUIDE_HEAD_TAB, IP_RW, 60, IPS_IDLE);

    IUFillNumber(&GuideCCD.ImageBinN[0], "HOR_BIN", "X", "%2.0f", 1, 4, 1, 1);
    IUFillNumber(&GuideCCD.ImageBinN[1], "VER_BIN", "Y", "%2.0f", 1, 4, 1, 1);
    IUFillNumberVector(&GuideCCD.ImageBinNP, GuideCCD.ImageBinN, 2, getDeviceName(), "GUIDER_BINNING", "Binning",
                       GUIDE_HEAD_TAB, IP_RW, 60, IPS_IDLE);

    IUFillNumber(&GuideCCD.ImagePixelSizeN[CCDChip::CCD_MAX_X], "CCD_MAX_X", "Max. Width", "%4.0f", 1, 16000, 0, 0);
    IUFillNumber(&GuideCCD.ImagePixelSizeN[CCDChip::CCD_MAX_Y], "CCD_MAX_Y", "Max. Height", "%4.0f", 1, 16000, 0, 0);
    IUFillNumber(&GuideCCD.ImagePixelSizeN[CCDChip::CCD_PIXEL_SIZE], "CCD_PIXEL_SIZE", "Pixel size (um)", "%5.2f", 1,
                 40, 0, 0);
    IUFillNumber(&GuideCCD.ImagePixelSizeN[CCDChip::CCD_PIXEL_SIZE_X], "CCD_PIXEL_SIZE_X", "Pixel size X", "%5.2f", 1,
                 40, 0, 0);
    IUFillNumber(&GuideCCD.ImagePixelSizeN[CCDChip::CCD_PIXEL_SIZE_Y], "CCD_PIXEL_SIZE_Y", "Pixel size Y", "%5.2f", 1,
                 40, 0, 0);
    IUFillNumber(&GuideCCD.ImagePixelSizeN[CCDChip::CCD_BITSPERPIXEL], "CCD_BITSPERPIXEL", "Bits per pixel", "%3.0f", 8,
                 64, 0, 0);
    IUFillNumberVector(&GuideCCD.ImagePixelSizeNP, GuideCCD.ImagePixelSizeN, 6, getDeviceName(), "GUIDER_INFO",
                       "Guide Info", IMAGE_INFO_TAB, IP_RO, 60, IPS_IDLE);

    IUFillSwitch(&GuideCCD.FrameTypeS[0], "FRAME_LIGHT", "Light", ISS_ON);
    IUFillSwitch(&GuideCCD.FrameTypeS[1], "FRAME_BIAS", "Bias", ISS_OFF);
    IUFillSwitch(&GuideCCD.FrameTypeS[2], "FRAME_DARK", "Dark", ISS_OFF);
    IUFillSwitch(&GuideCCD.FrameTypeS[3], "FRAME_FLAT", "Flat", ISS_OFF);
    IUFillSwitchVector(&GuideCCD.FrameTypeSP, GuideCCD.FrameTypeS, 4, getDeviceName(), "GUIDER_FRAME_TYPE",
                       "Frame Type", GUIDE_HEAD_TAB, IP_RW, ISR_1OFMANY, 60, IPS_IDLE);

    IUFillNumber(&GuideCCD.ImageExposureN[0], "GUIDER_EXPOSURE_VALUE", "Duration (s)", "%5.2f", 0.01, 3600, 1.0, 1.0);
    IUFillNumberVector(&GuideCCD.ImageExposureNP, GuideCCD.ImageExposureN, 1, getDeviceName(), "GUIDER_EXPOSURE",
                       "Guide Head", MAIN_CONTROL_TAB, IP_RW, 60, IPS_IDLE);

    IUFillSwitch(&GuideCCD.AbortExposureS[0], "ABORT", "Abort", ISS_OFF);
    IUFillSwitchVector(&GuideCCD.AbortExposureSP, GuideCCD.AbortExposureS, 1, getDeviceName(), "GUIDER_ABORT_EXPOSURE",
                       "Guide Abort", MAIN_CONTROL_TAB, IP_RW, ISR_ATMOST1, 60, IPS_IDLE);

    IUFillSwitch(&GuideCCD.CompressS[0], "GUIDER_COMPRESS", "Compress", ISS_OFF);
    IUFillSwitch(&GuideCCD.CompressS[1], "GUIDER_RAW", "Raw", ISS_ON);
    IUFillSwitchVector(&GuideCCD.CompressSP, GuideCCD.CompressS, 2, getDeviceName(), "GUIDER_COMPRESSION", "Image",
                       GUIDE_HEAD_TAB, IP_RW, ISR_1OFMANY, 60, IPS_IDLE);
    GuideCCD.SendCompressed = false;

    IUFillBLOB(&GuideCCD.FitsB, "CCD2", "Guider Image", "");
    IUFillBLOBVector(&GuideCCD.FitsBP, &GuideCCD.FitsB, 1, getDeviceName(), "CCD2", "Image Data", IMAGE_INFO_TAB, IP_RO,
                     60, IPS_IDLE);

    /**********************************************/
    /********* Guider Chip Rapid Guide  ***********/
    /**********************************************/

#if 0
    IUFillSwitch(&GuideCCD.RapidGuideS[0], "ENABLE", "Enable", ISS_OFF);
    IUFillSwitch(&GuideCCD.RapidGuideS[1], "DISABLE", "Disable", ISS_ON);
    IUFillSwitchVector(&GuideCCD.RapidGuideSP, GuideCCD.RapidGuideS, 2, getDeviceName(), "GUIDER_RAPID_GUIDE",
                       "Guider Head Rapid Guide", OPTIONS_TAB, IP_RW, ISR_1OFMANY, 0, IPS_IDLE);

    IUFillSwitch(&GuideCCD.RapidGuideSetupS[0], "AUTO_LOOP", "Auto loop", ISS_ON);
    IUFillSwitch(&GuideCCD.RapidGuideSetupS[1], "SEND_IMAGE", "Send image", ISS_OFF);
    IUFillSwitch(&GuideCCD.RapidGuideSetupS[2], "SHOW_MARKER", "Show marker", ISS_OFF);
    IUFillSwitchVector(&GuideCCD.RapidGuideSetupSP, GuideCCD.RapidGuideSetupS, 3, getDeviceName(),
                       "GUIDER_RAPID_GUIDE_SETUP", "Rapid Guide Setup", RAPIDGUIDE_TAB, IP_RW, ISR_NOFMANY, 0,
                       IPS_IDLE);

    IUFillNumber(&GuideCCD.RapidGuideDataN[0], "GUIDESTAR_X", "Guide star position X", "%5.2f", 0, 1024, 0, 0);
    IUFillNumber(&GuideCCD.RapidGuideDataN[1], "GUIDESTAR_Y", "Guide star position Y", "%5.2f", 0, 1024, 0, 0);
    IUFillNumber(&GuideCCD.RapidGuideDataN[2], "GUIDESTAR_FIT", "Guide star fit", "%5.2f", 0, 1024, 0, 0);
    IUFillNumberVector(&GuideCCD.RapidGuideDataNP, GuideCCD.RapidGuideDataN, 3, getDeviceName(),
                       "GUIDER_RAPID_GUIDE_DATA", "Rapid Guide Data", RAPIDGUIDE_TAB, IP_RO, 60, IPS_IDLE);

#endif

    /**********************************************/
    /******************** WCS *********************/
    /**********************************************/

    // WCS Enable/Disable
    IUFillSwitch(&WorldCoordS[0], "WCS_ENABLE", "Enable", ISS_OFF);
    IUFillSwitch(&WorldCoordS[1], "WCS_DISABLE", "Disable", ISS_ON);
    IUFillSwitchVector(&WorldCoordSP, WorldCoordS, 2, getDeviceName(), "WCS_CONTROL", "WCS", WCS_TAB, IP_RW,
                       ISR_1OFMANY, 0, IPS_IDLE);

    IUFillNumber(&CCDRotationN[0], "CCD_ROTATION_VALUE", "Rotation", "%g", -360, 360, 1, 0);
    IUFillNumberVector(&CCDRotationNP, CCDRotationN, 1, getDeviceName(), "CCD_ROTATION", "CCD FOV", WCS_TAB, IP_RW, 60,
                       IPS_IDLE);

    IUFillSwitch(&TelescopeTypeS[TELESCOPE_PRIMARY], "TELESCOPE_PRIMARY", "Primary", ISS_ON);
    IUFillSwitch(&TelescopeTypeS[TELESCOPE_GUIDE], "TELESCOPE_GUIDE", "Guide", ISS_OFF);
    IUFillSwitchVector(&TelescopeTypeSP, TelescopeTypeS, 2, getDeviceName(), "TELESCOPE_TYPE", "Telescope", OPTIONS_TAB,
                       IP_RW, ISR_1OFMANY, 0, IPS_IDLE);

    /**********************************************/
    /************** Upload Settings ***************/
    /**********************************************/

    // Upload Mode
    IUFillSwitch(&UploadS[UPLOAD_CLIENT], "UPLOAD_CLIENT", "Client", ISS_ON);
    IUFillSwitch(&UploadS[UPLOAD_LOCAL], "UPLOAD_LOCAL", "Local", ISS_OFF);
    IUFillSwitch(&UploadS[UPLOAD_BOTH], "UPLOAD_BOTH", "Both", ISS_OFF);
    IUFillSwitchVector(&UploadSP, UploadS, 3, getDeviceName(), "UPLOAD_MODE", "Upload", OPTIONS_TAB, IP_RW, ISR_1OFMANY,
                       0, IPS_IDLE);

    // Upload Settings
    IUFillText(&UploadSettingsT[UPLOAD_DIR], "UPLOAD_DIR", "Dir", "");
    IUFillText(&UploadSettingsT[UPLOAD_PREFIX], "UPLOAD_PREFIX", "Prefix", "IMAGE_XXX");
    IUFillTextVector(&UploadSettingsTP, UploadSettingsT, 2, getDeviceName(), "UPLOAD_SETTINGS", "Upload Settings",
                     OPTIONS_TAB, IP_RW, 60, IPS_IDLE);

    // Upload File Path
    IUFillText(&FileNameT[0], "FILE_PATH", "Path", "");
    IUFillTextVector(&FileNameTP, FileNameT, 1, getDeviceName(), "CCD_FILE_PATH", "Filename", IMAGE_INFO_TAB, IP_RO, 60,
                     IPS_IDLE);

    /**********************************************/
    /****************** FITS Header****************/
    /**********************************************/

    IUFillText(&FITSHeaderT[FITS_OBSERVER], "FITS_OBSERVER", "Observer", "Unknown");
    IUFillText(&FITSHeaderT[FITS_OBJECT], "FITS_OBJECT", "Object", "Unknown");
    IUFillTextVector(&FITSHeaderTP, FITSHeaderT, 2, getDeviceName(), "FITS_HEADER", "FITS Header", INFO_TAB, IP_RW, 60,
                     IPS_IDLE);

    /**********************************************/
    /****************** Exposure Looping **********/
    /***************** Primary CCD Only ***********/
#ifdef WITH_EXPOSURE_LOOPING
    IUFillSwitch(&ExposureLoopS[EXPOSURE_LOOP_ON], "LOOP_ON", "Enabled", ISS_OFF);
    IUFillSwitch(&ExposureLoopS[EXPOSURE_LOOP_OFF], "LOOP_OFF", "Disabled", ISS_ON);
    IUFillSwitchVector(&ExposureLoopSP, ExposureLoopS, 2, getDeviceName(), "CCD_EXPOSURE_LOOP", "Rapid Looping", OPTIONS_TAB,
                       IP_RW, ISR_1OFMANY, 0, IPS_IDLE);

    // CCD Should loop until the number of frames specified in this property is completed
    IUFillNumber(&ExposureLoopCountN[0], "FRAMES", "Frames", "%.f", 0, 100000, 1, 1);
    IUFillNumberVector(&ExposureLoopCountNP, ExposureLoopCountN, 1, getDeviceName(), "CCD_EXPOSURE_LOOP_COUNT", "Rapid Count", OPTIONS_TAB, IP_RW, 0, IPS_IDLE);
#endif

    /**********************************************/
    /**************** Web Socket ******************/
    /**********************************************/
    IUFillSwitch(&WebSocketS[WEBSOCKET_ENABLED], "WEBSOCKET_ENABLED", "Enabled", ISS_OFF);
    IUFillSwitch(&WebSocketS[WEBSOCKET_DISABLED], "WEBSOCKET_DISABLED", "Disabled", ISS_ON);
    IUFillSwitchVector(&WebSocketSP, WebSocketS, 2, getDeviceName(), "CCD_WEBSOCKET", "Websocket", OPTIONS_TAB,
                       IP_RW, ISR_1OFMANY, 0, IPS_IDLE);

    IUFillNumber(&WebSocketSettingsN[WS_SETTINGS_PORT], "WS_SETTINGS_PORT", "Port", "%.f", 0, 50000, 0, 0);
    IUFillNumberVector(&WebSocketSettingsNP, WebSocketSettingsN, 1, getDeviceName(), "CCD_WEBSOCKET_SETTINGS", "WS Settings", OPTIONS_TAB, IP_RW,
                       60, IPS_IDLE);

    /**********************************************/
    /**************** Snooping ********************/
    /**********************************************/

    // Snooped Devices
<<<<<<< HEAD
    IUFillText(&ActiveDeviceT[0], "ACTIVE_TELESCOPE", "Telescope", "Telescope Simulator");
=======
    IUFillText(&ActiveDeviceT[ACTIVE_TELESCOPE], "ACTIVE_TELESCOPE", "Telescope", "Telescope Simulator");

    // JJ ed 2019-12-10
    IUFillText(&ActiveDeviceT[ACTIVE_ROTATOR], "ACTIVE_ROTATOR", "Rotator", "Rotator Simulator");
    IUFillText(&ActiveDeviceT[ACTIVE_FOCUSER], "ACTIVE_FOCUSER", "Focuser", "Focuser Simulator");
    IUFillText(&ActiveDeviceT[ACTIVE_FILTER], "ACTIVE_FILTER", "Filter", "CCD Simulator");
    IUFillText(&ActiveDeviceT[ACTIVE_SKYQUALITY], "ACTIVE_SKYQUALITY", "Sky Quality", "SQM");
    IUFillTextVector(&ActiveDeviceTP, ActiveDeviceT, 5, getDeviceName(), "ACTIVE_DEVICES", "Snoop devices", OPTIONS_TAB,
                     IP_RW, 60, IPS_IDLE);
    //
>>>>>>> eb98b659

    // JJ ed 2019-12-10
    IUFillText(&ActiveDeviceT[1], "ACTIVE_ROTATOR", "Rotator", "Rotator Simulator");
    IUFillText(&ActiveDeviceT[2], "ACTIVE_FOCUSER", "Focuser", "Focuser Simulator");
    IUFillText(&ActiveDeviceT[3], "ACTIVE_FILTER", "Filter", "CCD Simulator");
    IUFillText(&ActiveDeviceT[4], "ACTIVE_SKYQUALITY", "Sky Quality", "SQM");
    IUFillTextVector(&ActiveDeviceTP, ActiveDeviceT, 5, getDeviceName(), "ACTIVE_DEVICES", "Snoop devices", OPTIONS_TAB,
                     IP_RW, 60, IPS_IDLE);
    //
    
    // Snooped RA/DEC Property
    IUFillNumber(&EqN[0], "RA", "Ra (hh:mm:ss)", "%010.6m", 0, 24, 0, 0);
    IUFillNumber(&EqN[1], "DEC", "Dec (dd:mm:ss)", "%010.6m", -90, 90, 0, 0);
    IUFillNumberVector(&EqNP, EqN, 2, ActiveDeviceT[ACTIVE_TELESCOPE].text, "EQUATORIAL_EOD_COORD", "EQ Coord", "Main Control", IP_RW,
                       60, IPS_IDLE);

    // Snoop properties of interest

    // Snoop mount
    IDSnoopDevice(ActiveDeviceT[ACTIVE_TELESCOPE].text, "EQUATORIAL_EOD_COORD");
    IDSnoopDevice(ActiveDeviceT[ACTIVE_TELESCOPE].text, "TELESCOPE_INFO");
    IDSnoopDevice(ActiveDeviceT[ACTIVE_TELESCOPE].text, "GEOGRAPHIC_COORD");

    // Snoop Rotator
    IDSnoopDevice(ActiveDeviceT[ACTIVE_ROTATOR].text, "ABS_ROTATOR_ANGLE");

    // JJ ed 2019-12-10
    // Snoop Rotator
    IDSnoopDevice(ActiveDeviceT[ACTIVE_FOCUSER].text, "ABS_FOCUS_POSITION");
    //

    // JJ ed 2019-12-10
    // Snoop Rotator
    IDSnoopDevice(ActiveDeviceT[SNOOP_FOCUSER].text, "ABS_FOCUS_POSITION");
    //
    
    // Snoop Filter Wheel
    IDSnoopDevice(ActiveDeviceT[ACTIVE_FILTER].text, "FILTER_SLOT");
    IDSnoopDevice(ActiveDeviceT[ACTIVE_FILTER].text, "FILTER_NAME");

    // Snoop Sky Quality Meter
    IDSnoopDevice(ActiveDeviceT[ACTIVE_SKYQUALITY].text, "SKY_QUALITY");

    // Guider Interface
    initGuiderProperties(getDeviceName(), GUIDE_CONTROL_TAB);

    addPollPeriodControl();

    setDriverInterface(CCD_INTERFACE | GUIDER_INTERFACE);

    return true;
}

void CCD::ISGetProperties(const char * dev)
{
    DefaultDevice::ISGetProperties(dev);

    defineText(&ActiveDeviceTP);
    loadConfig(true, "ACTIVE_DEVICES");

    if (HasStreaming())
        Streamer->ISGetProperties(dev);
}

bool CCD::updateProperties()
{
    //IDLog("CCD UpdateProperties isConnected returns %d %d\n",isConnected(),Connected);
    if (isConnected())
    {
        defineNumber(&PrimaryCCD.ImageExposureNP);

        if (CanAbort())
            defineSwitch(&PrimaryCCD.AbortExposureSP);
        if (CanSubFrame() == false)
            PrimaryCCD.ImageFrameNP.p = IP_RO;

        defineNumber(&PrimaryCCD.ImageFrameNP);
        if (CanBin())
            defineNumber(&PrimaryCCD.ImageBinNP);

        defineText(&FITSHeaderTP);

        if (HasGuideHead())
        {
            defineNumber(&GuideCCD.ImageExposureNP);
            if (CanAbort())
                defineSwitch(&GuideCCD.AbortExposureSP);
            if (CanSubFrame() == false)
                GuideCCD.ImageFrameNP.p = IP_RO;
            defineNumber(&GuideCCD.ImageFrameNP);
        }

        if (HasCooler())
            defineNumber(&TemperatureNP);

        defineNumber(&PrimaryCCD.ImagePixelSizeNP);
        if (HasGuideHead())
        {
            defineNumber(&GuideCCD.ImagePixelSizeNP);
            if (CanBin())
                defineNumber(&GuideCCD.ImageBinNP);
        }
        defineSwitch(&PrimaryCCD.CompressSP);
        defineBLOB(&PrimaryCCD.FitsBP);
        if (HasGuideHead())
        {
            defineSwitch(&GuideCCD.CompressSP);
            defineBLOB(&GuideCCD.FitsBP);
        }
        if (HasST4Port())
        {
            defineNumber(&GuideNSNP);
            defineNumber(&GuideWENP);
        }
        defineSwitch(&PrimaryCCD.FrameTypeSP);

        if (CanBin() || CanSubFrame())
            defineSwitch(&PrimaryCCD.ResetSP);

        if (HasGuideHead())
            defineSwitch(&GuideCCD.FrameTypeSP);

        if (HasBayer())
            defineText(&BayerTP);

#if 0
        defineSwitch(&PrimaryCCD.RapidGuideSP);

        if (HasGuideHead())
            defineSwitch(&GuideCCD.RapidGuideSP);

        if (RapidGuideEnabled)
        {
            defineSwitch(&PrimaryCCD.RapidGuideSetupSP);
            defineNumber(&PrimaryCCD.RapidGuideDataNP);
        }
        if (GuiderRapidGuideEnabled)
        {
            defineSwitch(&GuideCCD.RapidGuideSetupSP);
            defineNumber(&GuideCCD.RapidGuideDataNP);
        }
#endif
        defineSwitch(&TelescopeTypeSP);

        defineSwitch(&WorldCoordSP);
        defineSwitch(&UploadSP);

        if (UploadSettingsT[UPLOAD_DIR].text == nullptr)
            IUSaveText(&UploadSettingsT[UPLOAD_DIR], getenv("HOME"));
        defineText(&UploadSettingsTP);

#ifdef HAVE_WEBSOCKET
        if (HasWebSocket())
            defineSwitch(&WebSocketSP);
#endif

#ifdef WITH_EXPOSURE_LOOPING
        defineSwitch(&ExposureLoopSP);
        defineNumber(&ExposureLoopCountNP);
#endif
    }
    else
    {
        deleteProperty(PrimaryCCD.ImageFrameNP.name);
        deleteProperty(PrimaryCCD.ImagePixelSizeNP.name);

        if (CanBin())
            deleteProperty(PrimaryCCD.ImageBinNP.name);

        deleteProperty(PrimaryCCD.ImageExposureNP.name);
        if (CanAbort())
            deleteProperty(PrimaryCCD.AbortExposureSP.name);
        deleteProperty(PrimaryCCD.FitsBP.name);
        deleteProperty(PrimaryCCD.CompressSP.name);

#if 0
        deleteProperty(PrimaryCCD.RapidGuideSP.name);
        if (RapidGuideEnabled)
        {
            deleteProperty(PrimaryCCD.RapidGuideSetupSP.name);
            deleteProperty(PrimaryCCD.RapidGuideDataNP.name);
        }
#endif

        deleteProperty(FITSHeaderTP.name);

        if (HasGuideHead())
        {
            deleteProperty(GuideCCD.ImageExposureNP.name);
            if (CanAbort())
                deleteProperty(GuideCCD.AbortExposureSP.name);
            deleteProperty(GuideCCD.ImageFrameNP.name);
            deleteProperty(GuideCCD.ImagePixelSizeNP.name);

            deleteProperty(GuideCCD.FitsBP.name);
            if (CanBin())
                deleteProperty(GuideCCD.ImageBinNP.name);
            deleteProperty(GuideCCD.CompressSP.name);
            deleteProperty(GuideCCD.FrameTypeSP.name);

#if 0
            deleteProperty(GuideCCD.RapidGuideSP.name);
            if (GuiderRapidGuideEnabled)
            {
                deleteProperty(GuideCCD.RapidGuideSetupSP.name);
                deleteProperty(GuideCCD.RapidGuideDataNP.name);
            }
#endif
        }
        if (HasCooler())
            deleteProperty(TemperatureNP.name);
        if (HasST4Port())
        {
            deleteProperty(GuideNSNP.name);
            deleteProperty(GuideWENP.name);
        }
        deleteProperty(PrimaryCCD.FrameTypeSP.name);
        if (CanBin() || CanSubFrame())
            deleteProperty(PrimaryCCD.ResetSP.name);
        if (HasBayer())
            deleteProperty(BayerTP.name);
        deleteProperty(TelescopeTypeSP.name);

        if (WorldCoordS[0].s == ISS_ON)
        {
            deleteProperty(CCDRotationNP.name);
        }
        deleteProperty(WorldCoordSP.name);
        deleteProperty(UploadSP.name);
        deleteProperty(UploadSettingsTP.name);

#ifdef HAVE_WEBSOCKET
        if (HasWebSocket())
        {
            deleteProperty(WebSocketSP.name);
            deleteProperty(WebSocketSettingsNP.name);
        }
#endif
#ifdef WITH_EXPOSURE_LOOPING
        deleteProperty(ExposureLoopSP.name);
        deleteProperty(ExposureLoopCountNP.name);
#endif
    }

    // Streamer
    if (HasStreaming())
        Streamer->updateProperties();

    return true;
}

bool CCD::ISSnoopDevice(XMLEle * root)
{
    XMLEle * ep           = nullptr;
    const char * propName = findXMLAttValu(root, "name");

    if (IUSnoopNumber(root, &EqNP) == 0)
    {
        float newra, newdec;
        newra  = EqN[0].value;
        newdec = EqN[1].value;
        if ((newra != RA) || (newdec != Dec))
        {
            //IDLog("RA %4.2f  Dec %4.2f Snooped RA %4.2f  Dec %4.2f\n",RA,Dec,newra,newdec);
            RA  = newra;
            Dec = newdec;
        }
    }
    else if (!strcmp(propName, "TELESCOPE_INFO"))
    {
        for (ep = nextXMLEle(root, 1); ep != nullptr; ep = nextXMLEle(root, 0))
        {
            const char * name = findXMLAttValu(ep, "name");

            if (!strcmp(name, "TELESCOPE_APERTURE"))
            {
                primaryAperture = atof(pcdataXMLEle(ep));
            }
            else if (!strcmp(name, "TELESCOPE_FOCAL_LENGTH"))
            {
                primaryFocalLength = atof(pcdataXMLEle(ep));
            }
            else if (!strcmp(name, "GUIDER_APERTURE"))
            {
                guiderAperture = atof(pcdataXMLEle(ep));
            }
            else if (!strcmp(name, "GUIDER_FOCAL_LENGTH"))
            {
                guiderFocalLength = atof(pcdataXMLEle(ep));
            }
        }
    }
    else if (!strcmp(propName, "FILTER_NAME"))
    {
        FilterNames.clear();

        for (ep = nextXMLEle(root, 1); ep != nullptr; ep = nextXMLEle(root, 0))
            FilterNames.push_back(pcdataXMLEle(ep));
    }
    else if (!strcmp(propName, "FILTER_SLOT"))
    {
        CurrentFilterSlot = -1;
        for (ep = nextXMLEle(root, 1); ep != nullptr; ep = nextXMLEle(root, 0))
            CurrentFilterSlot = atoi(pcdataXMLEle(ep));
    }
    else if (!strcmp(propName, "SKY_QUALITY"))
    {
        for (ep = nextXMLEle(root, 1); ep != nullptr; ep = nextXMLEle(root, 0))
        {
            const char * name = findXMLAttValu(ep, "name");

            if (!strcmp(name, "SKY_BRIGHTNESS"))
            {
                MPSAS = atof(pcdataXMLEle(ep));
                break;
            }
        }
    }
    else if (!strcmp(propName, "ABS_ROTATOR_ANGLE"))
    {
        for (ep = nextXMLEle(root, 1); ep != nullptr; ep = nextXMLEle(root, 0))
        {
            const char * name = findXMLAttValu(ep, "name");

            if (!strcmp(name, "ANGLE"))
            {
                RotatorAngle = atof(pcdataXMLEle(ep));
                break;
            }
        }
    }

    // JJ ed 2019-12-10
    else if (!strcmp(propName, "ABS_FOCUS_POSITION"))
    {
        for (ep = nextXMLEle(root, 1); ep != nullptr; ep = nextXMLEle(root, 0))
        {
            const char * name = findXMLAttValu(ep, "name");

            if (!strcmp(name, "FOCUS_ABSOLUTE_POSITION"))
            {
                FocusPos = atol(pcdataXMLEle(ep));
                break;
            }
        }
    }
    //
<<<<<<< HEAD
    
=======

>>>>>>> eb98b659
    else if (!strcmp(propName, "GEOGRAPHIC_COORD"))
    {
        for (ep = nextXMLEle(root, 1); ep != nullptr; ep = nextXMLEle(root, 0))
        {
            const char * name = findXMLAttValu(ep, "name");

            if (!strcmp(name, "LONG"))
            {
                Longitude = atof(pcdataXMLEle(ep));
                if (Longitude > 180)
                    Longitude -= 360;
            }
            else if (!strcmp(name, "LAT"))
            {
                Latitude = atof(pcdataXMLEle(ep));
            }
        }
    }

    return DefaultDevice::ISSnoopDevice(root);
}

bool CCD::ISNewText(const char * dev, const char * name, char * texts[], char * names[], int n)
{
    //  first check if it's for our device
    if (dev != nullptr && strcmp(dev, getDeviceName()) == 0)
    {
        //  This is for our device
        //  Now lets see if it's something we process here
        if (!strcmp(name, ActiveDeviceTP.name))
        {
            ActiveDeviceTP.s = IPS_OK;
            IUUpdateText(&ActiveDeviceTP, texts, names, n);
            IDSetText(&ActiveDeviceTP, nullptr);

            // Update the property name!
            strncpy(EqNP.device, ActiveDeviceT[ACTIVE_TELESCOPE].text, MAXINDIDEVICE);
            if (strlen(ActiveDeviceT[ACTIVE_TELESCOPE].text) > 0)
            {
                IDSnoopDevice(ActiveDeviceT[ACTIVE_TELESCOPE].text, "EQUATORIAL_EOD_COORD");
                IDSnoopDevice(ActiveDeviceT[ACTIVE_TELESCOPE].text, "TELESCOPE_INFO");
                IDSnoopDevice(ActiveDeviceT[ACTIVE_TELESCOPE].text, "GEOGRAPHIC_COORD");
            }
            else
            {
                RA = std::numeric_limits<double>::quiet_NaN();
                Dec = std::numeric_limits<double>::quiet_NaN();
                J2000RA = std::numeric_limits<double>::quiet_NaN();
                J2000DE = std::numeric_limits<double>::quiet_NaN();
                Latitude = std::numeric_limits<double>::quiet_NaN();
                Longitude = std::numeric_limits<double>::quiet_NaN();
                Airmass = std::numeric_limits<double>::quiet_NaN();
            }

            if (strlen(ActiveDeviceT[ACTIVE_ROTATOR].text) > 0)
                IDSnoopDevice(ActiveDeviceT[ACTIVE_ROTATOR].text, "ABS_ROTATOR_ANGLE");
            else
                MPSAS = std::numeric_limits<double>::quiet_NaN();

<<<<<<< HEAD
	    // JJ ed 2019-12-10
            if (strlen(ActiveDeviceT[SNOOP_FOCUSER].text) > 0)
                IDSnoopDevice(ActiveDeviceT[SNOOP_FOCUSER].text, "FOCUS_ABSOLUTE_POSITION");
            else
                FocusPos = std::numeric_limits<long>::quiet_NaN();
	    //

	    
            if (strlen(ActiveDeviceT[SNOOP_FILTER_WHEEL].text) > 0)
=======
            // JJ ed 2019-12-10
            if (strlen(ActiveDeviceT[ACTIVE_FOCUSER].text) > 0)
                IDSnoopDevice(ActiveDeviceT[ACTIVE_FOCUSER].text, "FOCUS_ABSOLUTE_POSITION");
            else
                FocusPos = std::numeric_limits<long>::quiet_NaN();
            //


            if (strlen(ActiveDeviceT[ACTIVE_FILTER].text) > 0)
>>>>>>> eb98b659
            {
                IDSnoopDevice(ActiveDeviceT[ACTIVE_FILTER].text, "FILTER_SLOT");
                IDSnoopDevice(ActiveDeviceT[ACTIVE_FILTER].text, "FILTER_NAME");
            }
            else
            {
                CurrentFilterSlot = -1;
            }

            IDSnoopDevice(ActiveDeviceT[ACTIVE_SKYQUALITY].text, "SKY_QUALITY");

            // Tell children active devices was updated.
            activeDevicesUpdated();

            //  We processed this one, so, tell the world we did it
            return true;
        }

        if (!strcmp(name, BayerTP.name))
        {
            IUUpdateText(&BayerTP, texts, names, n);
            BayerTP.s = IPS_OK;
            IDSetText(&BayerTP, nullptr);
            return true;
        }

        if (!strcmp(name, FITSHeaderTP.name))
        {
            IUUpdateText(&FITSHeaderTP, texts, names, n);
            FITSHeaderTP.s = IPS_OK;
            IDSetText(&FITSHeaderTP, nullptr);
            return true;
        }

        if (!strcmp(name, UploadSettingsTP.name))
        {
            IUUpdateText(&UploadSettingsTP, texts, names, n);
            UploadSettingsTP.s = IPS_OK;
            IDSetText(&UploadSettingsTP, nullptr);
            return true;
        }
    }

    // Streamer
    if (HasStreaming())
        Streamer->ISNewText(dev, name, texts, names, n);

    return DefaultDevice::ISNewText(dev, name, texts, names, n);
}

bool CCD::ISNewNumber(const char * dev, const char * name, double values[], char * names[], int n)
{
    //  first check if it's for our device
    //IDLog("CCD::ISNewNumber %s\n",name);
    if (dev != nullptr && strcmp(dev, getDeviceName()) == 0)
    {
        if (!strcmp(name, "CCD_EXPOSURE"))
        {
            if (PrimaryCCD.getFrameType() != CCDChip::BIAS_FRAME &&
                    (values[0] < PrimaryCCD.ImageExposureN[0].min || values[0] > PrimaryCCD.ImageExposureN[0].max))
            {
                LOGF_ERROR("Requested exposure value (%g) seconds out of bounds [%g,%g].",
                           values[0], PrimaryCCD.ImageExposureN[0].min, PrimaryCCD.ImageExposureN[0].max);
                PrimaryCCD.ImageExposureNP.s = IPS_ALERT;
                IDSetNumber(&PrimaryCCD.ImageExposureNP, nullptr);
                return false;
            }

            if (PrimaryCCD.getFrameType() == CCDChip::BIAS_FRAME)
                PrimaryCCD.ImageExposureN[0].value = ExposureTime = PrimaryCCD.ImageExposureN[0].min;
            else
                PrimaryCCD.ImageExposureN[0].value = ExposureTime = values[0];

            // Only abort when busy if we are not already in an exposure loops
            //if (PrimaryCCD.ImageExposureNP.s == IPS_BUSY && ExposureLoopS[EXPOSURE_LOOP_OFF].s == ISS_ON)
            if (PrimaryCCD.ImageExposureNP.s == IPS_BUSY)
            {
                if (CanAbort() && AbortExposure() == false)
                    DEBUG(Logger::DBG_WARNING, "Warning: Aborting exposure failed.");
            }

            if (StartExposure(ExposureTime))
            {
                if (PrimaryCCD.getFrameType() == CCDChip::LIGHT_FRAME && !std::isnan(RA) && !std::isnan(Dec))
                {
                    ln_equ_posn epochPos { 0, 0 }, J2000Pos { 0, 0 };
                    epochPos.ra  = RA * 15.0;
                    epochPos.dec = Dec;

                    // Convert from JNow to J2000
                    ln_get_equ_prec2(&epochPos, ln_get_julian_from_sys(), JD2000, &J2000Pos);

                    J2000RA = J2000Pos.ra / 15.0;
                    J2000DE = J2000Pos.dec;

                    if (!std::isnan(Latitude) && !std::isnan(Longitude))
                    {
                        // Horizontal Coords
                        ln_hrz_posn horizontalPos;
                        ln_lnlat_posn observer;
                        observer.lat = Latitude;
                        observer.lng = Longitude;

                        ln_get_hrz_from_equ(&epochPos, &observer, ln_get_julian_from_sys(), &horizontalPos);
                        Airmass = ln_get_airmass(horizontalPos.alt, 750);
                    }
                }

                PrimaryCCD.ImageExposureNP.s = IPS_BUSY;
                if (ExposureTime * 1000 < POLLMS)
                    POLLMS = ExposureTime * 950;
            }
            else
                PrimaryCCD.ImageExposureNP.s = IPS_ALERT;
            IDSetNumber(&PrimaryCCD.ImageExposureNP, nullptr);
            return true;
        }

        if (!strcmp(name, "GUIDER_EXPOSURE"))
        {
            if (GuideCCD.getFrameType() != CCDChip::BIAS_FRAME &&
                    (values[0] < GuideCCD.ImageExposureN[0].min || values[0] > GuideCCD.ImageExposureN[0].max))
            {
                LOGF_ERROR("Requested guide exposure value (%g) seconds out of bounds [%g,%g].",
                           values[0], GuideCCD.ImageExposureN[0].min, GuideCCD.ImageExposureN[0].max);
                GuideCCD.ImageExposureNP.s = IPS_ALERT;
                IDSetNumber(&GuideCCD.ImageExposureNP, nullptr);
                return false;
            }

            if (GuideCCD.getFrameType() == CCDChip::BIAS_FRAME)
                GuideCCD.ImageExposureN[0].value = GuiderExposureTime = GuideCCD.ImageExposureN[0].min;
            else
                GuideCCD.ImageExposureN[0].value = GuiderExposureTime = values[0];

            GuideCCD.ImageExposureNP.s = IPS_BUSY;
            if (StartGuideExposure(GuiderExposureTime))
                GuideCCD.ImageExposureNP.s = IPS_BUSY;
            else
                GuideCCD.ImageExposureNP.s = IPS_ALERT;
            IDSetNumber(&GuideCCD.ImageExposureNP, nullptr);
            return true;
        }

        if (!strcmp(name, "CCD_BINNING"))
        {
            //  We are being asked to set camera binning
            INumber * np = IUFindNumber(&PrimaryCCD.ImageBinNP, names[0]);
            if (np == nullptr)
            {
                PrimaryCCD.ImageBinNP.s = IPS_ALERT;
                IDSetNumber(&PrimaryCCD.ImageBinNP, nullptr);
                return false;
            }

            int binx, biny;
            if (!strcmp(np->name, "HOR_BIN"))
            {
                binx = values[0];
                biny = values[1];
            }
            else
            {
                binx = values[1];
                biny = values[0];
            }

            if (UpdateCCDBin(binx, biny))
            {
                IUUpdateNumber(&PrimaryCCD.ImageBinNP, values, names, n);
                PrimaryCCD.ImageBinNP.s = IPS_OK;
            }
            else
                PrimaryCCD.ImageBinNP.s = IPS_ALERT;

            IDSetNumber(&PrimaryCCD.ImageBinNP, nullptr);

            return true;
        }

        if (!strcmp(name, "GUIDER_BINNING"))
        {
            //  We are being asked to set camera binning
            INumber * np = IUFindNumber(&GuideCCD.ImageBinNP, names[0]);
            if (np == nullptr)
            {
                GuideCCD.ImageBinNP.s = IPS_ALERT;
                IDSetNumber(&GuideCCD.ImageBinNP, nullptr);
                return false;
            }

            int binx, biny;
            if (!strcmp(np->name, "HOR_BIN"))
            {
                binx = values[0];
                biny = values[1];
            }
            else
            {
                binx = values[1];
                biny = values[0];
            }

            if (UpdateGuiderBin(binx, biny))
            {
                IUUpdateNumber(&GuideCCD.ImageBinNP, values, names, n);
                GuideCCD.ImageBinNP.s = IPS_OK;
            }
            else
                GuideCCD.ImageBinNP.s = IPS_ALERT;

            IDSetNumber(&GuideCCD.ImageBinNP, nullptr);

            return true;
        }

        if (!strcmp(name, "CCD_FRAME"))
        {
            int x = -1, y = -1, w = -1, h = -1;
            for (int i = 0; i < n; i++)
            {
                if (!strcmp(names[i], "X"))
                    x = values[i];
                else if (!strcmp(names[i], "Y"))
                    y = values[i];
                else if (!strcmp(names[i], "WIDTH"))
                    w = values[i];
                else if (!strcmp(names[i], "HEIGHT"))
                    h = values[i];
            }

            DEBUGF(Logger::DBG_DEBUG, "Requested CCD Frame is (%d,%d) (%d x %d)", x, y, w, h);

            if (x < 0 || y < 0 || w <= 0 || h <= 0)
            {
                LOGF_ERROR("Invalid frame requested (%d,%d) (%d x %d)", x, y, w, h);
                PrimaryCCD.ImageFrameNP.s = IPS_ALERT;
                IDSetNumber(&PrimaryCCD.ImageFrameNP, nullptr);
                return true;
            }

            if (UpdateCCDFrame(x, y, w, h))
            {
                PrimaryCCD.ImageFrameNP.s = IPS_OK;
                IUUpdateNumber(&PrimaryCCD.ImageFrameNP, values, names, n);
            }
            else
                PrimaryCCD.ImageFrameNP.s = IPS_ALERT;

            IDSetNumber(&PrimaryCCD.ImageFrameNP, nullptr);
            return true;
        }

        if (!strcmp(name, "GUIDER_FRAME"))
        {
            //  We are being asked to set guide frame
            if (IUUpdateNumber(&GuideCCD.ImageFrameNP, values, names, n) < 0)
                return false;

            GuideCCD.ImageFrameNP.s = IPS_OK;

            DEBUGF(Logger::DBG_DEBUG, "Requested Guide Frame is %4.0f,%4.0f %4.0f x %4.0f", values[0], values[1],
                   values[2], values[4]);

            if (UpdateGuiderFrame(GuideCCD.ImageFrameN[0].value, GuideCCD.ImageFrameN[1].value,
                                  GuideCCD.ImageFrameN[2].value, GuideCCD.ImageFrameN[3].value) == false)
                GuideCCD.ImageFrameNP.s = IPS_ALERT;

            IDSetNumber(&GuideCCD.ImageFrameNP, nullptr);

            return true;
        }

#if 0
        if (!strcmp(name, "CCD_GUIDESTAR"))
        {
            PrimaryCCD.RapidGuideDataNP.s = IPS_OK;
            IUUpdateNumber(&PrimaryCCD.RapidGuideDataNP, values, names, n);
            IDSetNumber(&PrimaryCCD.RapidGuideDataNP, nullptr);
            return true;
        }

        if (!strcmp(name, "GUIDER_GUIDESTAR"))
        {
            GuideCCD.RapidGuideDataNP.s = IPS_OK;
            IUUpdateNumber(&GuideCCD.RapidGuideDataNP, values, names, n);
            IDSetNumber(&GuideCCD.RapidGuideDataNP, nullptr);
            return true;
        }
#endif

        if (!strcmp(name, GuideNSNP.name) || !strcmp(name, GuideWENP.name))
        {
            processGuiderProperties(name, values, names, n);
            return true;
        }

#ifdef WITH_EXPOSURE_LOOPING
        if (!strcmp(name, ExposureLoopCountNP.name))
        {
            IUUpdateNumber(&ExposureLoopCountNP, values, names, n);
            ExposureLoopCountNP.s = IPS_OK;
            IDSetNumber(&ExposureLoopCountNP, nullptr);
            return true;
        }
#endif

        // CCD TEMPERATURE:
        if (!strcmp(name, TemperatureNP.name))
        {
            if (values[0] < TemperatureN[0].min || values[0] > TemperatureN[0].max)
            {
                TemperatureNP.s = IPS_ALERT;
                LOGF_ERROR("Error: Bad temperature value! Range is [%.1f, %.1f] [C].",
                           TemperatureN[0].min, TemperatureN[0].max);
                IDSetNumber(&TemperatureNP, nullptr);
                return false;
            }

            int rc = SetTemperature(values[0]);

            if (rc == 0)
                TemperatureNP.s = IPS_BUSY;
            else if (rc == 1)
                TemperatureNP.s = IPS_OK;
            else
                TemperatureNP.s = IPS_ALERT;

            IDSetNumber(&TemperatureNP, nullptr);
            return true;
        }

        // Primary CCD Info
        if (!strcmp(name, PrimaryCCD.ImagePixelSizeNP.name))
        {
            IUUpdateNumber(&PrimaryCCD.ImagePixelSizeNP, values, names, n);
            PrimaryCCD.ImagePixelSizeNP.s = IPS_OK;
            SetCCDParams(PrimaryCCD.ImagePixelSizeNP.np[CCDChip::CCD_MAX_X].value,
                         PrimaryCCD.ImagePixelSizeNP.np[CCDChip::CCD_MAX_Y].value, PrimaryCCD.getBPP(),
                         PrimaryCCD.ImagePixelSizeNP.np[CCDChip::CCD_PIXEL_SIZE_X].value,
                         PrimaryCCD.ImagePixelSizeNP.np[CCDChip::CCD_PIXEL_SIZE_Y].value);
            IDSetNumber(&PrimaryCCD.ImagePixelSizeNP, nullptr);
            saveConfig(true);
            return true;
        }

        // Guide CCD Info
        if (!strcmp(name, GuideCCD.ImagePixelSizeNP.name))
        {
            IUUpdateNumber(&GuideCCD.ImagePixelSizeNP, values, names, n);
            GuideCCD.ImagePixelSizeNP.s = IPS_OK;
            SetGuiderParams(GuideCCD.ImagePixelSizeNP.np[CCDChip::CCD_MAX_X].value,
                            GuideCCD.ImagePixelSizeNP.np[CCDChip::CCD_MAX_Y].value, GuideCCD.getBPP(),
                            GuideCCD.ImagePixelSizeNP.np[CCDChip::CCD_PIXEL_SIZE_X].value,
                            GuideCCD.ImagePixelSizeNP.np[CCDChip::CCD_PIXEL_SIZE_Y].value);
            IDSetNumber(&GuideCCD.ImagePixelSizeNP, nullptr);
            saveConfig(true);
            return true;
        }

        // CCD Rotation
        if (!strcmp(name, CCDRotationNP.name))
        {
            IUUpdateNumber(&CCDRotationNP, values, names, n);
            CCDRotationNP.s = IPS_OK;
            IDSetNumber(&CCDRotationNP, nullptr);
            m_ValidCCDRotation = true;

            DEBUGF(Logger::DBG_SESSION, "CCD FOV rotation updated to %g degrees.", CCDRotationN[0].value);

            return true;
        }
    }

    // Streamer
    if (HasStreaming())
        Streamer->ISNewNumber(dev, name, values, names, n);

    return DefaultDevice::ISNewNumber(dev, name, values, names, n);
}

bool CCD::ISNewSwitch(const char * dev, const char * name, ISState * states, char * names[], int n)
{
    if (dev != nullptr && strcmp(dev, getDeviceName()) == 0)
    {
        // Upload Mode
        if (!strcmp(name, UploadSP.name))
        {
            int prevMode = IUFindOnSwitchIndex(&UploadSP);
            IUUpdateSwitch(&UploadSP, states, names, n);

            if (UpdateCCDUploadMode(static_cast<CCD_UPLOAD_MODE>(IUFindOnSwitchIndex(&UploadSP))))
            {
                if (UploadS[UPLOAD_CLIENT].s == ISS_ON)
                {
                    DEBUG(Logger::DBG_SESSION, "Upload settings set to client only.");
                    if (prevMode != 0)
                        deleteProperty(FileNameTP.name);
                }
                else if (UploadS[UPLOAD_LOCAL].s == ISS_ON)
                {
                    DEBUG(Logger::DBG_SESSION, "Upload settings set to local only.");
                    defineText(&FileNameTP);
                }
                else
                {
                    DEBUG(Logger::DBG_SESSION, "Upload settings set to client and local.");
                    defineText(&FileNameTP);
                }

                UploadSP.s = IPS_OK;
            }
            else
            {
                IUResetSwitch(&UploadSP);
                UploadS[prevMode].s = ISS_ON;
                UploadSP.s = IPS_ALERT;
            }

            IDSetSwitch(&UploadSP, nullptr);

            return true;
        }

        if (!strcmp(name, TelescopeTypeSP.name))
        {
            IUUpdateSwitch(&TelescopeTypeSP, states, names, n);
            TelescopeTypeSP.s = IPS_OK;
            IDSetSwitch(&TelescopeTypeSP, nullptr);
            return true;
        }

#ifdef WITH_EXPOSURE_LOOPING
        // Exposure Looping
        if (!strcmp(name, ExposureLoopSP.name))
        {
            IUUpdateSwitch(&ExposureLoopSP, states, names, n);
            ExposureLoopSP.s = IPS_OK;
            IDSetSwitch(&ExposureLoopSP, nullptr);
            return true;
        }
#endif

#ifdef HAVE_WEBSOCKET
        // Websocket Enable/Disable
        if (!strcmp(name, WebSocketSP.name))
        {
            IUUpdateSwitch(&WebSocketSP, states, names, n);
            WebSocketSP.s = IPS_OK;

            if (WebSocketS[WEBSOCKET_ENABLED].s == ISS_ON)
            {
                wsThread = std::thread(&wsThreadHelper, this);
                WebSocketSettingsN[WS_SETTINGS_PORT].value = wsServer.generatePort();
                WebSocketSettingsNP.s = IPS_OK;
                defineNumber(&WebSocketSettingsNP);
            }
            else if (wsServer.is_running())
            {
                wsServer.stop();
                wsThread.join();
                deleteProperty(WebSocketSettingsNP.name);
            }

            IDSetSwitch(&WebSocketSP, nullptr);
            return true;
        }
#endif

        // WCS Enable/Disable
        if (!strcmp(name, WorldCoordSP.name))
        {
            IUUpdateSwitch(&WorldCoordSP, states, names, n);
            WorldCoordSP.s = IPS_OK;

            if (WorldCoordS[0].s == ISS_ON)
            {
                LOG_INFO("World Coordinate System is enabled.");
                defineNumber(&CCDRotationNP);
            }
            else
            {
                LOG_INFO("World Coordinate System is disabled.");
                deleteProperty(CCDRotationNP.name);
            }

            m_ValidCCDRotation = false;
            IDSetSwitch(&WorldCoordSP, nullptr);
        }

        // Primary Chip Frame Reset
        if (strcmp(name, PrimaryCCD.ResetSP.name) == 0)
        {
            IUResetSwitch(&PrimaryCCD.ResetSP);
            PrimaryCCD.ResetSP.s = IPS_OK;
            if (CanBin())
                UpdateCCDBin(1, 1);
            if (CanSubFrame())
                UpdateCCDFrame(0, 0, PrimaryCCD.getXRes(), PrimaryCCD.getYRes());

            IDSetSwitch(&PrimaryCCD.ResetSP, nullptr);
            return true;
        }

        // Primary Chip Abort Expsoure
        if (strcmp(name, PrimaryCCD.AbortExposureSP.name) == 0)
        {
            IUResetSwitch(&PrimaryCCD.AbortExposureSP);

            if (AbortExposure())
            {
                PrimaryCCD.AbortExposureSP.s       = IPS_OK;
                PrimaryCCD.ImageExposureNP.s       = IPS_IDLE;
                PrimaryCCD.ImageExposureN[0].value = 0;
            }
            else
            {
                PrimaryCCD.AbortExposureSP.s = IPS_ALERT;
                PrimaryCCD.ImageExposureNP.s = IPS_ALERT;
            }

            POLLMS = getPollingPeriod();

#ifdef WITH_EXPOSURE_LOOPING
            if (ExposureLoopCountNP.s == IPS_BUSY)
            {
                uploadTime = 0;
                ExposureLoopCountNP.s = IPS_IDLE;
                ExposureLoopCountN[0].value = 1;
                IDSetNumber(&ExposureLoopCountNP, nullptr);
            }
#endif
            IDSetSwitch(&PrimaryCCD.AbortExposureSP, nullptr);
            IDSetNumber(&PrimaryCCD.ImageExposureNP, nullptr);

            return true;
        }

        // Guide Chip Abort Exposure
        if (strcmp(name, GuideCCD.AbortExposureSP.name) == 0)
        {
            IUResetSwitch(&GuideCCD.AbortExposureSP);

            if (AbortGuideExposure())
            {
                GuideCCD.AbortExposureSP.s       = IPS_OK;
                GuideCCD.ImageExposureNP.s       = IPS_IDLE;
                GuideCCD.ImageExposureN[0].value = 0;
            }
            else
            {
                GuideCCD.AbortExposureSP.s = IPS_ALERT;
                GuideCCD.ImageExposureNP.s = IPS_ALERT;
            }

            IDSetSwitch(&GuideCCD.AbortExposureSP, nullptr);
            IDSetNumber(&GuideCCD.ImageExposureNP, nullptr);

            return true;
        }

        // Primary Chip Compression
        if (strcmp(name, PrimaryCCD.CompressSP.name) == 0)
        {
            IUUpdateSwitch(&PrimaryCCD.CompressSP, states, names, n);
            PrimaryCCD.CompressSP.s = IPS_OK;
            IDSetSwitch(&PrimaryCCD.CompressSP, nullptr);

            if (PrimaryCCD.CompressS[0].s == ISS_ON)
            {
                PrimaryCCD.SendCompressed = true;
            }
            else
            {
                PrimaryCCD.SendCompressed = false;
            }
            return true;
        }

        // Guide Chip Compression
        if (strcmp(name, GuideCCD.CompressSP.name) == 0)
        {
            IUUpdateSwitch(&GuideCCD.CompressSP, states, names, n);
            GuideCCD.CompressSP.s = IPS_OK;
            IDSetSwitch(&GuideCCD.CompressSP, nullptr);

            if (GuideCCD.CompressS[0].s == ISS_ON)
            {
                GuideCCD.SendCompressed = true;
            }
            else
            {
                GuideCCD.SendCompressed = false;
            }
            return true;
        }

        // Primary Chip Frame Type
        if (strcmp(name, PrimaryCCD.FrameTypeSP.name) == 0)
        {
            IUUpdateSwitch(&PrimaryCCD.FrameTypeSP, states, names, n);
            PrimaryCCD.FrameTypeSP.s = IPS_OK;
            if (PrimaryCCD.FrameTypeS[0].s == ISS_ON)
                PrimaryCCD.setFrameType(CCDChip::LIGHT_FRAME);
            else if (PrimaryCCD.FrameTypeS[1].s == ISS_ON)
            {
                PrimaryCCD.setFrameType(CCDChip::BIAS_FRAME);
                if (HasShutter() == false)
                    DEBUG(Logger::DBG_WARNING,
                          "The CCD does not have a shutter. Cover the camera in order to take a bias frame.");
            }
            else if (PrimaryCCD.FrameTypeS[2].s == ISS_ON)
            {
                PrimaryCCD.setFrameType(CCDChip::DARK_FRAME);
                if (HasShutter() == false)
                    DEBUG(Logger::DBG_WARNING,
                          "The CCD does not have a shutter. Cover the camera in order to take a dark frame.");
            }
            else if (PrimaryCCD.FrameTypeS[3].s == ISS_ON)
                PrimaryCCD.setFrameType(CCDChip::FLAT_FRAME);

            if (UpdateCCDFrameType(PrimaryCCD.getFrameType()) == false)
                PrimaryCCD.FrameTypeSP.s = IPS_ALERT;

            IDSetSwitch(&PrimaryCCD.FrameTypeSP, nullptr);

            return true;
        }

        // Guide Chip Frame Type
        if (strcmp(name, GuideCCD.FrameTypeSP.name) == 0)
        {
            //  Compression Update
            IUUpdateSwitch(&GuideCCD.FrameTypeSP, states, names, n);
            GuideCCD.FrameTypeSP.s = IPS_OK;
            if (GuideCCD.FrameTypeS[0].s == ISS_ON)
                GuideCCD.setFrameType(CCDChip::LIGHT_FRAME);
            else if (GuideCCD.FrameTypeS[1].s == ISS_ON)
            {
                GuideCCD.setFrameType(CCDChip::BIAS_FRAME);
                if (HasShutter() == false)
                    DEBUG(Logger::DBG_WARNING,
                          "The CCD does not have a shutter. Cover the camera in order to take a bias frame.");
            }
            else if (GuideCCD.FrameTypeS[2].s == ISS_ON)
            {
                GuideCCD.setFrameType(CCDChip::DARK_FRAME);
                if (HasShutter() == false)
                    DEBUG(Logger::DBG_WARNING,
                          "The CCD does not have a shutter. Cover the camera in order to take a dark frame.");
            }
            else if (GuideCCD.FrameTypeS[3].s == ISS_ON)
                GuideCCD.setFrameType(CCDChip::FLAT_FRAME);

            if (UpdateGuiderFrameType(GuideCCD.getFrameType()) == false)
                GuideCCD.FrameTypeSP.s = IPS_ALERT;

            IDSetSwitch(&GuideCCD.FrameTypeSP, nullptr);

            return true;
        }

#if 0
        // Primary Chip Rapid Guide Enable/Disable
        if (strcmp(name, PrimaryCCD.RapidGuideSP.name) == 0)
        {
            IUUpdateSwitch(&PrimaryCCD.RapidGuideSP, states, names, n);
            PrimaryCCD.RapidGuideSP.s = IPS_OK;
            RapidGuideEnabled         = (PrimaryCCD.RapidGuideS[0].s == ISS_ON);

            if (RapidGuideEnabled)
            {
                defineSwitch(&PrimaryCCD.RapidGuideSetupSP);
                defineNumber(&PrimaryCCD.RapidGuideDataNP);
            }
            else
            {
                deleteProperty(PrimaryCCD.RapidGuideSetupSP.name);
                deleteProperty(PrimaryCCD.RapidGuideDataNP.name);
            }

            IDSetSwitch(&PrimaryCCD.RapidGuideSP, nullptr);
            return true;
        }

        // Guide Chip Rapid Guide Enable/Disable
        if (strcmp(name, GuideCCD.RapidGuideSP.name) == 0)
        {
            IUUpdateSwitch(&GuideCCD.RapidGuideSP, states, names, n);
            GuideCCD.RapidGuideSP.s = IPS_OK;
            GuiderRapidGuideEnabled = (GuideCCD.RapidGuideS[0].s == ISS_ON);

            if (GuiderRapidGuideEnabled)
            {
                defineSwitch(&GuideCCD.RapidGuideSetupSP);
                defineNumber(&GuideCCD.RapidGuideDataNP);
            }
            else
            {
                deleteProperty(GuideCCD.RapidGuideSetupSP.name);
                deleteProperty(GuideCCD.RapidGuideDataNP.name);
            }

            IDSetSwitch(&GuideCCD.RapidGuideSP, nullptr);
            return true;
        }

        // Primary CCD Rapid Guide Setup
        if (strcmp(name, PrimaryCCD.RapidGuideSetupSP.name) == 0)
        {
            IUUpdateSwitch(&PrimaryCCD.RapidGuideSetupSP, states, names, n);
            PrimaryCCD.RapidGuideSetupSP.s = IPS_OK;

            AutoLoop   = (PrimaryCCD.RapidGuideSetupS[0].s == ISS_ON);
            SendImage  = (PrimaryCCD.RapidGuideSetupS[1].s == ISS_ON);
            ShowMarker = (PrimaryCCD.RapidGuideSetupS[2].s == ISS_ON);

            IDSetSwitch(&PrimaryCCD.RapidGuideSetupSP, nullptr);
            return true;
        }

        // Guide Chip Rapid Guide Setup
        if (strcmp(name, GuideCCD.RapidGuideSetupSP.name) == 0)
        {
            IUUpdateSwitch(&GuideCCD.RapidGuideSetupSP, states, names, n);
            GuideCCD.RapidGuideSetupSP.s = IPS_OK;

            GuiderAutoLoop   = (GuideCCD.RapidGuideSetupS[0].s == ISS_ON);
            GuiderSendImage  = (GuideCCD.RapidGuideSetupS[1].s == ISS_ON);
            GuiderShowMarker = (GuideCCD.RapidGuideSetupS[2].s == ISS_ON);

            IDSetSwitch(&GuideCCD.RapidGuideSetupSP, nullptr);
            return true;
        }
#endif
    }

    if (HasStreaming())
        Streamer->ISNewSwitch(dev, name, states, names, n);

    return DefaultDevice::ISNewSwitch(dev, name, states, names, n);
}

int CCD::SetTemperature(double temperature)
{
    INDI_UNUSED(temperature);
    DEBUGF(Logger::DBG_WARNING, "CCD::SetTemperature %4.2f -  Should never get here", temperature);
    return -1;
}

bool CCD::StartExposure(float duration)
{
    DEBUGF(Logger::DBG_WARNING, "CCD::StartExposure %4.2f -  Should never get here", duration);
    return false;
}

bool CCD::StartGuideExposure(float duration)
{
    DEBUGF(Logger::DBG_WARNING, "CCD::StartGuide Exposure %4.2f -  Should never get here", duration);
    return false;
}

bool CCD::AbortExposure()
{
    DEBUG(Logger::DBG_WARNING, "CCD::AbortExposure -  Should never get here");
    return false;
}

bool CCD::AbortGuideExposure()
{
    DEBUG(Logger::DBG_WARNING, "CCD::AbortGuideExposure -  Should never get here");
    return false;
}

bool CCD::UpdateCCDFrame(int x, int y, int w, int h)
{
    // Just set value, unless HW layer overrides this and performs its own processing
    PrimaryCCD.setFrame(x, y, w, h);
    return true;
}

bool CCD::UpdateGuiderFrame(int x, int y, int w, int h)
{
    GuideCCD.setFrame(x, y, w, h);
    return true;
}

bool CCD::UpdateCCDBin(int hor, int ver)
{
    // Just set value, unless HW layer overrides this and performs its own processing
    PrimaryCCD.setBin(hor, ver);
    // Reset size
    if (HasStreaming())
        Streamer->setSize(PrimaryCCD.getSubW() / hor, PrimaryCCD.getSubH() / ver);
    return true;
}

bool CCD::UpdateGuiderBin(int hor, int ver)
{
    // Just set value, unless HW layer overrides this and performs its own processing
    GuideCCD.setBin(hor, ver);
    return true;
}

bool CCD::UpdateCCDFrameType(CCDChip::CCD_FRAME fType)
{
    INDI_UNUSED(fType);
    // Child classes can override this
    return true;
}

bool CCD::UpdateGuiderFrameType(CCDChip::CCD_FRAME fType)
{
    INDI_UNUSED(fType);
    // Child classes can override this
    return true;
}

void CCD::addFITSKeywords(fitsfile * fptr, CCDChip * targetChip)
{
    int status = 0;
    char dev_name[MAXINDINAME] = {0};
    char exp_start[MAXINDINAME] = {0};
    double effectiveFocalLength = std::numeric_limits<double>::quiet_NaN();
    double effectiveAperture = std::numeric_limits<double>::quiet_NaN();

    AutoCNumeric locale;
    fits_update_key_str(fptr, "INSTRUME", getDeviceName(), "CCD Name", &status);

    // Telescope
    if (strlen(ActiveDeviceT[ACTIVE_TELESCOPE].text) > 0)
    {
        fits_update_key_str(fptr, "TELESCOP", ActiveDeviceT[0].text, "Telescope name", &status);
    }

    // Which scope is in effect
    // TODO: Support N-telescopes
    if (TelescopeTypeS[TELESCOPE_PRIMARY].s == ISS_ON)
    {
        if (primaryFocalLength > 0)
            effectiveFocalLength = primaryFocalLength;
        if (primaryAperture > 0)
            effectiveAperture = primaryAperture;
    }
    else if (TelescopeTypeS[TELESCOPE_GUIDE].s == ISS_ON)
    {
        if (guiderFocalLength > 0)
            effectiveFocalLength = guiderFocalLength;
        if (guiderAperture > 0)
            effectiveAperture = guiderAperture;
    }

    if (std::isnan(effectiveFocalLength))
        LOG_WARN("Telescope focal length is missing.");
    if (std::isnan(effectiveAperture))
        LOG_WARN("Telescope aperture is missing.");

    // Observer
    fits_update_key_str(fptr, "OBSERVER", FITSHeaderT[FITS_OBSERVER].text, "Observer name", &status);

    // Object
    fits_update_key_str(fptr, "OBJECT", FITSHeaderT[FITS_OBJECT].text, "Object name", &status);

    double subPixSize1 = static_cast<double>(targetChip->getPixelSizeX());
    double subPixSize2 = static_cast<double>(targetChip->getPixelSizeY());
    uint32_t subW = targetChip->getSubW();
    uint32_t subH = targetChip->getSubH();
    uint32_t subBinX = targetChip->getBinX();
    uint32_t subBinY = targetChip->getBinY();

    strncpy(dev_name, getDeviceName(), MAXINDINAME);
    strncpy(exp_start, targetChip->getExposureStartTime(), MAXINDINAME);

    fits_update_key_dbl(fptr, "EXPTIME", targetChip->getExposureDuration(), 6, "Total Exposure Time (s)", &status);

    if (targetChip->getFrameType() == CCDChip::DARK_FRAME)
        fits_update_key_dbl(fptr, "DARKTIME", targetChip->getExposureDuration(), 6, "Total Dark Exposure Time (s)", &status);

    // If the camera has a cooler OR if the temperature permission was explicitly set to Read-Only, then record the temperature
    if (HasCooler() || TemperatureNP.p == IP_RO)
        fits_update_key_dbl(fptr, "CCD-TEMP", TemperatureN[0].value, 2, "CCD Temperature (Celsius)", &status);

    fits_update_key_dbl(fptr, "PIXSIZE1", subPixSize1, 6, "Pixel Size 1 (microns)", &status);
    fits_update_key_dbl(fptr, "PIXSIZE2", subPixSize2, 6, "Pixel Size 2 (microns)", &status);
    fits_update_key_lng(fptr, "XBINNING", targetChip->getBinX(), "Binning factor in width", &status);
    fits_update_key_lng(fptr, "YBINNING", targetChip->getBinY(), "Binning factor in height", &status);
    // XPIXSZ and YPIXSZ are logical sizes including the binning factor
    double xpixsz = subPixSize1 * subBinX;
    double ypixsz = subPixSize2 * subBinY;
    fits_update_key_dbl(fptr, "XPIXSZ", xpixsz, 6, "X binned pixel size in microns", &status);
    fits_update_key_dbl(fptr, "YPIXSZ", ypixsz, 6, "Y binned pixel size in microns", &status);

    switch (targetChip->getFrameType())
    {
        case CCDChip::LIGHT_FRAME:
            fits_update_key_str(fptr, "FRAME", "Light", "Frame Type", &status);
            break;
        case CCDChip::BIAS_FRAME:
            fits_update_key_str(fptr, "FRAME", "Bias", "Frame Type", &status);
            break;
        case CCDChip::FLAT_FRAME:
            fits_update_key_str(fptr, "FRAME", "Flat", "Frame Type", &status);
            break;
        case CCDChip::DARK_FRAME:
            fits_update_key_str(fptr, "FRAME", "Dark", "Frame Type", &status);
            break;
    }

    if (CurrentFilterSlot != -1 && CurrentFilterSlot <= static_cast<int>(FilterNames.size()))
    {
        fits_update_key_str(fptr, "FILTER", FilterNames.at(CurrentFilterSlot - 1).c_str(), "Filter", &status);
    }

#ifdef WITH_MINMAX
    if (targetChip->getNAxis() == 2)
    {
        double min_val, max_val;
        getMinMax(&min_val, &max_val, targetChip);

        fits_update_key_dbl(fptr, "DATAMIN", min_val, 6, "Minimum value", &status);
        fits_update_key_dbl(fptr, "DATAMAX", max_val, 6, "Maximum value", &status);
    }
#endif

    if (HasBayer() && targetChip->getNAxis() == 2)
    {
        fits_update_key_lng(fptr, "XBAYROFF", atoi(BayerT[0].text), "X offset of Bayer array", &status);
        fits_update_key_lng(fptr, "YBAYROFF", atoi(BayerT[1].text), "Y offset of Bayer array", &status);
        fits_update_key_str(fptr, "BAYERPAT", BayerT[2].text, "Bayer color pattern", &status);
    }

    if (!std::isnan(effectiveFocalLength))
        fits_update_key_dbl(fptr, "FOCALLEN", effectiveFocalLength, 2, "Focal Length (mm)", &status);

    if (!std::isnan(effectiveAperture))
        fits_update_key_dbl(fptr, "APTDIA", effectiveAperture, 2, "Telescope diameter (mm)", &status);

    if (!std::isnan(MPSAS))
    {
        fits_update_key_dbl(fptr, "MPSAS", MPSAS, 6, "Sky Quality (mag per arcsec^2)", &status);
    }

    if (!std::isnan(RotatorAngle))
    {
        fits_update_key_dbl(fptr, "ROTATANG", RotatorAngle, 3, "Rotator angle in degrees", &status);
    }

    // SCALE assuming square-pixels
    if (!std::isnan(effectiveFocalLength))
    {
        double pixScale = subPixSize1 / effectiveFocalLength * 206.3 * subBinX;
        fits_update_key_dbl(fptr, "SCALE", pixScale, 6, "arcsecs per pixel", &status);
    }


    if (targetChip->getFrameType() == CCDChip::LIGHT_FRAME && !std::isnan(J2000RA) && !std::isnan(J2000DE))
    {
        char ra_str[32] = {0}, de_str[32] = {0};

        fs_sexa(ra_str, J2000RA, 2, 360000);
        fs_sexa(de_str, J2000DE, 2, 360000);

        char * raPtr = ra_str, *dePtr = de_str;
        while (*raPtr != '\0')
        {
            if (*raPtr == ':')
                *raPtr = ' ';
            raPtr++;
        }
        while (*dePtr != '\0')
        {
            if (*dePtr == ':')
                *dePtr = ' ';
            dePtr++;
        }

        if (!std::isnan(Latitude) && !std::isnan(Longitude))
        {
            fits_update_key_dbl(fptr, "SITELAT", Latitude, 6, "Latitude of the imaging site in degrees", &status);
            fits_update_key_dbl(fptr, "SITELONG", Longitude, 6, "Longitude of the imaging site in degrees", &status);
        }
        if (!std::isnan(Airmass))
            //fits_update_key_s(fptr, TDOUBLE, "AIRMASS", &Airmass, "Airmass", &status);
            fits_update_key_dbl(fptr, "AIRMASS", Airmass, 6, "Airmass", &status);

        fits_update_key_str(fptr, "OBJCTRA", ra_str, "Object J2000 RA in Hours", &status);
        fits_update_key_str(fptr, "OBJCTDEC", de_str, "Object J2000 DEC in Degrees", &status);

        fits_update_key_dbl(fptr, "RA", J2000RA * 15, 6, "Object J2000 RA in Degrees", &status);
        fits_update_key_dbl(fptr, "DEC", J2000DE, 6, "Object J2000 DEC in Degrees", &status);

        //fits_update_key_s(fptr, TINT, "EPOCH", &epoch, "Epoch", &status);
        fits_update_key_lng(fptr, "EQUINOX", 2000, "Equinox", &status);

        // Add WCS Info
        if (WorldCoordS[0].s == ISS_ON && m_ValidCCDRotation && !std::isnan(effectiveFocalLength))
        {
            double J2000RAHours = J2000RA * 15;
            fits_update_key_dbl(fptr, "CRVAL1", J2000RAHours, 10, "CRVAL1", &status);
            fits_update_key_dbl(fptr, "CRVAL2", J2000DE, 10, "CRVAL1", &status);

            char radecsys[8] = "FK5";
            char ctype1[16]  = "RA---TAN";
            char ctype2[16]  = "DEC--TAN";

            fits_update_key_str(fptr, "RADECSYS", radecsys, "RADECSYS", &status);
            fits_update_key_str(fptr, "CTYPE1", ctype1, "CTYPE1", &status);
            fits_update_key_str(fptr, "CTYPE2", ctype2, "CTYPE2", &status);

            double crpix1 = subW / subBinX / 2.0;
            double crpix2 = subH / subBinY / 2.0;

            fits_update_key_dbl(fptr, "CRPIX1", crpix1, 10, "CRPIX1", &status);
            fits_update_key_dbl(fptr, "CRPIX2", crpix2, 10, "CRPIX2", &status);

            double secpix1 = subPixSize1 / effectiveFocalLength * 206.3 * subBinX;
            double secpix2 = subPixSize2 / effectiveFocalLength * 206.3 * subBinY;

            fits_update_key_dbl(fptr, "SECPIX1", secpix1, 10, "SECPIX1", &status);
            fits_update_key_dbl(fptr, "SECPIX2", secpix2, 10, "SECPIX2", &status);

            double degpix1 = secpix1 / 3600.0;
            double degpix2 = secpix2 / 3600.0;

            fits_update_key_dbl(fptr, "CDELT1", degpix1, 10, "CDELT1", &status);
            fits_update_key_dbl(fptr, "CDELT2", degpix2, 10, "CDELT2", &status);

            // Rotation is CW, we need to convert it to CCW per CROTA1 definition
            double rotation = 360 - CCDRotationN[0].value;
            if (rotation > 360)
                rotation -= 360;

            fits_update_key_dbl(fptr, "CROTA1", rotation, 10, "CROTA1", &status);
            fits_update_key_dbl(fptr, "CROTA2", rotation, 10, "CROTA2", &status);

            /*double cd[4];
            cd[0] = degpix1;
            cd[1] = 0;
            cd[2] = 0;
            cd[3] = degpix2;

            fits_update_key_s(fptr, TDOUBLE, "CD1_1", &cd[0], "CD1_1", &status);
            fits_update_key_s(fptr, TDOUBLE, "CD1_2", &cd[1], "CD1_2", &status);
            fits_update_key_s(fptr, TDOUBLE, "CD2_1", &cd[2], "CD2_1", &status);
            fits_update_key_s(fptr, TDOUBLE, "CD2_2", &cd[3], "CD2_2", &status);*/
        }
    }

    fits_update_key_str(fptr, "DATE-OBS", exp_start, "UTC start date of observation", &status);
    fits_write_comment(fptr, "Generated by INDI", &status);
}

void CCD::fits_update_key_s(fitsfile * fptr, int type, std::string name, void * p, std::string explanation,
                            int * status)
{
    // this function is for removing warnings about deprecated string conversion to char* (from arg 5)
    fits_update_key(fptr, type, name.c_str(), p, const_cast<char *>(explanation.c_str()), status);
}

bool CCD::ExposureComplete(CCDChip * targetChip)
{
    // Reset POLLMS to default value
    POLLMS = getPollingPeriod();

    // Run async
    std::thread(&CCD::ExposureCompletePrivate, this, targetChip).detach();

    return true;
}

bool CCD::ExposureCompletePrivate(CCDChip * targetChip)
{
#ifdef WITH_EXPOSURE_LOOPING
    // If looping is on, let's immediately take another capture
    if (ExposureLoopS[EXPOSURE_LOOP_ON].s == ISS_ON)
    {
        double duration = targetChip->getExposureDuration();

        if (ExposureLoopCountN[0].value > 1)
        {
            if (ExposureLoopCountNP.s != IPS_BUSY)
            {
                exposureLoopStartup = std::chrono::system_clock::now();
            }
            else
            {
                auto end = std::chrono::system_clock::now();

                uploadTime = (std::chrono::duration_cast<std::chrono::milliseconds>(end - exposureLoopStartup)).count() / 1000.0 - duration;
                LOGF_DEBUG("Image download and upload/save took %.3f seconds.", uploadTime);

                exposureLoopStartup = end;
            }

            ExposureLoopCountNP.s = IPS_BUSY;
            ExposureLoopCountN[0].value--;
            IDSetNumber(&ExposureLoopCountNP, nullptr);

            if (uploadTime < duration)
            {
                StartExposure(duration);
                PrimaryCCD.ImageExposureNP.s = IPS_BUSY;
                IDSetNumber(&PrimaryCCD.ImageExposureNP, nullptr);
                if (duration * 1000 < POLLMS)
                    POLLMS = duration * 950;
            }
            else
            {
                LOGF_ERROR("Rapid exposure not possible since upload time is %.2f seconds while exposure time is %.2f seconds.", uploadTime, duration);
                PrimaryCCD.ImageExposureNP.s = IPS_ALERT;
                IDSetNumber(&PrimaryCCD.ImageExposureNP, nullptr);
                ExposureLoopCountN[0].value = 1;
                ExposureLoopCountNP.s = IPS_IDLE;
                IDSetNumber(&ExposureLoopCountNP, nullptr);
                uploadTime = 0;
                return false;
            }
        }
        else
        {
            uploadTime = 0;
            ExposureLoopCountNP.s = IPS_IDLE;
            IDSetNumber(&ExposureLoopCountNP, nullptr);
        }
    }
#endif

    bool sendImage = (UploadS[0].s == ISS_ON || UploadS[2].s == ISS_ON);
    bool saveImage = (UploadS[1].s == ISS_ON || UploadS[2].s == ISS_ON);

#if 0
    bool showMarker = false;
    bool autoLoop   = false;
    bool sendData   = false;

    if (RapidGuideEnabled && targetChip == &PrimaryCCD && (PrimaryCCD.getBPP() == 16 || PrimaryCCD.getBPP() == 8))
    {
        autoLoop   = AutoLoop;
        sendImage  = SendImage;
        showMarker = ShowMarker;
        sendData   = true;
        saveImage  = false;
    }

    if (GuiderRapidGuideEnabled && targetChip == &GuideCCD && (GuideCCD.getBPP() == 16 || PrimaryCCD.getBPP() == 8))
    {
        autoLoop   = GuiderAutoLoop;
        sendImage  = GuiderSendImage;
        showMarker = GuiderShowMarker;
        sendData   = true;
        saveImage  = false;
    }

    if (sendData)
    {
        static double P0 = 0.906, P1 = 0.584, P2 = 0.365, P3 = 0.117, P4 = 0.049, P5 = -0.05, P6 = -0.064, P7 = -0.074,
                      P8               = -0.094;
        targetChip->RapidGuideDataNP.s = IPS_BUSY;
        int width                      = targetChip->getSubW() / targetChip->getBinX();
        int height                     = targetChip->getSubH() / targetChip->getBinY();
        void * src                      = (unsigned short *)targetChip->getFrameBuffer();
        int i0, i1, i2, i3, i4, i5, i6, i7, i8;
        int ix = 0, iy = 0;
        int xM4;
        double average, fit, bestFit = 0;
        int minx = 4;
        int maxx = width - 4;
        int miny = 4;
        int maxy = height - 4;
        if (targetChip->lastRapidX > 0 && targetChip->lastRapidY > 0)
        {
            minx = std::max(targetChip->lastRapidX - 20, 4);
            maxx = std::min(targetChip->lastRapidX + 20, width - 4);
            miny = std::max(targetChip->lastRapidY - 20, 4);
            maxy = std::min(targetChip->lastRapidY + 20, height - 4);
        }
        if (targetChip->getBPP() == 16)
        {
            unsigned short * p;
            for (int x = minx; x < maxx; x++)
                for (int y = miny; y < maxy; y++)
                {
                    i0 = i1 = i2 = i3 = i4 = i5 = i6 = i7 = i8 = 0;
                    xM4                                        = x - 4;
                    p                                          = (unsigned short *)src + (y - 4) * width + xM4;
                    i8 += *p++;
                    i8 += *p++;
                    i8 += *p++;
                    i8 += *p++;
                    i8 += *p++;
                    i8 += *p++;
                    i8 += *p++;
                    i8 += *p++;
                    i8 += *p++;
                    p = (unsigned short *)src + (y - 3) * width + xM4;
                    i8 += *p++;
                    i8 += *p++;
                    i8 += *p++;
                    i7 += *p++;
                    i6 += *p++;
                    i7 += *p++;
                    i8 += *p++;
                    i8 += *p++;
                    i8 += *p++;
                    p = (unsigned short *)src + (y - 2) * width + xM4;
                    i8 += *p++;
                    i8 += *p++;
                    i5 += *p++;
                    i4 += *p++;
                    i3 += *p++;
                    i4 += *p++;
                    i5 += *p++;
                    i8 += *p++;
                    i8 += *p++;
                    p = (unsigned short *)src + (y - 1) * width + xM4;
                    i8 += *p++;
                    i7 += *p++;
                    i4 += *p++;
                    i2 += *p++;
                    i1 += *p++;
                    i2 += *p++;
                    i4 += *p++;
                    i8 += *p++;
                    i8 += *p++;
                    p = (unsigned short *)src + (y + 0) * width + xM4;
                    i8 += *p++;
                    i6 += *p++;
                    i3 += *p++;
                    i1 += *p++;
                    i0 += *p++;
                    i1 += *p++;
                    i3 += *p++;
                    i6 += *p++;
                    i8 += *p++;
                    p = (unsigned short *)src + (y + 1) * width + xM4;
                    i8 += *p++;
                    i7 += *p++;
                    i4 += *p++;
                    i2 += *p++;
                    i1 += *p++;
                    i2 += *p++;
                    i4 += *p++;
                    i8 += *p++;
                    i8 += *p++;
                    p = (unsigned short *)src + (y + 2) * width + xM4;
                    i8 += *p++;
                    i8 += *p++;
                    i5 += *p++;
                    i4 += *p++;
                    i3 += *p++;
                    i4 += *p++;
                    i5 += *p++;
                    i8 += *p++;
                    i8 += *p++;
                    p = (unsigned short *)src + (y + 3) * width + xM4;
                    i8 += *p++;
                    i8 += *p++;
                    i8 += *p++;
                    i7 += *p++;
                    i6 += *p++;
                    i7 += *p++;
                    i8 += *p++;
                    i8 += *p++;
                    i8 += *p++;
                    p = (unsigned short *)src + (y + 4) * width + xM4;
                    i8 += *p++;
                    i8 += *p++;
                    i8 += *p++;
                    i8 += *p++;
                    i8 += *p++;
                    i8 += *p++;
                    i8 += *p++;
                    i8 += *p++;
                    i8 += *p++;
                    average = (i0 + i1 + i2 + i3 + i4 + i5 + i6 + i7 + i8) / 85.0;
                    fit     = P0 * (i0 - average) + P1 * (i1 - 4 * average) + P2 * (i2 - 4 * average) +
                              P3 * (i3 - 4 * average) + P4 * (i4 - 8 * average) + P5 * (i5 - 4 * average) +
                              P6 * (i6 - 4 * average) + P7 * (i7 - 8 * average) + P8 * (i8 - 48 * average);
                    if (bestFit < fit)
                    {
                        bestFit = fit;
                        ix      = x;
                        iy      = y;
                    }
                }
        }
        else
        {
            unsigned char * p;
            for (int x = minx; x < maxx; x++)
                for (int y = miny; y < maxy; y++)
                {
                    i0 = i1 = i2 = i3 = i4 = i5 = i6 = i7 = i8 = 0;
                    xM4                                        = x - 4;
                    p                                          = (unsigned char *)src + (y - 4) * width + xM4;
                    i8 += *p++;
                    i8 += *p++;
                    i8 += *p++;
                    i8 += *p++;
                    i8 += *p++;
                    i8 += *p++;
                    i8 += *p++;
                    i8 += *p++;
                    i8 += *p++;
                    p = (unsigned char *)src + (y - 3) * width + xM4;
                    i8 += *p++;
                    i8 += *p++;
                    i8 += *p++;
                    i7 += *p++;
                    i6 += *p++;
                    i7 += *p++;
                    i8 += *p++;
                    i8 += *p++;
                    i8 += *p++;
                    p = (unsigned char *)src + (y - 2) * width + xM4;
                    i8 += *p++;
                    i8 += *p++;
                    i5 += *p++;
                    i4 += *p++;
                    i3 += *p++;
                    i4 += *p++;
                    i5 += *p++;
                    i8 += *p++;
                    i8 += *p++;
                    p = (unsigned char *)src + (y - 1) * width + xM4;
                    i8 += *p++;
                    i7 += *p++;
                    i4 += *p++;
                    i2 += *p++;
                    i1 += *p++;
                    i2 += *p++;
                    i4 += *p++;
                    i8 += *p++;
                    i8 += *p++;
                    p = (unsigned char *)src + (y + 0) * width + xM4;
                    i8 += *p++;
                    i6 += *p++;
                    i3 += *p++;
                    i1 += *p++;
                    i0 += *p++;
                    i1 += *p++;
                    i3 += *p++;
                    i6 += *p++;
                    i8 += *p++;
                    p = (unsigned char *)src + (y + 1) * width + xM4;
                    i8 += *p++;
                    i7 += *p++;
                    i4 += *p++;
                    i2 += *p++;
                    i1 += *p++;
                    i2 += *p++;
                    i4 += *p++;
                    i8 += *p++;
                    i8 += *p++;
                    p = (unsigned char *)src + (y + 2) * width + xM4;
                    i8 += *p++;
                    i8 += *p++;
                    i5 += *p++;
                    i4 += *p++;
                    i3 += *p++;
                    i4 += *p++;
                    i5 += *p++;
                    i8 += *p++;
                    i8 += *p++;
                    p = (unsigned char *)src + (y + 3) * width + xM4;
                    i8 += *p++;
                    i8 += *p++;
                    i8 += *p++;
                    i7 += *p++;
                    i6 += *p++;
                    i7 += *p++;
                    i8 += *p++;
                    i8 += *p++;
                    i8 += *p++;
                    p = (unsigned char *)src + (y + 4) * width + xM4;
                    i8 += *p++;
                    i8 += *p++;
                    i8 += *p++;
                    i8 += *p++;
                    i8 += *p++;
                    i8 += *p++;
                    i8 += *p++;
                    i8 += *p++;
                    i8 += *p++;
                    average = (i0 + i1 + i2 + i3 + i4 + i5 + i6 + i7 + i8) / 85.0;
                    fit     = P0 * (i0 - average) + P1 * (i1 - 4 * average) + P2 * (i2 - 4 * average) +
                              P3 * (i3 - 4 * average) + P4 * (i4 - 8 * average) + P5 * (i5 - 4 * average) +
                              P6 * (i6 - 4 * average) + P7 * (i7 - 8 * average) + P8 * (i8 - 48 * average);
                    if (bestFit < fit)
                    {
                        bestFit = fit;
                        ix      = x;
                        iy      = y;
                    }
                }
        }

        targetChip->RapidGuideDataN[0].value = ix;
        targetChip->RapidGuideDataN[1].value = iy;
        targetChip->RapidGuideDataN[2].value = bestFit;
        targetChip->lastRapidX               = ix;
        targetChip->lastRapidY               = iy;
        if (bestFit > 50)
        {
            int sumX           = 0;
            int sumY           = 0;
            int total          = 0;
            int max            = 0;
            int noiseThreshold = 0;

            if (targetChip->getBPP() == 16)
            {
                unsigned short * p;
                for (int y = iy - 4; y <= iy + 4; y++)
                {
                    p = (unsigned short *)src + y * width + ix - 4;
                    for (int x = ix - 4; x <= ix + 4; x++)
                    {
                        int w = *p++;
                        noiseThreshold += w;
                        if (w > max)
                            max = w;
                    }
                }
                noiseThreshold = (noiseThreshold / 81 + max) / 2; // set threshold between peak and average
                for (int y = iy - 4; y <= iy + 4; y++)
                {
                    p = (unsigned short *)src + y * width + ix - 4;
                    for (int x = ix - 4; x <= ix + 4; x++)
                    {
                        int w = *p++;
                        if (w < noiseThreshold)
                            w = 0;
                        sumX += x * w;
                        sumY += y * w;
                        total += w;
                    }
                }
            }
            else
            {
                unsigned char * p;
                for (int y = iy - 4; y <= iy + 4; y++)
                {
                    p = (unsigned char *)src + y * width + ix - 4;
                    for (int x = ix - 4; x <= ix + 4; x++)
                    {
                        int w = *p++;
                        noiseThreshold += w;
                        if (w > max)
                            max = w;
                    }
                }
                noiseThreshold = (noiseThreshold / 81 + max) / 2; // set threshold between peak and average
                for (int y = iy - 4; y <= iy + 4; y++)
                {
                    p = (unsigned char *)src + y * width + ix - 4;
                    for (int x = ix - 4; x <= ix + 4; x++)
                    {
                        int w = *p++;
                        if (w < noiseThreshold)
                            w = 0;
                        sumX += x * w;
                        sumY += y * w;
                        total += w;
                    }
                }
            }

            if (total > 0)
            {
                targetChip->RapidGuideDataN[0].value = ((double)sumX) / total;
                targetChip->RapidGuideDataN[1].value = ((double)sumY) / total;
                targetChip->RapidGuideDataNP.s       = IPS_OK;

                DEBUGF(Logger::DBG_DEBUG, "Guide Star X: %g Y: %g FIT: %g", targetChip->RapidGuideDataN[0].value,
                       targetChip->RapidGuideDataN[1].value, targetChip->RapidGuideDataN[2].value);
            }
            else
            {
                targetChip->RapidGuideDataNP.s = IPS_ALERT;
                targetChip->lastRapidX = targetChip->lastRapidY = -1;
            }
        }
        else
        {
            targetChip->RapidGuideDataNP.s = IPS_ALERT;
            targetChip->lastRapidX = targetChip->lastRapidY = -1;
        }
        IDSetNumber(&targetChip->RapidGuideDataNP, nullptr);

        if (showMarker)
        {
            int xmin = std::max(ix - 10, 0);
            int xmax = std::min(ix + 10, width - 1);
            int ymin = std::max(iy - 10, 0);
            int ymax = std::min(iy + 10, height - 1);

            //fprintf(stderr, "%d %d %d %d\n", xmin, xmax, ymin, ymax);

            if (targetChip->getBPP() == 16)
            {
                unsigned short * p;
                if (ymin > 0)
                {
                    p = (unsigned short *)src + ymin * width + xmin;
                    for (int x = xmin; x <= xmax; x++)
                        *p++ = 50000;
                }

                if (xmin > 0)
                {
                    for (int y = ymin; y <= ymax; y++)
                    {
                        *((unsigned short *)src + y * width + xmin) = 50000;
                    }
                }

                if (xmax < width - 1)
                {
                    for (int y = ymin; y <= ymax; y++)
                    {
                        *((unsigned short *)src + y * width + xmax) = 50000;
                    }
                }

                if (ymax < height - 1)
                {
                    p = (unsigned short *)src + ymax * width + xmin;
                    for (int x = xmin; x <= xmax; x++)
                        *p++ = 50000;
                }
            }
            else
            {
                unsigned char * p;
                if (ymin > 0)
                {
                    p = (unsigned char *)src + ymin * width + xmin;
                    for (int x = xmin; x <= xmax; x++)
                        *p++ = 255;
                }

                if (xmin > 0)
                {
                    for (int y = ymin; y <= ymax; y++)
                    {
                        *((unsigned char *)src + y * width + xmin) = 255;
                    }
                }

                if (xmax < width - 1)
                {
                    for (int y = ymin; y <= ymax; y++)
                    {
                        *((unsigned char *)src + y * width + xmax) = 255;
                    }
                }

                if (ymax < height - 1)
                {
                    p = (unsigned char *)src + ymax * width + xmin;
                    for (int x = xmin; x <= xmax; x++)
                        *p++ = 255;
                }
            }
        }
    }
#endif

    if (sendImage || saveImage /* || useSolver*/)
    {
        if (!strcmp(targetChip->getImageExtension(), "fits"))
        {
            void * memptr;
            size_t memsize;
            int img_type  = 0;
            int byte_type = 0;
            int status    = 0;
            long naxis    = targetChip->getNAxis();
            long naxes[3];
            int nelements = 0;
            std::string bit_depth;
            char error_status[MAXRBUF];

            fitsfile * fptr = nullptr;

            naxes[0] = targetChip->getSubW() / targetChip->getBinX();
            naxes[1] = targetChip->getSubH() / targetChip->getBinY();

            switch (targetChip->getBPP())
            {
                case 8:
                    byte_type = TBYTE;
                    img_type  = BYTE_IMG;
                    bit_depth = "8 bits per pixel";
                    break;

                case 16:
                    byte_type = TUSHORT;
                    img_type  = USHORT_IMG;
                    bit_depth = "16 bits per pixel";
                    break;

                case 32:
                    byte_type = TULONG;
                    img_type  = ULONG_IMG;
                    bit_depth = "32 bits per pixel";
                    break;

                default:
                    LOGF_ERROR("Unsupported bits per pixel value %d", targetChip->getBPP());
                    return false;
            }

            nelements = naxes[0] * naxes[1];
            if (naxis == 3)
            {
                nelements *= 3;
                naxes[2] = 3;
            }

            /*DEBUGF(Logger::DBG_DEBUG, "Exposure complete. Image Depth: %s. Width: %d Height: %d nelements: %d", bit_depth.c_str(), naxes[0],
                    naxes[1], nelements);*/

            std::unique_lock<std::mutex> guard(ccdBufferLock);

            //  Now we have to send fits format data to the client
            memsize = 5760;
            memptr  = malloc(memsize);
            if (!memptr)
            {
                LOGF_ERROR("Error: failed to allocate memory: %lu", memsize);
                return false;
            }

            fits_create_memfile(&fptr, &memptr, &memsize, 2880, realloc, &status);

            if (status)
            {
                fits_report_error(stderr, status); /* print out any error messages */
                fits_get_errstatus(status, error_status);
                fits_close_file(fptr, &status);
                free(memptr);
                LOGF_ERROR("FITS Error: %s", error_status);
                return false;
            }

            fits_create_img(fptr, img_type, naxis, naxes, &status);

            if (status)
            {
                fits_report_error(stderr, status); /* print out any error messages */
                fits_get_errstatus(status, error_status);
                fits_close_file(fptr, &status);
                free(memptr);
                LOGF_ERROR("FITS Error: %s", error_status);
                return false;
            }

            addFITSKeywords(fptr, targetChip);

            fits_write_img(fptr, byte_type, 1, nelements, targetChip->getFrameBuffer(), &status);

            if (status)
            {
                fits_report_error(stderr, status); /* print out any error messages */
                fits_get_errstatus(status, error_status);
                fits_close_file(fptr, &status);
                free(memptr);
                LOGF_ERROR("FITS Error: %s", error_status);
                return false;
            }

            fits_close_file(fptr, &status);

            bool rc = uploadFile(targetChip, memptr, memsize, sendImage, saveImage /*, useSolver*/);

            free(memptr);

            guard.unlock();

            if (rc == false)
            {
                targetChip->setExposureFailed();
                return false;
            }
        }
        else
        {
            std::unique_lock<std::mutex> guard(ccdBufferLock);
            bool rc = uploadFile(targetChip, targetChip->getFrameBuffer(), targetChip->getFrameBufferSize(), sendImage,
                                 saveImage);
            guard.unlock();

            if (rc == false)
            {
                targetChip->setExposureFailed();
                return false;
            }
        }
    }

    targetChip->ImageExposureNP.s = IPS_OK;
    IDSetNumber(&targetChip->ImageExposureNP, nullptr);

#if 0
    if (autoLoop)
    {
        if (targetChip == &PrimaryCCD)
        {
            PrimaryCCD.ImageExposureN[0].value = ExposureTime;
            if (StartExposure(ExposureTime))
            {
                // Record information required later in creation of FITS header
                if (targetChip->getFrameType() == CCDChip::LIGHT_FRAME && !std::isnan(RA) && !std::isnan(Dec))
                {
                    ln_equ_posn epochPos { 0, 0 }, J2000Pos { 0, 0 };
                    epochPos.ra  = RA * 15.0;
                    epochPos.dec = Dec;

                    // Convert from JNow to J2000
                    ln_get_equ_prec2(&epochPos, ln_get_julian_from_sys(), JD2000, &J2000Pos);

                    J2000RA = J2000Pos.ra / 15.0;
                    J2000DE = J2000Pos.dec;

                    if (!std::isnan(Latitude) && !std::isnan(Longitude))
                    {
                        // Horizontal Coords
                        ln_hrz_posn horizontalPos;
                        ln_lnlat_posn observer;
                        observer.lat = Latitude;
                        observer.lng = Longitude;

                        ln_get_hrz_from_equ(&epochPos, &observer, ln_get_julian_from_sys(), &horizontalPos);
                        Airmass = ln_get_airmass(horizontalPos.alt, 750);
                    }
                }

                PrimaryCCD.ImageExposureNP.s = IPS_BUSY;
            }
            else
            {
                DEBUG(Logger::DBG_DEBUG, "Autoloop: Primary CCD Exposure Error!");
                PrimaryCCD.ImageExposureNP.s = IPS_ALERT;
            }

            IDSetNumber(&PrimaryCCD.ImageExposureNP, nullptr);
        }
        else
        {
            GuideCCD.ImageExposureN[0].value = GuiderExposureTime;
            GuideCCD.ImageExposureNP.s       = IPS_BUSY;
            if (StartGuideExposure(GuiderExposureTime))
                GuideCCD.ImageExposureNP.s = IPS_BUSY;
            else
            {
                DEBUG(Logger::DBG_DEBUG, "Autoloop: Guide CCD Exposure Error!");
                GuideCCD.ImageExposureNP.s = IPS_ALERT;
            }

            IDSetNumber(&GuideCCD.ImageExposureNP, nullptr);
        }
    }
#endif

    return true;
}

bool CCD::uploadFile(CCDChip * targetChip, const void * fitsData, size_t totalBytes, bool sendImage,
                     bool saveImage /*, bool useSolver*/)
{
    uint8_t * compressedData = nullptr;

    DEBUGF(Logger::DBG_DEBUG, "Uploading file. Ext: %s, Size: %d, sendImage? %s, saveImage? %s",
           targetChip->getImageExtension(), totalBytes, sendImage ? "Yes" : "No", saveImage ? "Yes" : "No");

    if (saveImage)
    {
        targetChip->FitsB.blob    = const_cast<void *>(fitsData);
        targetChip->FitsB.bloblen = totalBytes;
        snprintf(targetChip->FitsB.format, MAXINDIBLOBFMT, ".%s", targetChip->getImageExtension());

        FILE * fp = nullptr;
        char imageFileName[MAXRBUF];

        std::string prefix = UploadSettingsT[UPLOAD_PREFIX].text;
        int maxIndex       = getFileIndex(UploadSettingsT[UPLOAD_DIR].text, UploadSettingsT[UPLOAD_PREFIX].text,
                                          targetChip->FitsB.format);

        if (maxIndex < 0)
        {
            LOGF_ERROR("Error iterating directory %s. %s", UploadSettingsT[0].text,
                       strerror(errno));
            return false;
        }

        if (maxIndex > 0)
        {
            char ts[32];
            struct tm * tp;
            time_t t;
            time(&t);
            tp = localtime(&t);
            strftime(ts, sizeof(ts), "%Y-%m-%dT%H-%M-%S", tp);
            std::string filets(ts);
            prefix = std::regex_replace(prefix, std::regex("ISO8601"), filets);

            char indexString[8];
            snprintf(indexString, 8, "%03d", maxIndex);
            std::string prefixIndex = indexString;
            //prefix.replace(prefix.find("XXX"), std::string::npos, prefixIndex);
            prefix = std::regex_replace(prefix, std::regex("XXX"), prefixIndex);
        }

        snprintf(imageFileName, MAXRBUF, "%s/%s%s", UploadSettingsT[0].text, prefix.c_str(), targetChip->FitsB.format);

        fp = fopen(imageFileName, "w");
        if (fp == nullptr)
        {
            LOGF_ERROR("Unable to save image file (%s). %s", imageFileName, strerror(errno));
            return false;
        }

        int n = 0;
        for (int nr = 0; nr < (int)targetChip->FitsB.bloblen; nr += n)
            n = fwrite((static_cast<char *>(targetChip->FitsB.blob) + nr), 1, targetChip->FitsB.bloblen - nr, fp);

        fclose(fp);

        // Save image file path
        IUSaveText(&FileNameT[0], imageFileName);

        DEBUGF(Logger::DBG_SESSION, "Image saved to %s", imageFileName);
        FileNameTP.s = IPS_OK;
        IDSetText(&FileNameTP, nullptr);
    }

    if (targetChip->SendCompressed)
    {
        if (!strcmp(targetChip->getImageExtension(), "fits"))
        {
            int  compressedBytes = 0;
            char filename[MAXRBUF] = {0};
            strncpy(filename, "/tmp/compressedfits.fits", MAXRBUF);

            FILE * fp = fopen(filename, "w");
            if (fp == nullptr)
            {
                LOGF_ERROR("Unable to save temporary image file: %s", strerror(errno));
                return false;
            }

            int n = 0;
            for (int nr = 0; nr < static_cast<int>(totalBytes); nr += n)
                n = fwrite(static_cast<const uint8_t *>(fitsData) + nr, 1, totalBytes - nr, fp);
            fclose(fp);

            fpstate	fpvar;
            std::vector<std::string> arguments = {"fpack", filename};
            std::vector<char *> arglist;
            for (const auto &arg : arguments)
                arglist.push_back(const_cast<char *>(arg.data()));
            arglist.push_back(nullptr);

            int argc = arglist.size() - 1;
            char ** argv = arglist.data();

            // TODO: Check for errors
            fp_init (&fpvar);
            fp_get_param (argc, argv, &fpvar);
            fp_preflight (argc, argv, FPACK, &fpvar);
            fp_loop (argc, argv, FPACK, filename, fpvar);

            // Remove temporary file from disk
            remove(filename);

            // Add .fz
            strncat(filename, ".fz", 3);

            struct stat st;
            stat(filename, &st);
            compressedBytes = st.st_size;

            compressedData = new uint8_t[compressedBytes];

            if (compressedData == nullptr)
            {
                LOG_ERROR("Ran out of memory compressing image.");
                return false;
            }

            fp = fopen(filename, "r");
            if (fp == nullptr)
            {
                LOGF_ERROR("Unable to open temporary image file: %s", strerror(errno));
                delete [] compressedData;
                return false;
            }

            n = 0;
            for (int nr = 0; nr < compressedBytes; nr += n)
                n = fread(compressedData + nr, 1, compressedBytes - nr, fp);
            fclose(fp);

            // Remove compressed temporary file from disk
            remove(filename);

            targetChip->FitsB.blob    = compressedData;
            targetChip->FitsB.bloblen = compressedBytes;
            totalBytes = compressedBytes;
            snprintf(targetChip->FitsB.format, MAXINDIBLOBFMT, ".%s.fz", targetChip->getImageExtension());
        }
        else
        {
            uLong compressedBytes = sizeof(char) * totalBytes + totalBytes / 64 + 16 + 3;
            compressedData  = new uint8_t[compressedBytes];

            if (fitsData == nullptr || compressedData == nullptr)
            {
                if (compressedData)
                    delete [] compressedData;
                LOG_ERROR("Error: Ran out of memory compressing image");
                return false;
            }

            int r = compress2(compressedData, &compressedBytes, (const Bytef *)fitsData, totalBytes, 9);
            if (r != Z_OK)
            {
                /* this should NEVER happen */
                LOG_ERROR("Error: Failed to compress image");
                delete [] compressedData;
                return false;
            }

            targetChip->FitsB.blob    = compressedData;
            targetChip->FitsB.bloblen = compressedBytes;
            snprintf(targetChip->FitsB.format, MAXINDIBLOBFMT, ".%s.z", targetChip->getImageExtension());
        }
    }
    else
    {
        targetChip->FitsB.blob    = const_cast<void *>(fitsData);
        targetChip->FitsB.bloblen = totalBytes;
        snprintf(targetChip->FitsB.format, MAXINDIBLOBFMT, ".%s", targetChip->getImageExtension());
    }

    targetChip->FitsB.size = totalBytes;
    targetChip->FitsBP.s   = IPS_OK;

    if (sendImage)
    {
#ifdef HAVE_WEBSOCKET
        if (HasWebSocket() && WebSocketS[WEBSOCKET_ENABLED].s == ISS_ON)
        {
            auto start = std::chrono::high_resolution_clock::now();

            // Send format/size/..etc first later
            wsServer.send_text(std::string(targetChip->FitsB.format));
            wsServer.send_binary(targetChip->FitsB.blob, targetChip->FitsB.bloblen);

            auto end = std::chrono::high_resolution_clock::now();
            std::chrono::duration<double> diff = end - start;
            LOGF_DEBUG("Websocket transfer took %g seconds", diff.count());
        }
        else
#endif
        {
            auto start = std::chrono::high_resolution_clock::now();
            IDSetBLOB(&targetChip->FitsBP, nullptr);
            auto end = std::chrono::high_resolution_clock::now();
            std::chrono::duration<double> diff = end - start;
            LOGF_DEBUG("BLOB transfer took %g seconds", diff.count());
        }
    }

    if (compressedData)
        delete [] compressedData;

    DEBUG(Logger::DBG_DEBUG, "Upload complete");

    return true;
}

void CCD::SetCCDParams(int x, int y, int bpp, float xf, float yf)
{
    PrimaryCCD.setResolution(x, y);
    PrimaryCCD.setFrame(0, 0, x, y);
    if (CanBin())
        PrimaryCCD.setBin(1, 1);
    PrimaryCCD.setPixelSize(xf, yf);
    PrimaryCCD.setBPP(bpp);
}

void CCD::SetGuiderParams(int x, int y, int bpp, float xf, float yf)
{
    capability |= CCD_HAS_GUIDE_HEAD;

    GuideCCD.setResolution(x, y);
    GuideCCD.setFrame(0, 0, x, y);
    GuideCCD.setPixelSize(xf, yf);
    GuideCCD.setBPP(bpp);
}

bool CCD::saveConfigItems(FILE * fp)
{
    DefaultDevice::saveConfigItems(fp);

    IUSaveConfigText(fp, &ActiveDeviceTP);
    IUSaveConfigSwitch(fp, &UploadSP);
    IUSaveConfigText(fp, &UploadSettingsTP);
    IUSaveConfigSwitch(fp, &TelescopeTypeSP);
#ifdef WITH_EXPOSURE_LOOPING
    IUSaveConfigSwitch(fp, &ExposureLoopSP);
#endif

    IUSaveConfigSwitch(fp, &PrimaryCCD.CompressSP);

    if (HasGuideHead())
    {
        IUSaveConfigSwitch(fp, &GuideCCD.CompressSP);
        IUSaveConfigNumber(fp, &GuideCCD.ImageBinNP);
    }

    if (CanSubFrame())
        IUSaveConfigNumber(fp, &PrimaryCCD.ImageFrameNP);

    if (CanBin())
        IUSaveConfigNumber(fp, &PrimaryCCD.ImageBinNP);

    if (HasBayer())
        IUSaveConfigText(fp, &BayerTP);

    if (HasStreaming())
        Streamer->saveConfigItems(fp);

    return true;
}

IPState CCD::GuideNorth(uint32_t ms)
{
    INDI_UNUSED(ms);
    LOG_ERROR("The CCD does not support guiding.");
    return IPS_ALERT;
}

IPState CCD::GuideSouth(uint32_t ms)
{
    INDI_UNUSED(ms);
    LOG_ERROR("The CCD does not support guiding.");
    return IPS_ALERT;
}

IPState CCD::GuideEast(uint32_t ms)
{
    INDI_UNUSED(ms);
    LOG_ERROR("The CCD does not support guiding.");
    return IPS_ALERT;
}

IPState CCD::GuideWest(uint32_t ms)
{
    INDI_UNUSED(ms);
    LOG_ERROR("The CCD does not support guiding.");
    return IPS_ALERT;
}

void CCD::getMinMax(double * min, double * max, CCDChip * targetChip)
{
    int ind         = 0, i, j;
    int imageHeight = targetChip->getSubH() / targetChip->getBinY();
    int imageWidth  = targetChip->getSubW() / targetChip->getBinX();
    double lmin = 0, lmax = 0;

    switch (targetChip->getBPP())
    {
        case 8:
        {
            uint8_t * imageBuffer = targetChip->getFrameBuffer();
            lmin = lmax = imageBuffer[0];

            for (i = 0; i < imageHeight; i++)
                for (j = 0; j < imageWidth; j++)
                {
                    ind = (i * imageWidth) + j;
                    if (imageBuffer[ind] < lmin)
                        lmin = imageBuffer[ind];
                    else if (imageBuffer[ind] > lmax)
                        lmax = imageBuffer[ind];
                }
        }
        break;

        case 16:
        {
            uint16_t * imageBuffer = reinterpret_cast<uint16_t*>(targetChip->getFrameBuffer());
            lmin = lmax = imageBuffer[0];

            for (i = 0; i < imageHeight; i++)
                for (j = 0; j < imageWidth; j++)
                {
                    ind = (i * imageWidth) + j;
                    if (imageBuffer[ind] < lmin)
                        lmin = imageBuffer[ind];
                    else if (imageBuffer[ind] > lmax)
                        lmax = imageBuffer[ind];
                }
        }
        break;

        case 32:
        {
            uint32_t * imageBuffer = reinterpret_cast<uint32_t*>(targetChip->getFrameBuffer());
            lmin = lmax = imageBuffer[0];

            for (i = 0; i < imageHeight; i++)
                for (j = 0; j < imageWidth; j++)
                {
                    ind = (i * imageWidth) + j;
                    if (imageBuffer[ind] < lmin)
                        lmin = imageBuffer[ind];
                    else if (imageBuffer[ind] > lmax)
                        lmax = imageBuffer[ind];
                }
        }
        break;
    }
    *min = lmin;
    *max = lmax;
}

std::string regex_replace_compat(const std::string &input, const std::string &pattern, const std::string &replace)
{
    std::stringstream s;
    std::regex_replace(std::ostreambuf_iterator<char>(s), input.begin(), input.end(), std::regex(pattern), replace);
    return s.str();
}

int CCD::getFileIndex(const char * dir, const char * prefix, const char * ext)
{
    INDI_UNUSED(ext);

    DIR * dpdf = nullptr;
    struct dirent * epdf = nullptr;
    std::vector<std::string> files = std::vector<std::string>();

    std::string prefixIndex = prefix;
    prefixIndex             = regex_replace_compat(prefixIndex, "_ISO8601", "");
    prefixIndex             = regex_replace_compat(prefixIndex, "_XXX", "");

    // Create directory if does not exist
    struct stat st;

    if (stat(dir, &st) == -1)
    {
        if (errno == ENOENT)
        {
            DEBUGF(Logger::DBG_DEBUG, "Creating directory %s...", dir);
            if (_ccd_mkdir(dir, 0755) == -1)
                LOGF_ERROR("Error creating directory %s (%s)", dir, strerror(errno));
        }
        else
        {
            LOGF_ERROR("Couldn't stat directory %s: %s", dir, strerror(errno));
            return -1;
        }
    }

    dpdf = opendir(dir);
    if (dpdf != nullptr)
    {
        while ((epdf = readdir(dpdf)))
        {
            if (strstr(epdf->d_name, prefixIndex.c_str()))
                files.push_back(epdf->d_name);
        }
    }
    else
    {
        closedir(dpdf);
        return -1;
    }
    int maxIndex = 0;

    for (int i = 0; i < (int)files.size(); i++)
    {
        int index = -1;

        std::string file  = files.at(i);
        std::size_t start = file.find_last_of("_");
        std::size_t end   = file.find_last_of(".");
        if (start != std::string::npos)
        {
            index = atoi(file.substr(start + 1, end).c_str());
            if (index > maxIndex)
                maxIndex = index;
        }
    }

    closedir(dpdf);
    return (maxIndex + 1);
}

void CCD::GuideComplete(INDI_EQ_AXIS axis)
{
    GuiderInterface::GuideComplete(axis);
}

bool CCD::StartStreaming()
{
    LOG_ERROR("Streaming is not supported.");
    return false;
}

bool CCD::StopStreaming()
{
    LOG_ERROR("Streaming is not supported.");
    return false;
}

#ifdef HAVE_WEBSOCKET
void CCD::wsThreadHelper(void * context)
{
    static_cast<CCD *>(context)->wsThreadEntry();
}

void CCD::wsThreadEntry()
{
    wsServer.run();
}
#endif

}<|MERGE_RESOLUTION|>--- conflicted
+++ resolved
@@ -413,29 +413,14 @@
     /**********************************************/
 
     // Snooped Devices
-<<<<<<< HEAD
-    IUFillText(&ActiveDeviceT[0], "ACTIVE_TELESCOPE", "Telescope", "Telescope Simulator");
-=======
+
     IUFillText(&ActiveDeviceT[ACTIVE_TELESCOPE], "ACTIVE_TELESCOPE", "Telescope", "Telescope Simulator");
-
-    // JJ ed 2019-12-10
     IUFillText(&ActiveDeviceT[ACTIVE_ROTATOR], "ACTIVE_ROTATOR", "Rotator", "Rotator Simulator");
     IUFillText(&ActiveDeviceT[ACTIVE_FOCUSER], "ACTIVE_FOCUSER", "Focuser", "Focuser Simulator");
     IUFillText(&ActiveDeviceT[ACTIVE_FILTER], "ACTIVE_FILTER", "Filter", "CCD Simulator");
     IUFillText(&ActiveDeviceT[ACTIVE_SKYQUALITY], "ACTIVE_SKYQUALITY", "Sky Quality", "SQM");
     IUFillTextVector(&ActiveDeviceTP, ActiveDeviceT, 5, getDeviceName(), "ACTIVE_DEVICES", "Snoop devices", OPTIONS_TAB,
                      IP_RW, 60, IPS_IDLE);
-    //
->>>>>>> eb98b659
-
-    // JJ ed 2019-12-10
-    IUFillText(&ActiveDeviceT[1], "ACTIVE_ROTATOR", "Rotator", "Rotator Simulator");
-    IUFillText(&ActiveDeviceT[2], "ACTIVE_FOCUSER", "Focuser", "Focuser Simulator");
-    IUFillText(&ActiveDeviceT[3], "ACTIVE_FILTER", "Filter", "CCD Simulator");
-    IUFillText(&ActiveDeviceT[4], "ACTIVE_SKYQUALITY", "Sky Quality", "SQM");
-    IUFillTextVector(&ActiveDeviceTP, ActiveDeviceT, 5, getDeviceName(), "ACTIVE_DEVICES", "Snoop devices", OPTIONS_TAB,
-                     IP_RW, 60, IPS_IDLE);
-    //
     
     // Snooped RA/DEC Property
     IUFillNumber(&EqN[0], "RA", "Ra (hh:mm:ss)", "%010.6m", 0, 24, 0, 0);
@@ -458,11 +443,6 @@
     IDSnoopDevice(ActiveDeviceT[ACTIVE_FOCUSER].text, "ABS_FOCUS_POSITION");
     //
 
-    // JJ ed 2019-12-10
-    // Snoop Rotator
-    IDSnoopDevice(ActiveDeviceT[SNOOP_FOCUSER].text, "ABS_FOCUS_POSITION");
-    //
-    
     // Snoop Filter Wheel
     IDSnoopDevice(ActiveDeviceT[ACTIVE_FILTER].text, "FILTER_SLOT");
     IDSnoopDevice(ActiveDeviceT[ACTIVE_FILTER].text, "FILTER_NAME");
@@ -774,11 +754,7 @@
         }
     }
     //
-<<<<<<< HEAD
-    
-=======
-
->>>>>>> eb98b659
+
     else if (!strcmp(propName, "GEOGRAPHIC_COORD"))
     {
         for (ep = nextXMLEle(root, 1); ep != nullptr; ep = nextXMLEle(root, 0))
@@ -838,17 +814,6 @@
             else
                 MPSAS = std::numeric_limits<double>::quiet_NaN();
 
-<<<<<<< HEAD
-	    // JJ ed 2019-12-10
-            if (strlen(ActiveDeviceT[SNOOP_FOCUSER].text) > 0)
-                IDSnoopDevice(ActiveDeviceT[SNOOP_FOCUSER].text, "FOCUS_ABSOLUTE_POSITION");
-            else
-                FocusPos = std::numeric_limits<long>::quiet_NaN();
-	    //
-
-	    
-            if (strlen(ActiveDeviceT[SNOOP_FILTER_WHEEL].text) > 0)
-=======
             // JJ ed 2019-12-10
             if (strlen(ActiveDeviceT[ACTIVE_FOCUSER].text) > 0)
                 IDSnoopDevice(ActiveDeviceT[ACTIVE_FOCUSER].text, "FOCUS_ABSOLUTE_POSITION");
@@ -858,7 +823,6 @@
 
 
             if (strlen(ActiveDeviceT[ACTIVE_FILTER].text) > 0)
->>>>>>> eb98b659
             {
                 IDSnoopDevice(ActiveDeviceT[ACTIVE_FILTER].text, "FILTER_SLOT");
                 IDSnoopDevice(ActiveDeviceT[ACTIVE_FILTER].text, "FILTER_NAME");
