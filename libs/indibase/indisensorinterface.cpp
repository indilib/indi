--- conflicted
+++ resolved
@@ -178,32 +178,20 @@
     {
         RA = EqNP.np[0].value;
         Dec = EqNP.np[1].value;
-<<<<<<< HEAD
-        IDLog("Snooped RA %4.2f  Dec %4.2f\n",RA,Dec);
-=======
         //IDLog("Snooped RA %4.2f  Dec %4.2f\n", RA, Dec);
->>>>>>> e9666d51
     }
     if (!IUSnoopNumber(root, &LocationNP))
     {
         Lat = LocationNP.np[0].value;
         Lon = LocationNP.np[1].value;
         El = LocationNP.np[2].value;
-<<<<<<< HEAD
-        IDLog("Snooped Lat %4.2f  Lon %4.2f  El %4.2f\n",RA,Dec,El);
-=======
         //IDLog("Snooped Lat %4.2f  Lon %4.2f  El %4.2f\n", RA, Dec, El);
->>>>>>> e9666d51
     }
     if (!IUSnoopNumber(root, &ScopeParametersNP))
     {
         primaryAperture = ScopeParametersNP.np[0].value;
         primaryFocalLength = ScopeParametersNP.np[1].value;
-<<<<<<< HEAD
-        IDLog("Snooped primaryAperture %4.2f  primaryFocalLength %4.2f\n",primaryAperture,primaryFocalLength);
-=======
         //IDLog("Snooped primaryAperture %4.2f  primaryFocalLength %4.2f\n", primaryAperture, primaryFocalLength);
->>>>>>> e9666d51
     }
 
     return INDI::DefaultDevice::ISSnoopDevice(root);
@@ -511,28 +499,20 @@
     if (sensorConnection & CONNECTION_SERIAL)
     {
         serialConnection = new Connection::Serial(this);
-<<<<<<< HEAD
-        serialConnection->registerHandshake([&]() { return callHandshake(); });
-=======
         serialConnection->registerHandshake([&]()
         {
             return callHandshake();
         });
->>>>>>> e9666d51
         registerConnection(serialConnection);
     }
 
     if (sensorConnection & CONNECTION_TCP)
     {
         tcpConnection = new Connection::TCP(this);
-<<<<<<< HEAD
-        tcpConnection->registerHandshake([&]() { return callHandshake(); });
-=======
         tcpConnection->registerHandshake([&]()
         {
             return callHandshake();
         });
->>>>>>> e9666d51
 
         registerConnection(tcpConnection);
     }
@@ -616,13 +596,9 @@
 void SensorInterface::setIntegrationTime(double duration)
 {
     integrationTime = duration;
-<<<<<<< HEAD
-    timespec_get(&startIntegrationTime, TIME_UTC);
-=======
     // JM 2020-04-28: FIXME
     // This does not compile on MacOS, so commenting now.
     //timespec_get(&startIntegrationTime, TIME_UTC);
->>>>>>> e9666d51
 }
 
 const char *SensorInterface::getIntegrationStartTime()
