--- conflicted
+++ resolved
@@ -410,11 +410,7 @@
 {
     INDI::DefaultDevice::initProperties(); //  let the base class flesh in what it wants
 
-<<<<<<< HEAD
     // Sensor Temperature
-=======
-    // PrimarySensorInterface Temperature
->>>>>>> af12a40e
     IUFillNumber(&TemperatureN[0], "SENSOR_TEMPERATURE_VALUE", "Temperature (C)", "%5.2f", -50.0, 50.0, 0., 0.);
     IUFillNumberVector(&TemperatureNP, TemperatureN, 1, getDeviceName(), "SENSOR_TEMPERATURE", "Temperature",
                        MAIN_CONTROL_TAB, IP_RW, 60, IPS_IDLE);
@@ -423,11 +419,7 @@
     /**************** Primary Device ****************/
     /**********************************************/
 
-<<<<<<< HEAD
     // Sensor Integration
-=======
-    // PrimarySensorInterface Integration
->>>>>>> af12a40e
     IUFillNumber(&FramedIntegrationN[0], "SENSOR_INTEGRATION_VALUE", "Time (s)", "%5.2f", 0.01, 3600, 1.0, 1.0);
     IUFillNumberVector(&FramedIntegrationNP, FramedIntegrationN, 1, getDeviceName(), "SENSOR_INTEGRATION",
                        "Integration", MAIN_CONTROL_TAB, IP_RW, 60, IPS_IDLE);
@@ -440,20 +432,12 @@
                            "Integration Abort", MAIN_CONTROL_TAB, IP_RW, ISR_ATMOST1, 60, IPS_IDLE);
     }
 
-<<<<<<< HEAD
-    IUFillBLOB(&FitsB, "DATA", "Sensor Data Blob", "");
-    IUFillBLOBVector(&FitsBP, &FitsB, 1, getDeviceName(), "SENSOR", "Integration Data", MAIN_CONTROL_TAB,
-=======
-    // PrimarySensorInterface Device Continuum Blob
-    int ctr = 0;
-
     IUFillBLOB(&FitsB, "DATA", "Sensor Data Blob", "");
     ctr ++;
 
     if(ctr > 0)
     {
         IUFillBLOBVector(&FitsBP, &FitsB, ctr, getDeviceName(), "SENSOR", "Integration Data", INTEGRATION_INFO_TAB,
->>>>>>> af12a40e
                          IP_RO, 60, IPS_IDLE);
 
     /**********************************************/
@@ -661,11 +645,7 @@
     fits_update_key_s(fptr, TDOUBLE, "EXPTIME", &(integrationTime), "Total Integration Time (s)", &status);
 
     if (HasCooler())
-<<<<<<< HEAD
-        fits_update_key_s(fptr, TDOUBLE, "SENSOR-TEMP", &(TemperatureN[0].value), "Sensor Temperature (Celsius)", &status);
-=======
         fits_update_key_s(fptr, TDOUBLE, "SENSOR-TEMP", &(TemperatureN[0].value), "PrimarySensorInterface Temperature (Celsius)", &status);
->>>>>>> af12a40e
 
 #ifdef WITH_MINMAX
     if (getNAxis() == 2)
