/*******************************************************************************
 Copyright(c) 2010, 2017 Ilia Platone, Jasem Mutlaq. All rights reserved.


 This library is free software; you can redistribute it and/or
 modify it under the terms of the GNU Library General Public
 License version 2 as published by the Free Software Foundation.

 This library is distributed in the hope that it will be useful,
 but WITHOUT ANY WARRANTY; without even the implied warranty of
 MERCHANTABILITY or FITNESS FOR A PARTICULAR PURPOSE.  See the GNU
 Library General Public License for more details.

 You should have received a copy of the GNU Library General Public License
 along with this library; see the file COPYING.LIB.  If not, write to
 the Free Software Foundation, Inc., 51 Franklin Street, Fifth Floor,
 Boston, MA 02110-1301, USA.
*******************************************************************************/

#include "defaultdevice.h"
#include "indispectrograph.h"

#include "indicom.h"
#include "stream/streammanager.h"
#include "locale_compat.h"

#include <fitsio.h>

#include <libnova/julian_day.h>
#include <libnova/ln_types.h>
#include <libnova/precession.h>

#include <regex>

#include <dirent.h>
#include <cerrno>
#include <locale.h>
#include <cstdlib>
#include <zlib.h>
#include <sys/stat.h>

namespace INDI
{

Spectrograph::Spectrograph()
{
    INTEGRATION_SETTINGS_TAB = "Integration Settings";
    INTEGRATION_INFO_TAB = "Spectrograph Information";
    GUIDE_HEAD_TAB = "Guide";
}

Spectrograph::~Spectrograph()
{
}

bool Spectrograph::initProperties()
{
    // PrimarySpectrograph Info
    IUFillNumber(&SpectrographSettingsN[SPECTROGRAPH_SAMPLERATE], "SPECTROGRAPH_SAMPLERATE", "Sample rate (SPS)", "%16.2f", 0.01, 1.0e+15, 0.01, 1.0e+6);
    IUFillNumber(&SpectrographSettingsN[SPECTROGRAPH_FREQUENCY], "SPECTROGRAPH_FREQUENCY", "Center frequency (Hz)", "%16.2f", 0.01, 1.0e+15, 0.01, 1.42e+9);
    IUFillNumber(&SpectrographSettingsN[SPECTROGRAPH_BITSPERSAMPLE], "SPECTROGRAPH_BITSPERSAMPLE", "Bits per sample", "%3.0f", 1, 64, 1, 8);
    IUFillNumber(&SpectrographSettingsN[SPECTROGRAPH_BANDWIDTH], "SPECTROGRAPH_BANDWIDTH", "Bandwidth (Hz)", "%16.2f", 0.01, 1.0e+15, 0.01, 1.42e+9);
    IUFillNumber(&SpectrographSettingsN[SPECTROGRAPH_GAIN], "SPECTROGRAPH_GAIN", "Gain", "%16.2f", 0.01, 1.0e+15, 0.01, 1.42e+9);
<<<<<<< HEAD
    IUFillNumber(&SpectrographSettingsN[SPECTROGRAPH_CHANNEL], "SPECTROGRAPH_CHANNEL", "Channel", "%16.2f", 0.01, 1.0e+15, 0.01, 1.42e+9);
    IUFillNumber(&SpectrographSettingsN[SPECTROGRAPH_ANTENNA], "SPECTROGRAPH_ANTENNA", "Antenna", "%16.2f", 0.01, 1.0e+15, 0.01, 1.42e+9);
    IUFillNumberVector(&SpectrographSettingsNP, SpectrographSettingsN, 7, getDeviceName(), "SPECTROGRAPH_SETTINGS", "Spectrograph Settings", MAIN_CONTROL_TAB, IP_RW, 60, IPS_IDLE);
=======
    IUFillNumberVector(&SpectrographSettingsNP, SpectrographSettingsN, 5, getDeviceName(), "SPECTROGRAPH_SETTINGS", "Spectrograph Settings", INTEGRATION_SETTINGS_TAB, IP_RW, 60, IPS_IDLE);
>>>>>>> af12a40e

    setDriverInterface(SPECTROGRAPH_INTERFACE);

    return SensorInterface::initProperties();
}

void Spectrograph::ISGetProperties(const char *dev)
{
<<<<<<< HEAD
    processProperties(dev);
=======
    return processProperties(dev);
>>>>>>> af12a40e
}

bool Spectrograph::updateProperties()
{
    if (isConnected())
    {
        defineNumber(&SpectrographSettingsNP);

        if (HasCooler())
            defineNumber(&TemperatureNP);
    }
    else
    {
        deleteProperty(SpectrographSettingsNP.name);

        if (HasCooler())
            deleteProperty(TemperatureNP.name);
    }
    return SensorInterface::updateProperties();
}

bool Spectrograph::ISSnoopDevice(XMLEle *root)
{
    return processSnoopDevice(root);
}

bool Spectrograph::ISNewText(const char *dev, const char *name, char *values[], char *names[], int n)
{
    return processText(dev, name, values, names, n);
}

bool Spectrograph::ISNewNumber(const char *dev, const char *name, double values[], char *names[], int n)
{
    // PrimarySensorInterface Info
    if (!strcmp(name, SpectrographSettingsNP.name))
    {
        SpectrographSettingsNP.s = IPS_OK;
        setParams(values[SPECTROGRAPH_SAMPLERATE], values[SPECTROGRAPH_FREQUENCY], values[SPECTROGRAPH_BITSPERSAMPLE], values[SPECTROGRAPH_BANDWIDTH], values[SPECTROGRAPH_GAIN]);
        return true;
    }
    return processNumber(dev, name, values, names, n);
}

bool Spectrograph::ISNewSwitch(const char *dev, const char *name, ISState *values, char *names[], int n)
{
    return processSwitch(dev, name, values, names, n);
}

bool Spectrograph::ISNewBLOB(const char *dev, const char *name, int sizes[], int blobsizes[], char *blobs[],
           char *formats[], char *names[], int n)
{
    return processBLOB(dev, name, sizes, blobsizes, blobs, formats, names, n);
}

void Spectrograph::setSampleRate(double sr)
{
    Samplerate = sr;

    SpectrographSettingsN[Spectrograph::SPECTROGRAPH_SAMPLERATE].value = sr;

    IDSetNumber(&SpectrographSettingsNP, nullptr);
}

void Spectrograph::setBandwidth(double bw)
{
    Bandwidth = bw;

    SpectrographSettingsN[Spectrograph::SPECTROGRAPH_BANDWIDTH].value = bw;

    IDSetNumber(&SpectrographSettingsNP, nullptr);
}

void Spectrograph::setGain(double gain)
{
    Gain = gain;

    SpectrographSettingsN[Spectrograph::SPECTROGRAPH_GAIN].value = gain;

    IDSetNumber(&SpectrographSettingsNP, nullptr);
}

void Spectrograph::setFrequency(double freq)
{
    Frequency = freq;

    SpectrographSettingsN[Spectrograph::SPECTROGRAPH_FREQUENCY].value = freq;

    IDSetNumber(&SpectrographSettingsNP, nullptr);
}

bool Spectrograph::paramsUpdated(double sr, double freq, double bps, double bw, double gain)
{
    INDI_UNUSED(sr);
    INDI_UNUSED(freq);
    INDI_UNUSED(bw);
    INDI_UNUSED(bps);
    INDI_UNUSED(gain);
    DEBUGF(Logger::DBG_WARNING, "Spectrograph::paramsUpdated %15.0f %15.0f %15.0f -  Should never get here", sr, freq, bps);
    return false;
}

void Spectrograph::setParams(double samplerate, double freq, double bps, double bw, double gain)
{
    setSampleRate(samplerate);
    setFrequency(freq);
    setBandwidth(bw);
    setBPS(bps);
    setGain(gain);
    paramsUpdated(samplerate, freq, bps, bw, gain);
}

<<<<<<< HEAD
=======
void Spectrograph::SetSpectrographCapability(uint32_t cap)
{
    capability = cap;

    setDriverInterface(getDriverInterface());

    if (HasStreaming() && Streamer.get() == nullptr)
    {
        Streamer.reset(new StreamManager(this));
        Streamer->initProperties();
    }
}

void Spectrograph::Convolution(void *buf, void *matrix, void *out, int dims, int *sizes, int matrix_dims, int *matrix_sizes, int bits_per_sample)
{
    //Create the dsp stream
    dsp_stream_p stream = dsp_stream_new();
    for(int dim = 0; dim < dims; dim++)
        dsp_stream_add_dim(stream, sizes[dim]);
    dsp_stream_alloc_buffer(stream, stream->len);
    dsp_stream_p matrix_stream = dsp_stream_new();
    for(int dim = 0; dim < matrix_dims; dim++)
        dsp_stream_add_dim(matrix_stream, matrix_sizes[dim]);
    dsp_stream_alloc_buffer(matrix_stream, matrix_stream->len);
    switch (bits_per_sample)
    {
        case 8:
            dsp_buffer_copy((static_cast<uint8_t *>(buf)), stream->buf, stream->len);
            dsp_buffer_copy((static_cast<uint8_t *>(matrix)), matrix_stream->buf, matrix_stream->len);
            break;
        case 16:
            dsp_buffer_copy((static_cast<uint16_t *>(buf)), stream->buf, stream->len);
            dsp_buffer_copy((static_cast<uint16_t *>(matrix)), matrix_stream->buf, matrix_stream->len);
            break;
        case 32:
            dsp_buffer_copy((static_cast<uint32_t *>(buf)), stream->buf, stream->len);
            dsp_buffer_copy((static_cast<uint32_t *>(matrix)), matrix_stream->buf, matrix_stream->len);
            break;
        case 64:
            dsp_buffer_copy((static_cast<unsigned long *>(buf)), stream->buf, stream->len);
            dsp_buffer_copy((static_cast<unsigned long *>(matrix)), matrix_stream->buf, matrix_stream->len);
            break;
        case -32:
            dsp_buffer_copy((static_cast<float *>(buf)), stream->buf, stream->len);
            dsp_buffer_copy((static_cast<float *>(matrix)), matrix_stream->buf, matrix_stream->len);
            break;
        case -64:
            dsp_buffer_copy((static_cast<double *>(buf)), stream->buf, stream->len);
            dsp_buffer_copy((static_cast<double *>(matrix)), matrix_stream->buf, matrix_stream->len);
            break;
        default:
            DEBUGF(Logger::DBG_ERROR, "Unsupported bits per sample value %d", bits_per_sample);
            //Destroy the dsp streams
            dsp_stream_free_buffer(stream);
            dsp_stream_free_buffer(matrix_stream);
            dsp_stream_free(stream);
            dsp_stream_free(matrix_stream);
            return;
    }
    dsp_convolution_convolution(stream, matrix_stream);
    switch (bits_per_sample)
    {
        case 8:
            dsp_buffer_copy(stream->buf, (static_cast<uint8_t *>(out)), stream->len);
            break;
        case 16:
            dsp_buffer_copy(stream->buf, (static_cast<uint16_t *>(out)), stream->len);
            break;
        case 32:
            dsp_buffer_copy(stream->buf, (static_cast<uint32_t *>(out)), stream->len);
            break;
        case 64:
            dsp_buffer_copy(stream->buf, (static_cast<unsigned long *>(out)), stream->len);
            break;
        case -32:
            dsp_buffer_copy(stream->buf, (static_cast<float *>(out)), stream->len);
            break;
        case -64:
            dsp_buffer_copy(stream->buf, (static_cast<double *>(out)), stream->len);
            break;
        default:
            break;
    }
    //Destroy the dsp streams
    dsp_stream_free_buffer(stream);
    dsp_stream_free(stream);
    dsp_stream_free_buffer(matrix_stream);
    dsp_stream_free(matrix_stream);
}

void Spectrograph::WhiteNoise(void *buf, int n_elements, int bits_per_sample)
{
    //Create the dsp stream
    dsp_stream_p stream = dsp_stream_new();
    dsp_stream_add_dim(stream, n_elements);
    dsp_stream_alloc_buffer(stream, stream->len);
    dsp_signals_whitenoise (stream);
    dsp_buffer_stretch(stream->buf, stream->len, 0, (1 << abs(bits_per_sample)));
    switch (bits_per_sample)
    {
        case 8:
            dsp_buffer_copy(stream->buf, (static_cast<uint8_t *>(buf)), stream->len);
            break;
        case 16:
            dsp_buffer_copy(stream->buf, (static_cast<uint16_t *>(buf)), stream->len);
            break;
        case 32:
            dsp_buffer_copy(stream->buf, (static_cast<uint32_t *>(buf)), stream->len);
            break;
        case 64:
            dsp_buffer_copy(stream->buf, (static_cast<unsigned long *>(buf)), stream->len);
            break;
        case -32:
            dsp_buffer_copy(stream->buf, (static_cast<float *>(buf)), stream->len);
            break;
        case -64:
            dsp_buffer_copy(stream->buf, (static_cast<double *>(buf)), stream->len);
            break;
        default:
            break;
    }
    //Destroy the dsp streams
    dsp_stream_free_buffer(stream);
    dsp_stream_free(stream);
}

>>>>>>> af12a40e
}<|MERGE_RESOLUTION|>--- conflicted
+++ resolved
@@ -61,13 +61,7 @@
     IUFillNumber(&SpectrographSettingsN[SPECTROGRAPH_BITSPERSAMPLE], "SPECTROGRAPH_BITSPERSAMPLE", "Bits per sample", "%3.0f", 1, 64, 1, 8);
     IUFillNumber(&SpectrographSettingsN[SPECTROGRAPH_BANDWIDTH], "SPECTROGRAPH_BANDWIDTH", "Bandwidth (Hz)", "%16.2f", 0.01, 1.0e+15, 0.01, 1.42e+9);
     IUFillNumber(&SpectrographSettingsN[SPECTROGRAPH_GAIN], "SPECTROGRAPH_GAIN", "Gain", "%16.2f", 0.01, 1.0e+15, 0.01, 1.42e+9);
-<<<<<<< HEAD
-    IUFillNumber(&SpectrographSettingsN[SPECTROGRAPH_CHANNEL], "SPECTROGRAPH_CHANNEL", "Channel", "%16.2f", 0.01, 1.0e+15, 0.01, 1.42e+9);
-    IUFillNumber(&SpectrographSettingsN[SPECTROGRAPH_ANTENNA], "SPECTROGRAPH_ANTENNA", "Antenna", "%16.2f", 0.01, 1.0e+15, 0.01, 1.42e+9);
-    IUFillNumberVector(&SpectrographSettingsNP, SpectrographSettingsN, 7, getDeviceName(), "SPECTROGRAPH_SETTINGS", "Spectrograph Settings", MAIN_CONTROL_TAB, IP_RW, 60, IPS_IDLE);
-=======
     IUFillNumberVector(&SpectrographSettingsNP, SpectrographSettingsN, 5, getDeviceName(), "SPECTROGRAPH_SETTINGS", "Spectrograph Settings", INTEGRATION_SETTINGS_TAB, IP_RW, 60, IPS_IDLE);
->>>>>>> af12a40e
 
     setDriverInterface(SPECTROGRAPH_INTERFACE);
 
@@ -76,11 +70,7 @@
 
 void Spectrograph::ISGetProperties(const char *dev)
 {
-<<<<<<< HEAD
-    processProperties(dev);
-=======
     return processProperties(dev);
->>>>>>> af12a40e
 }
 
 bool Spectrograph::updateProperties()
@@ -192,8 +182,6 @@
     paramsUpdated(samplerate, freq, bps, bw, gain);
 }
 
-<<<<<<< HEAD
-=======
 void Spectrograph::SetSpectrographCapability(uint32_t cap)
 {
     capability = cap;
@@ -320,5 +308,4 @@
     dsp_stream_free(stream);
 }
 
->>>>>>> af12a40e
 }