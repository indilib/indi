--- conflicted
+++ resolved
@@ -357,8 +357,6 @@
 
 dsp_stream_p Interface::loadFITS(char* buffer, int len)
 {
-<<<<<<< HEAD
-=======
     dsp_stream_p loaded_stream = dsp_stream_new();
     long ndims;
     long bits_per_sample;
@@ -440,7 +438,6 @@
 
 bool Interface::sendFITS(uint8_t *buf, bool sendCapture, bool saveCapture)
 {
->>>>>>> ea1e1ea9
     int img_type  = USHORT_IMG;
     int byte_type = TUSHORT;
     std::string bit_depth = "16 bits per sample";
@@ -569,11 +566,7 @@
         std::string prefix = m_Device->getText("UPLOAD_SETTINGS")->tp[1].text;
 
         int maxIndex = getFileIndex(m_Device->getText("UPLOAD_SETTINGS")->tp[0].text, prefix.c_str(),
-<<<<<<< HEAD
-                                          format);
-=======
                                     format);
->>>>>>> ea1e1ea9
 
         if (maxIndex < 0)
         {
