--- conflicted
+++ resolved
@@ -41,17 +41,6 @@
     free(tmp);
 }
 
-<<<<<<< HEAD
-=======
-void dsp_buffer_set(dsp_stream_p stream, dsp_t val)
-{
-    int k;
-    for(k = 0; k < stream->len; k++)
-        stream->buf[k] = val;
-
-}
-
->>>>>>> 181eca91
 void dsp_buffer_removemean(dsp_stream_p stream)
 {
     int k;
@@ -163,11 +152,7 @@
     int k;
 
     for(k = 0; k < stream->len; k++) {
-<<<<<<< HEAD
         stream->buf[k] = (dsp_t)(val / (dsp_t)stream->buf[k]);
-=======
-        stream->buf[k] = (dsp_t)(val / (double)stream->buf[k]);
->>>>>>> 181eca91
     }
 
 }
@@ -177,11 +162,7 @@
     int k;
 
     for(k = 0; k < stream->len; k++) {
-<<<<<<< HEAD
         stream->buf[k] = (dsp_t)((dsp_t)stream->buf[k] / val);
-=======
-        stream->buf[k] = (dsp_t)((double)stream->buf[k] / val);
->>>>>>> 181eca91
     }
 
 }
@@ -191,11 +172,7 @@
     int k;
 
     for(k = 0; k < stream->len; k++) {
-<<<<<<< HEAD
         stream->buf[k] = (dsp_t)((dsp_t)stream->buf[k] * val);
-=======
-        stream->buf[k] = (dsp_t)((double)stream->buf[k] * val);
->>>>>>> 181eca91
     }
 
 }
@@ -205,11 +182,7 @@
     int k;
 
     for(k = 0; k < stream->len; k++) {
-<<<<<<< HEAD
         stream->buf[k] = (dsp_t)pow((dsp_t)stream->buf[k], val);
-=======
-        stream->buf[k] = (dsp_t)pow((double)stream->buf[k], val);
->>>>>>> 181eca91
     }
 
 }
@@ -219,11 +192,7 @@
     int k;
 
     for(k = 0; k < stream->len; k++) {
-<<<<<<< HEAD
         stream->buf[k] = (dsp_t)Log((dsp_t)stream->buf[k], val);
-=======
-        stream->buf[k] = (dsp_t)Log((double)stream->buf[k], val);
->>>>>>> 181eca91
     }
 
 }
