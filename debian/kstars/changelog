<<<<<<< HEAD
=======
kstars-bleeding (6:3.3.3) bionic; urgency=medium

  * 3.3.3 Upstream release.

 -- Jasem Mutlaq <mutlaqja@ikarustech.com>  Wed, 17 Jul 2019 19:30:00 +0300

>>>>>>> df20bb14
kstars-bleeding (6:3.3.2) bionic; urgency=medium

  * 3.3.2 Upstream release.

 -- Jasem Mutlaq <mutlaqja@ikarustech.com>  Tue, 02 Jul 2019 19:30:00 +0300

kstars-bleeding (6:3.3.1) bionic; urgency=medium

  * 3.3.1 Upstream release.

 -- Jasem Mutlaq <mutlaqja@ikarustech.com>  Sun, 23 Jun 2019 00:30:00 +0300

kstars-bleeding (6:3.3.0) bionic; urgency=medium

  * 3.3.0 Upstream release.

 -- Jasem Mutlaq <mutlaqja@ikarustech.com>  Fri, 21 Jun 2019 13:00:00 +0300

kstars-bleeding (6:3.2.3) bionic; urgency=medium

  * 3.2.3 Upstream release.

 -- Jasem Mutlaq <mutlaqja@ikarustech.com>  Sat, 18 May 2019 14:00:00 +0300

kstars-bleeding (6:3.2.2) bionic; urgency=medium

  * 3.2.2 Upstream release.

 -- Jasem Mutlaq <mutlaqja@ikarustech.com>  Sat, 11 May 2019 13:00:00 +0300

kstars-bleeding (6:3.2.1) bionic; urgency=medium

  * 3.2.1 Upstream release.

 -- Jasem Mutlaq <mutlaqja@ikarustech.com>  Wed, 24 Apr 2019 18:00:00 +0300

kstars-bleeding (6:3.2.0) bionic; urgency=medium

  * 3.2.0 Upstream release.

 -- Jasem Mutlaq <mutlaqja@ikarustech.com>  Sat, 09 Mar 2019 18:00:00 +0300

kstars-bleeding (6:3.1.1) bionic; urgency=medium

  * 3.1.1 Upstream release.

 -- Jasem Mutlaq <mutlaqja@ikarustech.com>  Fri, 28 Feb 2018 01:00:00 +0300

kstars-bleeding (6:3.1.0) bionic; urgency=medium

  * 3.1.0 Upstream release.

 -- Jasem Mutlaq <mutlaqja@ikarustech.com>  Thu, 27 Dec 2018 01:00:00 +0300

kstars-bleeding (6:3.0.0) bionic; urgency=medium

  * 3.0.0 Upstream release.

 -- Jasem Mutlaq <mutlaqja@ikarustech.com>  Thu, 27 Sep 2018 01:00:00 +0300

kstars-bleeding (6:2.9.8) bionic; urgency=medium

  * 2.9.8 Upstream release.

 -- Jasem Mutlaq <mutlaqja@ikarustech.com>  Thu, 9 Aug 2018 15:00:00 +0300

kstars-bleeding (6:2.9.7) bionic; urgency=medium

  * 2.9.7 Upstream release.

 -- Jasem Mutlaq <mutlaqja@ikarustech.com>  Thu, 25 Jul 2018 15:00:00 +0300

kstars-bleeding (6:2.9.6) bionic; urgency=medium

  * 2.9.6 Upstread release.

 -- Jasem Mutlaq <mutlaqja@ikarustech.com>  Thu, 24 Apr 2018 15:10:00 +0300

kstars-bleeding (6:2.9.5) bionic; urgency=medium

  * 2.9.5 Upstread release.

 -- Jasem Mutlaq <mutlaqja@ikarustech.com>  Thu, 19 Apr 2018 15:10:00 +0300

kstars-bleeding (6:2.9.4) bionic; urgency=medium

  * 2.9.4 Upstread release.

 -- Jasem Mutlaq <mutlaqja@ikarustech.com>  Wed, 1 Nov 2017 15:30:00 +0300

kstars-bleeding (5:17.12) bionic; urgency=medium

  * 17.12 Rolling Release. Version 2.8.7

 -- Jasem Mutlaq <mutlaqja@ikarustech.com>  Wed, 1 Nov 2017 15:30:00 +0300

kstars-bleeding (5:17.08) zesty; urgency=medium

  * 17.08 Rolling Release. Version 2.8.2

 -- Jasem Mutlaq <mutlaqja@ikarustech.com>  Sun, 27 Aug 2017 00:30:00 +0300

kstars-bleeding (5:17.04) zesty; urgency=medium

  * 17.04 Rolling Release. Version 2.7.5

 -- Jasem Mutlaq <mutlaqja@ikarustech.com>  Sun, 26 Feb 2017 14:30:00 +0300

kstars-bleeding (5:16.12) yakkety; urgency=medium

  * 16.12 Rolling Release. Version 2.7.2

 -- Jasem Mutlaq <mutlaqja@ikarustech.com>  Sun, 20 NOV 2016 19:30:00 +0300

kstars-bleeding (5:16.10) yakkety; urgency=medium

  * 16.10 Rolling Release. Version 2.6.1

 -- Jasem Mutlaq <mutlaqja@ikarustech.com>  Sun, 02 OCT 2016 14:00:00 +0300

kstars-bleeding (5:16.04) xenial; urgency=medium

  * 16.04 Rolling Release. Version 2.6.0

 -- Jasem Mutlaq <mutlaqja@ikarustech.com>  Wed, 04 May 2016 23:53:21 +0300

kstars-bleeding (5:15.12) wily; urgency=medium

  * 15.12 Rolling Release

 -- Jasem Mutlaq <mutlaqja@ikarustech.com>  Fri, 25 Sep 2015 03:00:00 +0300

kstars-bleeding (5:15.04) vivid; urgency=medium

  * 15.04 Rolling Release

 -- Jasem Mutlaq <mutlaqja@ikarustech.com>  Sun, 15 Feb 2015 15:00:00 +0300

kstars-bleeding (5:14.12) utopic; urgency=medium

  * KF5 release

 -- Jasem Mutlaq <mutlaqja@ikarustech.com>  Wed, 05 Nov 2014 15:00:00 +0300

kstars-bleeding (4:4.14) trusty; urgency=medium

  * Upsteam 4.14 release

 -- Jasem Mutlaq <mutlaqja@ikarustech.com>  Sat, 28 Jun 2014 20:23:56 +0300

kstars-bleeding (4:4.13) saucy; urgency=low

  * Initial release

 -- Jasem Mutlaq <mutlaqja@ikarustech.com>  Wed, 06 Nov 2013 14:40:55 +0100<|MERGE_RESOLUTION|>--- conflicted
+++ resolved
@@ -1,12 +1,9 @@
-<<<<<<< HEAD
-=======
 kstars-bleeding (6:3.3.3) bionic; urgency=medium
 
   * 3.3.3 Upstream release.
 
  -- Jasem Mutlaq <mutlaqja@ikarustech.com>  Wed, 17 Jul 2019 19:30:00 +0300
 
->>>>>>> df20bb14
 kstars-bleeding (6:3.3.2) bionic; urgency=medium
 
   * 3.3.2 Upstream release.
